lockfileVersion: '9.0'

settings:
  autoInstallPeers: true
  excludeLinksFromLockfile: false

importers:

  .:
    dependencies:
      '@hookform/resolvers':
        specifier: ^5.2.1
        version: 5.2.1(react-hook-form@7.62.0(react@19.1.0))
      '@radix-ui/react-accordion':
        specifier: ^1.2.11
        version: 1.2.12(@types/react-dom@19.1.7(@types/react@19.1.10))(@types/react@19.1.10)(react-dom@19.1.0(react@19.1.0))(react@19.1.0)
      '@radix-ui/react-avatar':
        specifier: ^1.1.10
        version: 1.1.10(@types/react-dom@19.1.7(@types/react@19.1.10))(@types/react@19.1.10)(react-dom@19.1.0(react@19.1.0))(react@19.1.0)
      '@radix-ui/react-collapsible':
        specifier: ^1.1.11
        version: 1.1.12(@types/react-dom@19.1.7(@types/react@19.1.10))(@types/react@19.1.10)(react-dom@19.1.0(react@19.1.0))(react@19.1.0)
      '@radix-ui/react-dialog':
        specifier: ^1.1.14
        version: 1.1.15(@types/react-dom@19.1.7(@types/react@19.1.10))(@types/react@19.1.10)(react-dom@19.1.0(react@19.1.0))(react@19.1.0)
      '@radix-ui/react-dropdown-menu':
        specifier: ^2.1.15
        version: 2.1.16(@types/react-dom@19.1.7(@types/react@19.1.10))(@types/react@19.1.10)(react-dom@19.1.0(react@19.1.0))(react@19.1.0)
      '@radix-ui/react-label':
        specifier: ^2.1.7
        version: 2.1.7(@types/react-dom@19.1.7(@types/react@19.1.10))(@types/react@19.1.10)(react-dom@19.1.0(react@19.1.0))(react@19.1.0)
      '@radix-ui/react-popover':
        specifier: ^1.1.14
        version: 1.1.15(@types/react-dom@19.1.7(@types/react@19.1.10))(@types/react@19.1.10)(react-dom@19.1.0(react@19.1.0))(react@19.1.0)
      '@radix-ui/react-select':
        specifier: ^2.2.6
        version: 2.2.6(@types/react-dom@19.1.7(@types/react@19.1.10))(@types/react@19.1.10)(react-dom@19.1.0(react@19.1.0))(react@19.1.0)
      '@radix-ui/react-slot':
        specifier: ^1.2.3
        version: 1.2.3(@types/react@19.1.10)(react@19.1.0)
      '@radix-ui/react-tabs':
        specifier: ^1.1.12
        version: 1.1.13(@types/react-dom@19.1.7(@types/react@19.1.10))(@types/react@19.1.10)(react-dom@19.1.0(react@19.1.0))(react@19.1.0)
      '@radix-ui/react-visually-hidden':
        specifier: ^1.2.3
        version: 1.2.3(@types/react-dom@19.1.7(@types/react@19.1.10))(@types/react@19.1.10)(react-dom@19.1.0(react@19.1.0))(react@19.1.0)
      '@stripe/react-stripe-js':
        specifier: ^3.9.0
        version: 3.9.0(@stripe/stripe-js@7.8.0)(react-dom@19.1.0(react@19.1.0))(react@19.1.0)
      '@stripe/stripe-js':
        specifier: ^7.8.0
        version: 7.8.0
      agora-rtc-react:
        specifier: ^2.5.0
        version: 2.5.0(react@19.1.0)
      agora-rtc-sdk-ng:
        specifier: ^4.24.0
        version: 4.24.0
      agora-token:
        specifier: ^2.0.5
        version: 2.0.5
      bcryptjs:
        specifier: ^3.0.2
        version: 3.0.2
      class-variance-authority:
        specifier: ^0.7.1
        version: 0.7.1
      clsx:
        specifier: ^2.1.1
        version: 2.1.1
      firebase:
        specifier: ^12.1.0
        version: 12.1.0
      framer-motion:
        specifier: ^12.23.12
        version: 12.23.12(react-dom@19.1.0(react@19.1.0))(react@19.1.0)
      lucide-react:
        specifier: ^0.536.0
        version: 0.536.0(react@19.1.0)
      moment-timezone:
        specifier: ^0.6.0
        version: 0.6.0
      mongoose:
        specifier: ^8.17.0
        version: 8.17.1
      next:
        specifier: 15.4.5
        version: 15.4.5(@babel/core@7.28.0)(react-dom@19.1.0(react@19.1.0))(react@19.1.0)
<<<<<<< HEAD
      next-auth:
        specifier: ^4.24.11
        version: 4.24.11(next@15.4.5(@babel/core@7.28.0)(react-dom@19.1.0(react@19.1.0))(react@19.1.0))(react-dom@19.1.0(react@19.1.0))(react@19.1.0)
      next-pwa:
        specifier: ^5.6.0
        version: 5.6.0(@babel/core@7.28.0)(next@15.4.5(@babel/core@7.28.0)(react-dom@19.1.0(react@19.1.0))(react@19.1.0))(webpack@5.101.1)
=======
      next-pwa:
        specifier: ^5.6.0
        version: 5.6.0(@babel/core@7.28.0)(next@15.4.5(@babel/core@7.28.0)(react-dom@19.1.0(react@19.1.0))(react@19.1.0))(webpack@5.101.0)
>>>>>>> 72ac95b3
      node-fetch:
        specifier: ^3.3.2
        version: 3.3.2
      react:
        specifier: 19.1.0
        version: 19.1.0
      react-dom:
        specifier: 19.1.0
        version: 19.1.0(react@19.1.0)
      react-dropzone:
        specifier: ^14.3.8
        version: 14.3.8(react@19.1.0)
      react-hook-form:
        specifier: ^7.62.0
        version: 7.62.0(react@19.1.0)
      react-icons:
        specifier: ^5.5.0
        version: 5.5.0(react@19.1.0)
      react-player:
        specifier: ^3.3.1
        version: 3.3.1(@types/react-dom@19.1.7(@types/react@19.1.10))(@types/react@19.1.10)(react-dom@19.1.0(react@19.1.0))(react@19.1.0)
      react-responsive:
        specifier: ^10.0.1
        version: 10.0.1(react@19.1.0)
      react-signature-canvas:
        specifier: 1.1.0-alpha.2
        version: 1.1.0-alpha.2(@types/react@19.1.10)(prop-types@15.8.1)(react-dom@19.1.0(react@19.1.0))(react@19.1.0)
      sonner:
        specifier: ^2.0.7
        version: 2.0.7(react-dom@19.1.0(react@19.1.0))(react@19.1.0)
      tailwind-merge:
        specifier: ^3.3.1
        version: 3.3.1
      tw-animate-css:
        specifier: ^1.3.6
        version: 1.3.6
      web-push:
        specifier: ^3.6.7
        version: 3.6.7
<<<<<<< HEAD
      zod:
        specifier: ^4.0.17
        version: 4.0.17
=======
>>>>>>> 72ac95b3
    devDependencies:
      '@eslint/eslintrc':
        specifier: ^3
        version: 3.3.1
      '@next/bundle-analyzer':
        specifier: ^15.4.6
        version: 15.4.6
      '@tailwindcss/postcss':
        specifier: ^4
        version: 4.1.11
      '@types/next-pwa':
        specifier: ^5.6.9
        version: 5.6.9(@babel/core@7.28.0)(react-dom@19.1.0(react@19.1.0))(react@19.1.0)
      '@types/node':
        specifier: ^20
        version: 20.19.10
      '@types/react':
        specifier: ^19
        version: 19.1.10
      '@types/react-dom':
        specifier: ^19
        version: 19.1.7(@types/react@19.1.10)
      autoprefixer:
        specifier: ^10.4.21
        version: 10.4.21(postcss@8.5.6)
      commitizen:
        specifier: ^4.3.1
        version: 4.3.1(@types/node@20.19.10)(typescript@5.9.2)
      cz-conventional-changelog:
        specifier: ^3.3.0
        version: 3.3.0(@types/node@20.19.10)(typescript@5.9.2)
      eslint:
        specifier: ^9
        version: 9.33.0(jiti@2.5.1)
      eslint-config-next:
        specifier: 15.4.5
        version: 15.4.5(eslint@9.33.0(jiti@2.5.1))(typescript@5.9.2)
      eslint-plugin-jsdoc:
        specifier: ^54.0.0
        version: 54.0.0(eslint@9.33.0(jiti@2.5.1))
      eslint-plugin-react-hooks:
        specifier: ^5.2.0
        version: 5.2.0(eslint@9.33.0(jiti@2.5.1))
      husky:
        specifier: ^9.1.7
        version: 9.1.7
      lint-staged:
        specifier: ^16.1.5
        version: 16.1.5
      postcss:
        specifier: ^8.5.6
        version: 8.5.6
      tailwindcss:
        specifier: ^4.1.11
        version: 4.1.11
      typescript:
        specifier: ^5
        version: 5.9.2

packages:

  '@agora-js/media@4.24.0':
    resolution: {integrity: sha512-foii2klr5+qonLznxN0ZZFejoxLt/W8do79wmIsADPZLw2uZjRP35m0lqUGiLXBKeQ8u3i4UygPzEdFaY26hrw==}

  '@agora-js/report@4.24.0':
    resolution: {integrity: sha512-MYbtkdY1Ls0KW0iagUzrPzyvqMWlyCWSC5odEb1SQaraAl7DJeDUkf91a3wxKzrjVah+LCxFxsS4lCFDxvKgNA==}

  '@agora-js/shared@4.24.0':
    resolution: {integrity: sha512-Vj67ZcTHZI+1ctWusrEPSSGLM3l6CFiAze/Bi8r7YHRMLivzhZR79nV6GiKvHS3muLAON2YAExznvjPIly6lcg==}

  '@alloc/quick-lru@5.2.0':
    resolution: {integrity: sha512-UrcABB+4bUrFABwbluTIBErXwvbsU/V7TZWfmbgJfbkwiBuziS9gxdODUyuiecfdGQ85jglMW6juS3+z5TsKLw==}
    engines: {node: '>=10'}

  '@ampproject/remapping@2.3.0':
    resolution: {integrity: sha512-30iZtAPgz+LTIYoeivqYo853f02jBYSd5uGnGpkFV0M3xOt9aN73erkgYAmZU43x4VfqcnLxW9Kpg3R5LC4YYw==}
    engines: {node: '>=6.0.0'}

  '@apideck/better-ajv-errors@0.3.6':
    resolution: {integrity: sha512-P+ZygBLZtkp0qqOAJJVX4oX/sFo5JR3eBWwwuqHHhK0GIgQOKWrAfiAaWX0aArHkRWHMuggFEgAZNxVPwPZYaA==}
    engines: {node: '>=10'}
    peerDependencies:
      ajv: '>=8'

  '@babel/code-frame@7.27.1':
    resolution: {integrity: sha512-cjQ7ZlQ0Mv3b47hABuTevyTuYN4i+loJKGeV9flcCgIK37cCXRh+L1bd3iBHlynerhQ7BhCkn2BPbQUL+rGqFg==}
    engines: {node: '>=6.9.0'}

  '@babel/compat-data@7.28.0':
    resolution: {integrity: sha512-60X7qkglvrap8mn1lh2ebxXdZYtUcpd7gsmy9kLaBJ4i/WdY8PqTSdxyA8qraikqKQK5C1KRBKXqznrVapyNaw==}
    engines: {node: '>=6.9.0'}

  '@babel/core@7.28.0':
    resolution: {integrity: sha512-UlLAnTPrFdNGoFtbSXwcGFQBtQZJCNjaN6hQNP3UPvuNXT1i82N26KL3dZeIpNalWywr9IuQuncaAfUaS1g6sQ==}
    engines: {node: '>=6.9.0'}

  '@babel/generator@7.28.0':
    resolution: {integrity: sha512-lJjzvrbEeWrhB4P3QBsH7tey117PjLZnDbLiQEKjQ/fNJTjuq4HSqgFA+UNSwZT8D7dxxbnuSBMsa1lrWzKlQg==}
    engines: {node: '>=6.9.0'}

  '@babel/helper-annotate-as-pure@7.27.3':
    resolution: {integrity: sha512-fXSwMQqitTGeHLBC08Eq5yXz2m37E4pJX1qAU1+2cNedz/ifv/bVXft90VeSav5nFO61EcNgwr0aJxbyPaWBPg==}
    engines: {node: '>=6.9.0'}

  '@babel/helper-compilation-targets@7.27.2':
    resolution: {integrity: sha512-2+1thGUUWWjLTYTHZWK1n8Yga0ijBz1XAhUXcKy81rd5g6yh7hGqMp45v7cadSbEHc9G3OTv45SyneRN3ps4DQ==}
    engines: {node: '>=6.9.0'}

  '@babel/helper-create-class-features-plugin@7.27.1':
    resolution: {integrity: sha512-QwGAmuvM17btKU5VqXfb+Giw4JcN0hjuufz3DYnpeVDvZLAObloM77bhMXiqry3Iio+Ai4phVRDwl6WU10+r5A==}
    engines: {node: '>=6.9.0'}
    peerDependencies:
      '@babel/core': ^7.0.0

  '@babel/helper-create-regexp-features-plugin@7.27.1':
    resolution: {integrity: sha512-uVDC72XVf8UbrH5qQTc18Agb8emwjTiZrQE11Nv3CuBEZmVvTwwE9CBUEvHku06gQCAyYf8Nv6ja1IN+6LMbxQ==}
    engines: {node: '>=6.9.0'}
    peerDependencies:
      '@babel/core': ^7.0.0

  '@babel/helper-define-polyfill-provider@0.6.5':
    resolution: {integrity: sha512-uJnGFcPsWQK8fvjgGP5LZUZZsYGIoPeRjSF5PGwrelYgq7Q15/Ft9NGFp1zglwgIv//W0uG4BevRuSJRyylZPg==}
    peerDependencies:
      '@babel/core': ^7.4.0 || ^8.0.0-0 <8.0.0

  '@babel/helper-globals@7.28.0':
    resolution: {integrity: sha512-+W6cISkXFa1jXsDEdYA8HeevQT/FULhxzR99pxphltZcVaugps53THCeiWA8SguxxpSp3gKPiuYfSWopkLQ4hw==}
    engines: {node: '>=6.9.0'}

  '@babel/helper-member-expression-to-functions@7.27.1':
    resolution: {integrity: sha512-E5chM8eWjTp/aNoVpcbfM7mLxu9XGLWYise2eBKGQomAk/Mb4XoxyqXTZbuTohbsl8EKqdlMhnDI2CCLfcs9wA==}
    engines: {node: '>=6.9.0'}

  '@babel/helper-module-imports@7.27.1':
    resolution: {integrity: sha512-0gSFWUPNXNopqtIPQvlD5WgXYI5GY2kP2cCvoT8kczjbfcfuIljTbcWrulD1CIPIX2gt1wghbDy08yE1p+/r3w==}
    engines: {node: '>=6.9.0'}

  '@babel/helper-module-transforms@7.27.3':
    resolution: {integrity: sha512-dSOvYwvyLsWBeIRyOeHXp5vPj5l1I011r52FM1+r1jCERv+aFXYk4whgQccYEGYxK2H3ZAIA8nuPkQ0HaUo3qg==}
    engines: {node: '>=6.9.0'}
    peerDependencies:
      '@babel/core': ^7.0.0

  '@babel/helper-optimise-call-expression@7.27.1':
    resolution: {integrity: sha512-URMGH08NzYFhubNSGJrpUEphGKQwMQYBySzat5cAByY1/YgIRkULnIy3tAMeszlL/so2HbeilYloUmSpd7GdVw==}
    engines: {node: '>=6.9.0'}

  '@babel/helper-plugin-utils@7.27.1':
    resolution: {integrity: sha512-1gn1Up5YXka3YYAHGKpbideQ5Yjf1tDa9qYcgysz+cNCXukyLl6DjPXhD3VRwSb8c0J9tA4b2+rHEZtc6R0tlw==}
    engines: {node: '>=6.9.0'}

  '@babel/helper-remap-async-to-generator@7.27.1':
    resolution: {integrity: sha512-7fiA521aVw8lSPeI4ZOD3vRFkoqkJcS+z4hFo82bFSH/2tNd6eJ5qCVMS5OzDmZh/kaHQeBaeyxK6wljcPtveA==}
    engines: {node: '>=6.9.0'}
    peerDependencies:
      '@babel/core': ^7.0.0

  '@babel/helper-replace-supers@7.27.1':
    resolution: {integrity: sha512-7EHz6qDZc8RYS5ElPoShMheWvEgERonFCs7IAonWLLUTXW59DP14bCZt89/GKyreYn8g3S83m21FelHKbeDCKA==}
    engines: {node: '>=6.9.0'}
    peerDependencies:
      '@babel/core': ^7.0.0

  '@babel/helper-skip-transparent-expression-wrappers@7.27.1':
    resolution: {integrity: sha512-Tub4ZKEXqbPjXgWLl2+3JpQAYBJ8+ikpQ2Ocj/q/r0LwE3UhENh7EUabyHjz2kCEsrRY83ew2DQdHluuiDQFzg==}
    engines: {node: '>=6.9.0'}

  '@babel/helper-string-parser@7.27.1':
    resolution: {integrity: sha512-qMlSxKbpRlAridDExk92nSobyDdpPijUq2DW6oDnUqd0iOGxmQjyqhMIihI9+zv4LPyZdRje2cavWPbCbWm3eA==}
    engines: {node: '>=6.9.0'}

  '@babel/helper-validator-identifier@7.27.1':
    resolution: {integrity: sha512-D2hP9eA+Sqx1kBZgzxZh0y1trbuU+JoDkiEwqhQ36nodYqJwyEIhPSdMNd7lOm/4io72luTPWH20Yda0xOuUow==}
    engines: {node: '>=6.9.0'}

  '@babel/helper-validator-option@7.27.1':
    resolution: {integrity: sha512-YvjJow9FxbhFFKDSuFnVCe2WxXk1zWc22fFePVNEaWJEu8IrZVlda6N0uHwzZrUM1il7NC9Mlp4MaJYbYd9JSg==}
    engines: {node: '>=6.9.0'}

  '@babel/helper-wrap-function@7.27.1':
    resolution: {integrity: sha512-NFJK2sHUvrjo8wAU/nQTWU890/zB2jj0qBcCbZbbf+005cAsv6tMjXz31fBign6M5ov1o0Bllu+9nbqkfsjjJQ==}
    engines: {node: '>=6.9.0'}

  '@babel/helpers@7.28.2':
    resolution: {integrity: sha512-/V9771t+EgXz62aCcyofnQhGM8DQACbRhvzKFsXKC9QM+5MadF8ZmIm0crDMaz3+o0h0zXfJnd4EhbYbxsrcFw==}
    engines: {node: '>=6.9.0'}

  '@babel/parser@7.28.0':
    resolution: {integrity: sha512-jVZGvOxOuNSsuQuLRTh13nU0AogFlw32w/MT+LV6D3sP5WdbW61E77RnkbaO2dUvmPAYrBDJXGn5gGS6tH4j8g==}
    engines: {node: '>=6.0.0'}
    hasBin: true

  '@babel/plugin-bugfix-firefox-class-in-computed-class-key@7.27.1':
    resolution: {integrity: sha512-QPG3C9cCVRQLxAVwmefEmwdTanECuUBMQZ/ym5kiw3XKCGA7qkuQLcjWWHcrD/GKbn/WmJwaezfuuAOcyKlRPA==}
    engines: {node: '>=6.9.0'}
    peerDependencies:
      '@babel/core': ^7.0.0

  '@babel/plugin-bugfix-safari-class-field-initializer-scope@7.27.1':
    resolution: {integrity: sha512-qNeq3bCKnGgLkEXUuFry6dPlGfCdQNZbn7yUAPCInwAJHMU7THJfrBSozkcWq5sNM6RcF3S8XyQL2A52KNR9IA==}
    engines: {node: '>=6.9.0'}
    peerDependencies:
      '@babel/core': ^7.0.0

  '@babel/plugin-bugfix-safari-id-destructuring-collision-in-function-expression@7.27.1':
    resolution: {integrity: sha512-g4L7OYun04N1WyqMNjldFwlfPCLVkgB54A/YCXICZYBsvJJE3kByKv9c9+R/nAfmIfjl2rKYLNyMHboYbZaWaA==}
    engines: {node: '>=6.9.0'}
    peerDependencies:
      '@babel/core': ^7.0.0

  '@babel/plugin-bugfix-v8-spread-parameters-in-optional-chaining@7.27.1':
    resolution: {integrity: sha512-oO02gcONcD5O1iTLi/6frMJBIwWEHceWGSGqrpCmEL8nogiS6J9PBlE48CaK20/Jx1LuRml9aDftLgdjXT8+Cw==}
    engines: {node: '>=6.9.0'}
    peerDependencies:
      '@babel/core': ^7.13.0

  '@babel/plugin-bugfix-v8-static-class-fields-redefine-readonly@7.27.1':
    resolution: {integrity: sha512-6BpaYGDavZqkI6yT+KSPdpZFfpnd68UKXbcjI9pJ13pvHhPrCKWOOLp+ysvMeA+DxnhuPpgIaRpxRxo5A9t5jw==}
    engines: {node: '>=6.9.0'}
    peerDependencies:
      '@babel/core': ^7.0.0

  '@babel/plugin-proposal-private-property-in-object@7.21.0-placeholder-for-preset-env.2':
    resolution: {integrity: sha512-SOSkfJDddaM7mak6cPEpswyTRnuRltl429hMraQEglW+OkovnCzsiszTmsrlY//qLFjCpQDFRvjdm2wA5pPm9w==}
    engines: {node: '>=6.9.0'}
    peerDependencies:
      '@babel/core': ^7.0.0-0

  '@babel/plugin-syntax-import-assertions@7.27.1':
    resolution: {integrity: sha512-UT/Jrhw57xg4ILHLFnzFpPDlMbcdEicaAtjPQpbj9wa8T4r5KVWCimHcL/460g8Ht0DMxDyjsLgiWSkVjnwPFg==}
    engines: {node: '>=6.9.0'}
    peerDependencies:
      '@babel/core': ^7.0.0-0

  '@babel/plugin-syntax-import-attributes@7.27.1':
    resolution: {integrity: sha512-oFT0FrKHgF53f4vOsZGi2Hh3I35PfSmVs4IBFLFj4dnafP+hIWDLg3VyKmUHfLoLHlyxY4C7DGtmHuJgn+IGww==}
    engines: {node: '>=6.9.0'}
    peerDependencies:
      '@babel/core': ^7.0.0-0

  '@babel/plugin-syntax-unicode-sets-regex@7.18.6':
    resolution: {integrity: sha512-727YkEAPwSIQTv5im8QHz3upqp92JTWhidIC81Tdx4VJYIte/VndKf1qKrfnnhPLiPghStWfvC/iFaMCQu7Nqg==}
    engines: {node: '>=6.9.0'}
    peerDependencies:
      '@babel/core': ^7.0.0

  '@babel/plugin-transform-arrow-functions@7.27.1':
    resolution: {integrity: sha512-8Z4TGic6xW70FKThA5HYEKKyBpOOsucTOD1DjU3fZxDg+K3zBJcXMFnt/4yQiZnf5+MiOMSXQ9PaEK/Ilh1DeA==}
    engines: {node: '>=6.9.0'}
    peerDependencies:
      '@babel/core': ^7.0.0-0

  '@babel/plugin-transform-async-generator-functions@7.28.0':
    resolution: {integrity: sha512-BEOdvX4+M765icNPZeidyADIvQ1m1gmunXufXxvRESy/jNNyfovIqUyE7MVgGBjWktCoJlzvFA1To2O4ymIO3Q==}
    engines: {node: '>=6.9.0'}
    peerDependencies:
      '@babel/core': ^7.0.0-0

  '@babel/plugin-transform-async-to-generator@7.27.1':
    resolution: {integrity: sha512-NREkZsZVJS4xmTr8qzE5y8AfIPqsdQfRuUiLRTEzb7Qii8iFWCyDKaUV2c0rCuh4ljDZ98ALHP/PetiBV2nddA==}
    engines: {node: '>=6.9.0'}
    peerDependencies:
      '@babel/core': ^7.0.0-0

  '@babel/plugin-transform-block-scoped-functions@7.27.1':
    resolution: {integrity: sha512-cnqkuOtZLapWYZUYM5rVIdv1nXYuFVIltZ6ZJ7nIj585QsjKM5dhL2Fu/lICXZ1OyIAFc7Qy+bvDAtTXqGrlhg==}
    engines: {node: '>=6.9.0'}
    peerDependencies:
      '@babel/core': ^7.0.0-0

  '@babel/plugin-transform-block-scoping@7.28.0':
    resolution: {integrity: sha512-gKKnwjpdx5sER/wl0WN0efUBFzF/56YZO0RJrSYP4CljXnP31ByY7fol89AzomdlLNzI36AvOTmYHsnZTCkq8Q==}
    engines: {node: '>=6.9.0'}
    peerDependencies:
      '@babel/core': ^7.0.0-0

  '@babel/plugin-transform-class-properties@7.27.1':
    resolution: {integrity: sha512-D0VcalChDMtuRvJIu3U/fwWjf8ZMykz5iZsg77Nuj821vCKI3zCyRLwRdWbsuJ/uRwZhZ002QtCqIkwC/ZkvbA==}
    engines: {node: '>=6.9.0'}
    peerDependencies:
      '@babel/core': ^7.0.0-0

  '@babel/plugin-transform-class-static-block@7.27.1':
    resolution: {integrity: sha512-s734HmYU78MVzZ++joYM+NkJusItbdRcbm+AGRgJCt3iA+yux0QpD9cBVdz3tKyrjVYWRl7j0mHSmv4lhV0aoA==}
    engines: {node: '>=6.9.0'}
    peerDependencies:
      '@babel/core': ^7.12.0

  '@babel/plugin-transform-classes@7.28.0':
    resolution: {integrity: sha512-IjM1IoJNw72AZFlj33Cu8X0q2XK/6AaVC3jQu+cgQ5lThWD5ajnuUAml80dqRmOhmPkTH8uAwnpMu9Rvj0LTRA==}
    engines: {node: '>=6.9.0'}
    peerDependencies:
      '@babel/core': ^7.0.0-0

  '@babel/plugin-transform-computed-properties@7.27.1':
    resolution: {integrity: sha512-lj9PGWvMTVksbWiDT2tW68zGS/cyo4AkZ/QTp0sQT0mjPopCmrSkzxeXkznjqBxzDI6TclZhOJbBmbBLjuOZUw==}
    engines: {node: '>=6.9.0'}
    peerDependencies:
      '@babel/core': ^7.0.0-0

  '@babel/plugin-transform-destructuring@7.28.0':
    resolution: {integrity: sha512-v1nrSMBiKcodhsyJ4Gf+Z0U/yawmJDBOTpEB3mcQY52r9RIyPneGyAS/yM6seP/8I+mWI3elOMtT5dB8GJVs+A==}
    engines: {node: '>=6.9.0'}
    peerDependencies:
      '@babel/core': ^7.0.0-0

  '@babel/plugin-transform-dotall-regex@7.27.1':
    resolution: {integrity: sha512-gEbkDVGRvjj7+T1ivxrfgygpT7GUd4vmODtYpbs0gZATdkX8/iSnOtZSxiZnsgm1YjTgjI6VKBGSJJevkrclzw==}
    engines: {node: '>=6.9.0'}
    peerDependencies:
      '@babel/core': ^7.0.0-0

  '@babel/plugin-transform-duplicate-keys@7.27.1':
    resolution: {integrity: sha512-MTyJk98sHvSs+cvZ4nOauwTTG1JeonDjSGvGGUNHreGQns+Mpt6WX/dVzWBHgg+dYZhkC4X+zTDfkTU+Vy9y7Q==}
    engines: {node: '>=6.9.0'}
    peerDependencies:
      '@babel/core': ^7.0.0-0

  '@babel/plugin-transform-duplicate-named-capturing-groups-regex@7.27.1':
    resolution: {integrity: sha512-hkGcueTEzuhB30B3eJCbCYeCaaEQOmQR0AdvzpD4LoN0GXMWzzGSuRrxR2xTnCrvNbVwK9N6/jQ92GSLfiZWoQ==}
    engines: {node: '>=6.9.0'}
    peerDependencies:
      '@babel/core': ^7.0.0

  '@babel/plugin-transform-dynamic-import@7.27.1':
    resolution: {integrity: sha512-MHzkWQcEmjzzVW9j2q8LGjwGWpG2mjwaaB0BNQwst3FIjqsg8Ct/mIZlvSPJvfi9y2AC8mi/ktxbFVL9pZ1I4A==}
    engines: {node: '>=6.9.0'}
    peerDependencies:
      '@babel/core': ^7.0.0-0

  '@babel/plugin-transform-explicit-resource-management@7.28.0':
    resolution: {integrity: sha512-K8nhUcn3f6iB+P3gwCv/no7OdzOZQcKchW6N389V6PD8NUWKZHzndOd9sPDVbMoBsbmjMqlB4L9fm+fEFNVlwQ==}
    engines: {node: '>=6.9.0'}
    peerDependencies:
      '@babel/core': ^7.0.0-0

  '@babel/plugin-transform-exponentiation-operator@7.27.1':
    resolution: {integrity: sha512-uspvXnhHvGKf2r4VVtBpeFnuDWsJLQ6MF6lGJLC89jBR1uoVeqM416AZtTuhTezOfgHicpJQmoD5YUakO/YmXQ==}
    engines: {node: '>=6.9.0'}
    peerDependencies:
      '@babel/core': ^7.0.0-0

  '@babel/plugin-transform-export-namespace-from@7.27.1':
    resolution: {integrity: sha512-tQvHWSZ3/jH2xuq/vZDy0jNn+ZdXJeM8gHvX4lnJmsc3+50yPlWdZXIc5ay+umX+2/tJIqHqiEqcJvxlmIvRvQ==}
    engines: {node: '>=6.9.0'}
    peerDependencies:
      '@babel/core': ^7.0.0-0

  '@babel/plugin-transform-for-of@7.27.1':
    resolution: {integrity: sha512-BfbWFFEJFQzLCQ5N8VocnCtA8J1CLkNTe2Ms2wocj75dd6VpiqS5Z5quTYcUoo4Yq+DN0rtikODccuv7RU81sw==}
    engines: {node: '>=6.9.0'}
    peerDependencies:
      '@babel/core': ^7.0.0-0

  '@babel/plugin-transform-function-name@7.27.1':
    resolution: {integrity: sha512-1bQeydJF9Nr1eBCMMbC+hdwmRlsv5XYOMu03YSWFwNs0HsAmtSxxF1fyuYPqemVldVyFmlCU7w8UE14LupUSZQ==}
    engines: {node: '>=6.9.0'}
    peerDependencies:
      '@babel/core': ^7.0.0-0

  '@babel/plugin-transform-json-strings@7.27.1':
    resolution: {integrity: sha512-6WVLVJiTjqcQauBhn1LkICsR2H+zm62I3h9faTDKt1qP4jn2o72tSvqMwtGFKGTpojce0gJs+76eZ2uCHRZh0Q==}
    engines: {node: '>=6.9.0'}
    peerDependencies:
      '@babel/core': ^7.0.0-0

  '@babel/plugin-transform-literals@7.27.1':
    resolution: {integrity: sha512-0HCFSepIpLTkLcsi86GG3mTUzxV5jpmbv97hTETW3yzrAij8aqlD36toB1D0daVFJM8NK6GvKO0gslVQmm+zZA==}
    engines: {node: '>=6.9.0'}
    peerDependencies:
      '@babel/core': ^7.0.0-0

  '@babel/plugin-transform-logical-assignment-operators@7.27.1':
    resolution: {integrity: sha512-SJvDs5dXxiae4FbSL1aBJlG4wvl594N6YEVVn9e3JGulwioy6z3oPjx/sQBO3Y4NwUu5HNix6KJ3wBZoewcdbw==}
    engines: {node: '>=6.9.0'}
    peerDependencies:
      '@babel/core': ^7.0.0-0

  '@babel/plugin-transform-member-expression-literals@7.27.1':
    resolution: {integrity: sha512-hqoBX4dcZ1I33jCSWcXrP+1Ku7kdqXf1oeah7ooKOIiAdKQ+uqftgCFNOSzA5AMS2XIHEYeGFg4cKRCdpxzVOQ==}
    engines: {node: '>=6.9.0'}
    peerDependencies:
      '@babel/core': ^7.0.0-0

  '@babel/plugin-transform-modules-amd@7.27.1':
    resolution: {integrity: sha512-iCsytMg/N9/oFq6n+gFTvUYDZQOMK5kEdeYxmxt91fcJGycfxVP9CnrxoliM0oumFERba2i8ZtwRUCMhvP1LnA==}
    engines: {node: '>=6.9.0'}
    peerDependencies:
      '@babel/core': ^7.0.0-0

  '@babel/plugin-transform-modules-commonjs@7.27.1':
    resolution: {integrity: sha512-OJguuwlTYlN0gBZFRPqwOGNWssZjfIUdS7HMYtN8c1KmwpwHFBwTeFZrg9XZa+DFTitWOW5iTAG7tyCUPsCCyw==}
    engines: {node: '>=6.9.0'}
    peerDependencies:
      '@babel/core': ^7.0.0-0

  '@babel/plugin-transform-modules-systemjs@7.27.1':
    resolution: {integrity: sha512-w5N1XzsRbc0PQStASMksmUeqECuzKuTJer7kFagK8AXgpCMkeDMO5S+aaFb7A51ZYDF7XI34qsTX+fkHiIm5yA==}
    engines: {node: '>=6.9.0'}
    peerDependencies:
      '@babel/core': ^7.0.0-0

  '@babel/plugin-transform-modules-umd@7.27.1':
    resolution: {integrity: sha512-iQBE/xC5BV1OxJbp6WG7jq9IWiD+xxlZhLrdwpPkTX3ydmXdvoCpyfJN7acaIBZaOqTfr76pgzqBJflNbeRK+w==}
    engines: {node: '>=6.9.0'}
    peerDependencies:
      '@babel/core': ^7.0.0-0

  '@babel/plugin-transform-named-capturing-groups-regex@7.27.1':
    resolution: {integrity: sha512-SstR5JYy8ddZvD6MhV0tM/j16Qds4mIpJTOd1Yu9J9pJjH93bxHECF7pgtc28XvkzTD6Pxcm/0Z73Hvk7kb3Ng==}
    engines: {node: '>=6.9.0'}
    peerDependencies:
      '@babel/core': ^7.0.0

  '@babel/plugin-transform-new-target@7.27.1':
    resolution: {integrity: sha512-f6PiYeqXQ05lYq3TIfIDu/MtliKUbNwkGApPUvyo6+tc7uaR4cPjPe7DFPr15Uyycg2lZU6btZ575CuQoYh7MQ==}
    engines: {node: '>=6.9.0'}
    peerDependencies:
      '@babel/core': ^7.0.0-0

  '@babel/plugin-transform-nullish-coalescing-operator@7.27.1':
    resolution: {integrity: sha512-aGZh6xMo6q9vq1JGcw58lZ1Z0+i0xB2x0XaauNIUXd6O1xXc3RwoWEBlsTQrY4KQ9Jf0s5rgD6SiNkaUdJegTA==}
    engines: {node: '>=6.9.0'}
    peerDependencies:
      '@babel/core': ^7.0.0-0

  '@babel/plugin-transform-numeric-separator@7.27.1':
    resolution: {integrity: sha512-fdPKAcujuvEChxDBJ5c+0BTaS6revLV7CJL08e4m3de8qJfNIuCc2nc7XJYOjBoTMJeqSmwXJ0ypE14RCjLwaw==}
    engines: {node: '>=6.9.0'}
    peerDependencies:
      '@babel/core': ^7.0.0-0

  '@babel/plugin-transform-object-rest-spread@7.28.0':
    resolution: {integrity: sha512-9VNGikXxzu5eCiQjdE4IZn8sb9q7Xsk5EXLDBKUYg1e/Tve8/05+KJEtcxGxAgCY5t/BpKQM+JEL/yT4tvgiUA==}
    engines: {node: '>=6.9.0'}
    peerDependencies:
      '@babel/core': ^7.0.0-0

  '@babel/plugin-transform-object-super@7.27.1':
    resolution: {integrity: sha512-SFy8S9plRPbIcxlJ8A6mT/CxFdJx/c04JEctz4jf8YZaVS2px34j7NXRrlGlHkN/M2gnpL37ZpGRGVFLd3l8Ng==}
    engines: {node: '>=6.9.0'}
    peerDependencies:
      '@babel/core': ^7.0.0-0

  '@babel/plugin-transform-optional-catch-binding@7.27.1':
    resolution: {integrity: sha512-txEAEKzYrHEX4xSZN4kJ+OfKXFVSWKB2ZxM9dpcE3wT7smwkNmXo5ORRlVzMVdJbD+Q8ILTgSD7959uj+3Dm3Q==}
    engines: {node: '>=6.9.0'}
    peerDependencies:
      '@babel/core': ^7.0.0-0

  '@babel/plugin-transform-optional-chaining@7.27.1':
    resolution: {integrity: sha512-BQmKPPIuc8EkZgNKsv0X4bPmOoayeu4F1YCwx2/CfmDSXDbp7GnzlUH+/ul5VGfRg1AoFPsrIThlEBj2xb4CAg==}
    engines: {node: '>=6.9.0'}
    peerDependencies:
      '@babel/core': ^7.0.0-0

  '@babel/plugin-transform-parameters@7.27.7':
    resolution: {integrity: sha512-qBkYTYCb76RRxUM6CcZA5KRu8K4SM8ajzVeUgVdMVO9NN9uI/GaVmBg/WKJJGnNokV9SY8FxNOVWGXzqzUidBg==}
    engines: {node: '>=6.9.0'}
    peerDependencies:
      '@babel/core': ^7.0.0-0

  '@babel/plugin-transform-private-methods@7.27.1':
    resolution: {integrity: sha512-10FVt+X55AjRAYI9BrdISN9/AQWHqldOeZDUoLyif1Kn05a56xVBXb8ZouL8pZ9jem8QpXaOt8TS7RHUIS+GPA==}
    engines: {node: '>=6.9.0'}
    peerDependencies:
      '@babel/core': ^7.0.0-0

  '@babel/plugin-transform-private-property-in-object@7.27.1':
    resolution: {integrity: sha512-5J+IhqTi1XPa0DXF83jYOaARrX+41gOewWbkPyjMNRDqgOCqdffGh8L3f/Ek5utaEBZExjSAzcyjmV9SSAWObQ==}
    engines: {node: '>=6.9.0'}
    peerDependencies:
      '@babel/core': ^7.0.0-0

  '@babel/plugin-transform-property-literals@7.27.1':
    resolution: {integrity: sha512-oThy3BCuCha8kDZ8ZkgOg2exvPYUlprMukKQXI1r1pJ47NCvxfkEy8vK+r/hT9nF0Aa4H1WUPZZjHTFtAhGfmQ==}
    engines: {node: '>=6.9.0'}
    peerDependencies:
      '@babel/core': ^7.0.0-0

  '@babel/plugin-transform-regenerator@7.28.1':
    resolution: {integrity: sha512-P0QiV/taaa3kXpLY+sXla5zec4E+4t4Aqc9ggHlfZ7a2cp8/x/Gv08jfwEtn9gnnYIMvHx6aoOZ8XJL8eU71Dg==}
    engines: {node: '>=6.9.0'}
    peerDependencies:
      '@babel/core': ^7.0.0-0

  '@babel/plugin-transform-regexp-modifiers@7.27.1':
    resolution: {integrity: sha512-TtEciroaiODtXvLZv4rmfMhkCv8jx3wgKpL68PuiPh2M4fvz5jhsA7697N1gMvkvr/JTF13DrFYyEbY9U7cVPA==}
    engines: {node: '>=6.9.0'}
    peerDependencies:
      '@babel/core': ^7.0.0

  '@babel/plugin-transform-reserved-words@7.27.1':
    resolution: {integrity: sha512-V2ABPHIJX4kC7HegLkYoDpfg9PVmuWy/i6vUM5eGK22bx4YVFD3M5F0QQnWQoDs6AGsUWTVOopBiMFQgHaSkVw==}
    engines: {node: '>=6.9.0'}
    peerDependencies:
      '@babel/core': ^7.0.0-0

  '@babel/plugin-transform-shorthand-properties@7.27.1':
    resolution: {integrity: sha512-N/wH1vcn4oYawbJ13Y/FxcQrWk63jhfNa7jef0ih7PHSIHX2LB7GWE1rkPrOnka9kwMxb6hMl19p7lidA+EHmQ==}
    engines: {node: '>=6.9.0'}
    peerDependencies:
      '@babel/core': ^7.0.0-0

  '@babel/plugin-transform-spread@7.27.1':
    resolution: {integrity: sha512-kpb3HUqaILBJcRFVhFUs6Trdd4mkrzcGXss+6/mxUd273PfbWqSDHRzMT2234gIg2QYfAjvXLSquP1xECSg09Q==}
    engines: {node: '>=6.9.0'}
    peerDependencies:
      '@babel/core': ^7.0.0-0

  '@babel/plugin-transform-sticky-regex@7.27.1':
    resolution: {integrity: sha512-lhInBO5bi/Kowe2/aLdBAawijx+q1pQzicSgnkB6dUPc1+RC8QmJHKf2OjvU+NZWitguJHEaEmbV6VWEouT58g==}
    engines: {node: '>=6.9.0'}
    peerDependencies:
      '@babel/core': ^7.0.0-0

  '@babel/plugin-transform-template-literals@7.27.1':
    resolution: {integrity: sha512-fBJKiV7F2DxZUkg5EtHKXQdbsbURW3DZKQUWphDum0uRP6eHGGa/He9mc0mypL680pb+e/lDIthRohlv8NCHkg==}
    engines: {node: '>=6.9.0'}
    peerDependencies:
      '@babel/core': ^7.0.0-0

  '@babel/plugin-transform-typeof-symbol@7.27.1':
    resolution: {integrity: sha512-RiSILC+nRJM7FY5srIyc4/fGIwUhyDuuBSdWn4y6yT6gm652DpCHZjIipgn6B7MQ1ITOUnAKWixEUjQRIBIcLw==}
    engines: {node: '>=6.9.0'}
    peerDependencies:
      '@babel/core': ^7.0.0-0

  '@babel/plugin-transform-unicode-escapes@7.27.1':
    resolution: {integrity: sha512-Ysg4v6AmF26k9vpfFuTZg8HRfVWzsh1kVfowA23y9j/Gu6dOuahdUVhkLqpObp3JIv27MLSii6noRnuKN8H0Mg==}
    engines: {node: '>=6.9.0'}
    peerDependencies:
      '@babel/core': ^7.0.0-0

  '@babel/plugin-transform-unicode-property-regex@7.27.1':
    resolution: {integrity: sha512-uW20S39PnaTImxp39O5qFlHLS9LJEmANjMG7SxIhap8rCHqu0Ik+tLEPX5DKmHn6CsWQ7j3lix2tFOa5YtL12Q==}
    engines: {node: '>=6.9.0'}
    peerDependencies:
      '@babel/core': ^7.0.0-0

  '@babel/plugin-transform-unicode-regex@7.27.1':
    resolution: {integrity: sha512-xvINq24TRojDuyt6JGtHmkVkrfVV3FPT16uytxImLeBZqW3/H52yN+kM1MGuyPkIQxrzKwPHs5U/MP3qKyzkGw==}
    engines: {node: '>=6.9.0'}
    peerDependencies:
      '@babel/core': ^7.0.0-0

  '@babel/plugin-transform-unicode-sets-regex@7.27.1':
    resolution: {integrity: sha512-EtkOujbc4cgvb0mlpQefi4NTPBzhSIevblFevACNLUspmrALgmEBdL/XfnyyITfd8fKBZrZys92zOWcik7j9Tw==}
    engines: {node: '>=6.9.0'}
    peerDependencies:
      '@babel/core': ^7.0.0

  '@babel/preset-env@7.28.0':
    resolution: {integrity: sha512-VmaxeGOwuDqzLl5JUkIRM1X2Qu2uKGxHEQWh+cvvbl7JuJRgKGJSfsEF/bUaxFhJl/XAyxBe7q7qSuTbKFuCyg==}
    engines: {node: '>=6.9.0'}
    peerDependencies:
      '@babel/core': ^7.0.0-0

  '@babel/preset-modules@0.1.6-no-external-plugins':
    resolution: {integrity: sha512-HrcgcIESLm9aIR842yhJ5RWan/gebQUJ6E/E5+rf0y9o6oj7w0Br+sWuL6kEQ/o/AdfvR1Je9jG18/gnpwjEyA==}
    peerDependencies:
      '@babel/core': ^7.0.0-0 || ^8.0.0-0 <8.0.0

  '@babel/runtime@7.28.2':
    resolution: {integrity: sha512-KHp2IflsnGywDjBWDkR9iEqiWSpc8GIi0lgTT3mOElT0PP1tG26P4tmFI2YvAdzgq9RGyoHZQEIEdZy6Ec5xCA==}
    engines: {node: '>=6.9.0'}

  '@babel/template@7.27.2':
    resolution: {integrity: sha512-LPDZ85aEJyYSd18/DkjNh4/y1ntkE5KwUHWTiqgRxruuZL2F1yuHligVHLvcHY2vMHXttKFpJn6LwfI7cw7ODw==}
    engines: {node: '>=6.9.0'}

  '@babel/traverse@7.28.0':
    resolution: {integrity: sha512-mGe7UK5wWyh0bKRfupsUchrQGqvDbZDbKJw+kcRGSmdHVYrv+ltd0pnpDTVpiTqnaBru9iEvA8pz8W46v0Amwg==}
    engines: {node: '>=6.9.0'}

  '@babel/types@7.28.2':
    resolution: {integrity: sha512-ruv7Ae4J5dUYULmeXw1gmb7rYRz57OWCPM57pHojnLq/3Z1CK2lNSLTCVjxVk1F/TZHwOZZrOWi0ur95BbLxNQ==}
    engines: {node: '>=6.9.0'}

  '@commitlint/config-validator@19.8.1':
    resolution: {integrity: sha512-0jvJ4u+eqGPBIzzSdqKNX1rvdbSU1lPNYlfQQRIFnBgLy26BtC0cFnr7c/AyuzExMxWsMOte6MkTi9I3SQ3iGQ==}
    engines: {node: '>=v18'}

  '@commitlint/execute-rule@19.8.1':
    resolution: {integrity: sha512-YfJyIqIKWI64Mgvn/sE7FXvVMQER/Cd+s3hZke6cI1xgNT/f6ZAz5heND0QtffH+KbcqAwXDEE1/5niYayYaQA==}
    engines: {node: '>=v18'}

  '@commitlint/load@19.8.1':
    resolution: {integrity: sha512-9V99EKG3u7z+FEoe4ikgq7YGRCSukAcvmKQuTtUyiYPnOd9a2/H9Ak1J9nJA1HChRQp9OA/sIKPugGS+FK/k1A==}
    engines: {node: '>=v18'}

  '@commitlint/resolve-extends@19.8.1':
    resolution: {integrity: sha512-GM0mAhFk49I+T/5UCYns5ayGStkTt4XFFrjjf0L4S26xoMTSkdCf9ZRO8en1kuopC4isDFuEm7ZOm/WRVeElVg==}
    engines: {node: '>=v18'}

  '@commitlint/types@19.8.1':
    resolution: {integrity: sha512-/yCrWGCoA1SVKOks25EGadP9Pnj0oAIHGpl2wH2M2Y46dPM2ueb8wyCVOD7O3WCTkaJ0IkKvzhl1JY7+uCT2Dw==}
    engines: {node: '>=v18'}

  '@discoveryjs/json-ext@0.5.7':
    resolution: {integrity: sha512-dBVuXR082gk3jsFp7Rd/JI4kytwGHecnCoTtXFb7DB6CNHp4rg5k1bhg0nWdLGLnOV71lmDzGQaLMy8iPLY0pw==}
    engines: {node: '>=10.0.0'}

  '@emnapi/core@1.4.5':
    resolution: {integrity: sha512-XsLw1dEOpkSX/WucdqUhPWP7hDxSvZiY+fsUC14h+FtQ2Ifni4znbBt8punRX+Uj2JG/uDb8nEHVKvrVlvdZ5Q==}

  '@emnapi/runtime@1.4.5':
    resolution: {integrity: sha512-++LApOtY0pEEz1zrd9vy1/zXVaVJJ/EbAF3u0fXIzPJEDtnITsBGbbK0EkM72amhl/R5b+5xx0Y/QhcVOpuulg==}

  '@emnapi/wasi-threads@1.0.4':
    resolution: {integrity: sha512-PJR+bOmMOPH8AtcTGAyYNiuJ3/Fcoj2XN/gBEWzDIKh254XO+mM9XoXHk5GNEhodxeMznbg7BlRojVbKN+gC6g==}

  '@es-joy/jsdoccomment@0.52.0':
    resolution: {integrity: sha512-BXuN7BII+8AyNtn57euU2Yxo9yA/KUDNzrpXyi3pfqKmBhhysR6ZWOebFh3vyPoqA3/j1SOvGgucElMGwlXing==}
    engines: {node: '>=20.11.0'}

  '@eslint-community/eslint-utils@4.7.0':
    resolution: {integrity: sha512-dyybb3AcajC7uha6CvhdVRJqaKyn7w2YKqKyAN37NKYgZT36w+iRb0Dymmc5qEJ549c/S31cMMSFd75bteCpCw==}
    engines: {node: ^12.22.0 || ^14.17.0 || >=16.0.0}
    peerDependencies:
      eslint: ^6.0.0 || ^7.0.0 || >=8.0.0

  '@eslint-community/regexpp@4.12.1':
    resolution: {integrity: sha512-CCZCDJuduB9OUkFkY2IgppNZMi2lBQgD2qzwXkEia16cge2pijY/aXi96CJMquDMn3nJdlPV1A5KrJEXwfLNzQ==}
    engines: {node: ^12.0.0 || ^14.0.0 || >=16.0.0}

  '@eslint/config-array@0.21.0':
    resolution: {integrity: sha512-ENIdc4iLu0d93HeYirvKmrzshzofPw6VkZRKQGe9Nv46ZnWUzcF1xV01dcvEg/1wXUR61OmmlSfyeyO7EvjLxQ==}
    engines: {node: ^18.18.0 || ^20.9.0 || >=21.1.0}

  '@eslint/config-helpers@0.3.1':
    resolution: {integrity: sha512-xR93k9WhrDYpXHORXpxVL5oHj3Era7wo6k/Wd8/IsQNnZUTzkGS29lyn3nAT05v6ltUuTFVCCYDEGfy2Or/sPA==}
    engines: {node: ^18.18.0 || ^20.9.0 || >=21.1.0}

  '@eslint/core@0.15.2':
    resolution: {integrity: sha512-78Md3/Rrxh83gCxoUc0EiciuOHsIITzLy53m3d9UyiW8y9Dj2D29FeETqyKA+BRK76tnTp6RXWb3pCay8Oyomg==}
    engines: {node: ^18.18.0 || ^20.9.0 || >=21.1.0}

  '@eslint/eslintrc@3.3.1':
    resolution: {integrity: sha512-gtF186CXhIl1p4pJNGZw8Yc6RlshoePRvE0X91oPGb3vZ8pM3qOS9W9NGPat9LziaBV7XrJWGylNQXkGcnM3IQ==}
    engines: {node: ^18.18.0 || ^20.9.0 || >=21.1.0}

  '@eslint/js@9.33.0':
    resolution: {integrity: sha512-5K1/mKhWaMfreBGJTwval43JJmkip0RmM+3+IuqupeSKNC/Th2Kc7ucaq5ovTSra/OOKB9c58CGSz3QMVbWt0A==}
    engines: {node: ^18.18.0 || ^20.9.0 || >=21.1.0}

  '@eslint/object-schema@2.1.6':
    resolution: {integrity: sha512-RBMg5FRL0I0gs51M/guSAj5/e14VQ4tpZnQNWwuDT66P14I43ItmPfIZRhO9fUVIPOAQXU47atlywZ/czoqFPA==}
    engines: {node: ^18.18.0 || ^20.9.0 || >=21.1.0}

  '@eslint/plugin-kit@0.3.5':
    resolution: {integrity: sha512-Z5kJ+wU3oA7MMIqVR9tyZRtjYPr4OC004Q4Rw7pgOKUOKkJfZ3O24nz3WYfGRpMDNmcOi3TwQOmgm7B7Tpii0w==}
    engines: {node: ^18.18.0 || ^20.9.0 || >=21.1.0}

  '@firebase/ai@2.1.0':
    resolution: {integrity: sha512-4HvFr4YIzNFh0MowJLahOjJDezYSTjQar0XYVu/sAycoxQ+kBsfXuTPRLVXCYfMR5oNwQgYe4Q2gAOYKKqsOyA==}
    engines: {node: '>=20.0.0'}
    peerDependencies:
      '@firebase/app': 0.x
      '@firebase/app-types': 0.x

  '@firebase/analytics-compat@0.2.24':
    resolution: {integrity: sha512-jE+kJnPG86XSqGQGhXXYt1tpTbCTED8OQJ/PQ90SEw14CuxRxx/H+lFbWA1rlFtFSsTCptAJtgyRBwr/f00vsw==}
    peerDependencies:
      '@firebase/app-compat': 0.x

  '@firebase/analytics-types@0.8.3':
    resolution: {integrity: sha512-VrIp/d8iq2g501qO46uGz3hjbDb8xzYMrbu8Tp0ovzIzrvJZ2fvmj649gTjge/b7cCCcjT0H37g1gVtlNhnkbg==}

  '@firebase/analytics@0.10.18':
    resolution: {integrity: sha512-iN7IgLvM06iFk8BeFoWqvVpRFW3Z70f+Qe2PfCJ7vPIgLPjHXDE774DhCT5Y2/ZU/ZbXPDPD60x/XPWEoZLNdg==}
    peerDependencies:
      '@firebase/app': 0.x

  '@firebase/app-check-compat@0.4.0':
    resolution: {integrity: sha512-UfK2Q8RJNjYM/8MFORltZRG9lJj11k0nW84rrffiKvcJxLf1jf6IEjCIkCamykHE73C6BwqhVfhIBs69GXQV0g==}
    engines: {node: '>=20.0.0'}
    peerDependencies:
      '@firebase/app-compat': 0.x

  '@firebase/app-check-interop-types@0.3.3':
    resolution: {integrity: sha512-gAlxfPLT2j8bTI/qfe3ahl2I2YcBQ8cFIBdhAQA4I2f3TndcO+22YizyGYuttLHPQEpWkhmpFW60VCFEPg4g5A==}

  '@firebase/app-check-types@0.5.3':
    resolution: {integrity: sha512-hyl5rKSj0QmwPdsAxrI5x1otDlByQ7bvNvVt8G/XPO2CSwE++rmSVf3VEhaeOR4J8ZFaF0Z0NDSmLejPweZ3ng==}

  '@firebase/app-check@0.11.0':
    resolution: {integrity: sha512-XAvALQayUMBJo58U/rxW02IhsesaxxfWVmVkauZvGEz3vOAjMEQnzFlyblqkc2iAaO82uJ2ZVyZv9XzPfxjJ6w==}
    engines: {node: '>=20.0.0'}
    peerDependencies:
      '@firebase/app': 0.x

  '@firebase/app-compat@0.5.1':
    resolution: {integrity: sha512-BEy1L6Ufd85ZSP79HDIv0//T9p7d5Bepwy+2mKYkgdXBGKTbFm2e2KxyF1nq4zSQ6RRBxWi0IY0zFVmoBTZlUA==}
    engines: {node: '>=20.0.0'}

  '@firebase/app-types@0.9.3':
    resolution: {integrity: sha512-kRVpIl4vVGJ4baogMDINbyrIOtOxqhkZQg4jTq3l8Lw6WSk0xfpEYzezFu+Kl4ve4fbPl79dvwRtaFqAC/ucCw==}

  '@firebase/app@0.14.1':
    resolution: {integrity: sha512-jxTrDbxnGoX7cGz7aP9E7v9iKvBbQfZ8Gz4TH3SfrrkcyIojJM3+hJnlbGnGxHrABts844AxRcg00arMZEyA6Q==}
    engines: {node: '>=20.0.0'}

  '@firebase/auth-compat@0.6.0':
    resolution: {integrity: sha512-J0lGSxXlG/lYVi45wbpPhcWiWUMXevY4fvLZsN1GHh+po7TZVng+figdHBVhFheaiipU8HZyc7ljw1jNojM2nw==}
    engines: {node: '>=20.0.0'}
    peerDependencies:
      '@firebase/app-compat': 0.x

  '@firebase/auth-interop-types@0.2.4':
    resolution: {integrity: sha512-JPgcXKCuO+CWqGDnigBtvo09HeBs5u/Ktc2GaFj2m01hLarbxthLNm7Fk8iOP1aqAtXV+fnnGj7U28xmk7IwVA==}

  '@firebase/auth-types@0.13.0':
    resolution: {integrity: sha512-S/PuIjni0AQRLF+l9ck0YpsMOdE8GO2KU6ubmBB7P+7TJUCQDa3R1dlgYm9UzGbbePMZsp0xzB93f2b/CgxMOg==}
    peerDependencies:
      '@firebase/app-types': 0.x
      '@firebase/util': 1.x

  '@firebase/auth@1.11.0':
    resolution: {integrity: sha512-5j7+ua93X+IRcJ1oMDTClTo85l7Xe40WSkoJ+shzPrX7OISlVWLdE1mKC57PSD+/LfAbdhJmvKixINBw2ESK6w==}
    engines: {node: '>=20.0.0'}
    peerDependencies:
      '@firebase/app': 0.x
      '@react-native-async-storage/async-storage': ^1.18.1
    peerDependenciesMeta:
      '@react-native-async-storage/async-storage':
        optional: true

  '@firebase/component@0.7.0':
    resolution: {integrity: sha512-wR9En2A+WESUHexjmRHkqtaVH94WLNKt6rmeqZhSLBybg4Wyf0Umk04SZsS6sBq4102ZsDBFwoqMqJYj2IoDSg==}
    engines: {node: '>=20.0.0'}

  '@firebase/data-connect@0.3.11':
    resolution: {integrity: sha512-G258eLzAD6im9Bsw+Qm1Z+P4x0PGNQ45yeUuuqe5M9B1rn0RJvvsQCRHXgE52Z+n9+WX1OJd/crcuunvOGc7Vw==}
    peerDependencies:
      '@firebase/app': 0.x

  '@firebase/database-compat@2.1.0':
    resolution: {integrity: sha512-8nYc43RqxScsePVd1qe1xxvWNf0OBnbwHxmXJ7MHSuuTVYFO3eLyLW3PiCKJ9fHnmIz4p4LbieXwz+qtr9PZDg==}
    engines: {node: '>=20.0.0'}

  '@firebase/database-types@1.0.16':
    resolution: {integrity: sha512-xkQLQfU5De7+SPhEGAXFBnDryUWhhlFXelEg2YeZOQMCdoe7dL64DDAd77SQsR+6uoXIZY5MB4y/inCs4GTfcw==}

  '@firebase/database@1.1.0':
    resolution: {integrity: sha512-gM6MJFae3pTyNLoc9VcJNuaUDej0ctdjn3cVtILo3D5lpp0dmUHHLFN/pUKe7ImyeB1KAvRlEYxvIHNF04Filg==}
    engines: {node: '>=20.0.0'}

  '@firebase/firestore-compat@0.4.0':
    resolution: {integrity: sha512-4O7v4VFeSEwAZtLjsaj33YrMHMRjplOIYC2CiYsF6o/MboOhrhe01VrTt8iY9Y5EwjRHuRz4pS6jMBT8LfQYJA==}
    engines: {node: '>=20.0.0'}
    peerDependencies:
      '@firebase/app-compat': 0.x

  '@firebase/firestore-types@3.0.3':
    resolution: {integrity: sha512-hD2jGdiWRxB/eZWF89xcK9gF8wvENDJkzpVFb4aGkzfEaKxVRD1kjz1t1Wj8VZEp2LCB53Yx1zD8mrhQu87R6Q==}
    peerDependencies:
      '@firebase/app-types': 0.x
      '@firebase/util': 1.x

  '@firebase/firestore@4.9.0':
    resolution: {integrity: sha512-5zl0+/h1GvlCSLt06RMwqFsd7uqRtnNZt4sW99k2rKRd6k/ECObIWlEnvthm2cuOSnUmwZknFqtmd1qyYSLUuQ==}
    engines: {node: '>=20.0.0'}
    peerDependencies:
      '@firebase/app': 0.x

  '@firebase/functions-compat@0.4.0':
    resolution: {integrity: sha512-VPgtvoGFywWbQqtvgJnVWIDFSHV1WE6Hmyi5EGI+P+56EskiGkmnw6lEqc/MEUfGpPGdvmc4I9XMU81uj766/g==}
    engines: {node: '>=20.0.0'}
    peerDependencies:
      '@firebase/app-compat': 0.x

  '@firebase/functions-types@0.6.3':
    resolution: {integrity: sha512-EZoDKQLUHFKNx6VLipQwrSMh01A1SaL3Wg6Hpi//x6/fJ6Ee4hrAeswK99I5Ht8roiniKHw4iO0B1Oxj5I4plg==}

  '@firebase/functions@0.13.0':
    resolution: {integrity: sha512-2/LH5xIbD8aaLOWSFHAwwAybgSzHIM0dB5oVOL0zZnxFG1LctX2bc1NIAaPk1T+Zo9aVkLKUlB5fTXTkVUQprQ==}
    engines: {node: '>=20.0.0'}
    peerDependencies:
      '@firebase/app': 0.x

  '@firebase/installations-compat@0.2.19':
    resolution: {integrity: sha512-khfzIY3EI5LePePo7vT19/VEIH1E3iYsHknI/6ek9T8QCozAZshWT9CjlwOzZrKvTHMeNcbpo/VSOSIWDSjWdQ==}
    peerDependencies:
      '@firebase/app-compat': 0.x

  '@firebase/installations-types@0.5.3':
    resolution: {integrity: sha512-2FJI7gkLqIE0iYsNQ1P751lO3hER+Umykel+TkLwHj6plzWVxqvfclPUZhcKFVQObqloEBTmpi2Ozn7EkCABAA==}
    peerDependencies:
      '@firebase/app-types': 0.x

  '@firebase/installations@0.6.19':
    resolution: {integrity: sha512-nGDmiwKLI1lerhwfwSHvMR9RZuIH5/8E3kgUWnVRqqL7kGVSktjLTWEMva7oh5yxQ3zXfIlIwJwMcaM5bK5j8Q==}
    peerDependencies:
      '@firebase/app': 0.x

  '@firebase/logger@0.5.0':
    resolution: {integrity: sha512-cGskaAvkrnh42b3BA3doDWeBmuHFO/Mx5A83rbRDYakPjO9bJtRL3dX7javzc2Rr/JHZf4HlterTW2lUkfeN4g==}
    engines: {node: '>=20.0.0'}

  '@firebase/messaging-compat@0.2.23':
    resolution: {integrity: sha512-SN857v/kBUvlQ9X/UjAqBoQ2FEaL1ZozpnmL1ByTe57iXkmnVVFm9KqAsTfmf+OEwWI4kJJe9NObtN/w22lUgg==}
    peerDependencies:
      '@firebase/app-compat': 0.x

  '@firebase/messaging-interop-types@0.2.3':
    resolution: {integrity: sha512-xfzFaJpzcmtDjycpDeCUj0Ge10ATFi/VHVIvEEjDNc3hodVBQADZ7BWQU7CuFpjSHE+eLuBI13z5F/9xOoGX8Q==}

  '@firebase/messaging@0.12.23':
    resolution: {integrity: sha512-cfuzv47XxqW4HH/OcR5rM+AlQd1xL/VhuaeW/wzMW1LFrsFcTn0GND/hak1vkQc2th8UisBcrkVcQAnOnKwYxg==}
    peerDependencies:
      '@firebase/app': 0.x

  '@firebase/performance-compat@0.2.22':
    resolution: {integrity: sha512-xLKxaSAl/FVi10wDX/CHIYEUP13jXUjinL+UaNXT9ByIvxII5Ne5150mx6IgM8G6Q3V+sPiw9C8/kygkyHUVxg==}
    peerDependencies:
      '@firebase/app-compat': 0.x

  '@firebase/performance-types@0.2.3':
    resolution: {integrity: sha512-IgkyTz6QZVPAq8GSkLYJvwSLr3LS9+V6vNPQr0x4YozZJiLF5jYixj0amDtATf1X0EtYHqoPO48a9ija8GocxQ==}

  '@firebase/performance@0.7.9':
    resolution: {integrity: sha512-UzybENl1EdM2I1sjYm74xGt/0JzRnU/0VmfMAKo2LSpHJzaj77FCLZXmYQ4oOuE+Pxtt8Wy2BVJEENiZkaZAzQ==}
    peerDependencies:
      '@firebase/app': 0.x

  '@firebase/remote-config-compat@0.2.19':
    resolution: {integrity: sha512-y7PZAb0l5+5oIgLJr88TNSelxuASGlXyAKj+3pUc4fDuRIdPNBoONMHaIUa9rlffBR5dErmaD2wUBJ7Z1a513Q==}
    peerDependencies:
      '@firebase/app-compat': 0.x

  '@firebase/remote-config-types@0.4.0':
    resolution: {integrity: sha512-7p3mRE/ldCNYt8fmWMQ/MSGRmXYlJ15Rvs9Rk17t8p0WwZDbeK7eRmoI1tvCPaDzn9Oqh+yD6Lw+sGLsLg4kKg==}

  '@firebase/remote-config@0.6.6':
    resolution: {integrity: sha512-Yelp5xd8hM4NO1G1SuWrIk4h5K42mNwC98eWZ9YLVu6Z0S6hFk1mxotAdCRmH2luH8FASlYgLLq6OQLZ4nbnCA==}
    peerDependencies:
      '@firebase/app': 0.x

  '@firebase/storage-compat@0.4.0':
    resolution: {integrity: sha512-vDzhgGczr1OfcOy285YAPur5pWDEvD67w4thyeCUh6Ys0izN9fNYtA1MJERmNBfqjqu0lg0FM5GLbw0Il21M+g==}
    engines: {node: '>=20.0.0'}
    peerDependencies:
      '@firebase/app-compat': 0.x

  '@firebase/storage-types@0.8.3':
    resolution: {integrity: sha512-+Muk7g9uwngTpd8xn9OdF/D48uiQ7I1Fae7ULsWPuKoCH3HU7bfFPhxtJYzyhjdniowhuDpQcfPmuNRAqZEfvg==}
    peerDependencies:
      '@firebase/app-types': 0.x
      '@firebase/util': 1.x

  '@firebase/storage@0.14.0':
    resolution: {integrity: sha512-xWWbb15o6/pWEw8H01UQ1dC5U3rf8QTAzOChYyCpafV6Xki7KVp3Yaw2nSklUwHEziSWE9KoZJS7iYeyqWnYFA==}
    engines: {node: '>=20.0.0'}
    peerDependencies:
      '@firebase/app': 0.x

  '@firebase/util@1.13.0':
    resolution: {integrity: sha512-0AZUyYUfpMNcztR5l09izHwXkZpghLgCUaAGjtMwXnCg3bj4ml5VgiwqOMOxJ+Nw4qN/zJAaOQBcJ7KGkWStqQ==}
    engines: {node: '>=20.0.0'}

  '@firebase/webchannel-wrapper@1.0.4':
    resolution: {integrity: sha512-6m8+P+dE/RPl4OPzjTxcTbQ0rGeRyeTvAi9KwIffBVCiAMKrfXfLZaqD1F+m8t4B5/Q5aHsMozOgirkH1F5oMQ==}

  '@floating-ui/core@1.7.3':
    resolution: {integrity: sha512-sGnvb5dmrJaKEZ+LDIpguvdX3bDlEllmv4/ClQ9awcmCZrlx5jQyyMWFM5kBI+EyNOCDDiKk8il0zeuX3Zlg/w==}

  '@floating-ui/dom@1.7.3':
    resolution: {integrity: sha512-uZA413QEpNuhtb3/iIKoYMSK07keHPYeXF02Zhd6e213j+d1NamLix/mCLxBUDW/Gx52sPH2m+chlUsyaBs/Ag==}

  '@floating-ui/react-dom@2.1.5':
    resolution: {integrity: sha512-HDO/1/1oH9fjj4eLgegrlH3dklZpHtUYYFiVwMUwfGvk9jWDRWqkklA2/NFScknrcNSspbV868WjXORvreDX+Q==}
    peerDependencies:
      react: '>=16.8.0'
      react-dom: '>=16.8.0'

  '@floating-ui/utils@0.2.10':
    resolution: {integrity: sha512-aGTxbpbg8/b5JfU1HXSrbH3wXZuLPJcNEcZQFMxLs3oSzgtVu6nFPkbbGGUvBcUjKV2YyB9Wxxabo+HEH9tcRQ==}

  '@grpc/grpc-js@1.9.15':
    resolution: {integrity: sha512-nqE7Hc0AzI+euzUwDAy0aY5hCp10r734gMGRdU+qOPX0XSceI2ULrcXB5U2xSc5VkWwalCj4M7GzCAygZl2KoQ==}
    engines: {node: ^8.13.0 || >=10.10.0}

  '@grpc/proto-loader@0.7.15':
    resolution: {integrity: sha512-tMXdRCfYVixjuFK+Hk0Q1s38gV9zDiDJfWL3h1rv4Qc39oILCu1TRTDt7+fGUI8K4G1Fj125Hx/ru3azECWTyQ==}
    engines: {node: '>=6'}
    hasBin: true

  '@hookform/resolvers@5.2.1':
    resolution: {integrity: sha512-u0+6X58gkjMcxur1wRWokA7XsiiBJ6aK17aPZxhkoYiK5J+HcTx0Vhu9ovXe6H+dVpO6cjrn2FkJTryXEMlryQ==}
    peerDependencies:
      react-hook-form: ^7.55.0

  '@humanfs/core@0.19.1':
    resolution: {integrity: sha512-5DyQ4+1JEUzejeK1JGICcideyfUbGixgS9jNgex5nqkW+cY7WZhxBigmieN5Qnw9ZosSNVC9KQKyb+GUaGyKUA==}
    engines: {node: '>=18.18.0'}

  '@humanfs/node@0.16.6':
    resolution: {integrity: sha512-YuI2ZHQL78Q5HbhDiBA1X4LmYdXCKCMQIfw0pw7piHJwyREFebJUvrQN4cMssyES6x+vfUbx1CIpaQUKYdQZOw==}
    engines: {node: '>=18.18.0'}

  '@humanwhocodes/module-importer@1.0.1':
    resolution: {integrity: sha512-bxveV4V8v5Yb4ncFTT3rPSgZBOpCkjfK0y4oVVVJwIuDVBRMDXrPyXRL988i5ap9m9bnyEEjWfm5WkBmtffLfA==}
    engines: {node: '>=12.22'}

  '@humanwhocodes/retry@0.3.1':
    resolution: {integrity: sha512-JBxkERygn7Bv/GbN5Rv8Ul6LVknS+5Bp6RgDC/O8gEBU/yeH5Ui5C/OlWrTb6qct7LjjfT6Re2NxB0ln0yYybA==}
    engines: {node: '>=18.18'}

  '@humanwhocodes/retry@0.4.3':
    resolution: {integrity: sha512-bV0Tgo9K4hfPCek+aMAn81RppFKv2ySDQeMoSZuvTASywNTnVJCArCZE2FWqpvIatKu7VMRLWlR1EazvVhDyhQ==}
    engines: {node: '>=18.18'}

  '@img/sharp-darwin-arm64@0.34.3':
    resolution: {integrity: sha512-ryFMfvxxpQRsgZJqBd4wsttYQbCxsJksrv9Lw/v798JcQ8+w84mBWuXwl+TT0WJ/WrYOLaYpwQXi3sA9nTIaIg==}
    engines: {node: ^18.17.0 || ^20.3.0 || >=21.0.0}
    cpu: [arm64]
    os: [darwin]

  '@img/sharp-darwin-x64@0.34.3':
    resolution: {integrity: sha512-yHpJYynROAj12TA6qil58hmPmAwxKKC7reUqtGLzsOHfP7/rniNGTL8tjWX6L3CTV4+5P4ypcS7Pp+7OB+8ihA==}
    engines: {node: ^18.17.0 || ^20.3.0 || >=21.0.0}
    cpu: [x64]
    os: [darwin]

  '@img/sharp-libvips-darwin-arm64@1.2.0':
    resolution: {integrity: sha512-sBZmpwmxqwlqG9ueWFXtockhsxefaV6O84BMOrhtg/YqbTaRdqDE7hxraVE3y6gVM4eExmfzW4a8el9ArLeEiQ==}
    cpu: [arm64]
    os: [darwin]

  '@img/sharp-libvips-darwin-x64@1.2.0':
    resolution: {integrity: sha512-M64XVuL94OgiNHa5/m2YvEQI5q2cl9d/wk0qFTDVXcYzi43lxuiFTftMR1tOnFQovVXNZJ5TURSDK2pNe9Yzqg==}
    cpu: [x64]
    os: [darwin]

  '@img/sharp-libvips-linux-arm64@1.2.0':
    resolution: {integrity: sha512-RXwd0CgG+uPRX5YYrkzKyalt2OJYRiJQ8ED/fi1tq9WQW2jsQIn0tqrlR5l5dr/rjqq6AHAxURhj2DVjyQWSOA==}
    cpu: [arm64]
    os: [linux]

  '@img/sharp-libvips-linux-arm@1.2.0':
    resolution: {integrity: sha512-mWd2uWvDtL/nvIzThLq3fr2nnGfyr/XMXlq8ZJ9WMR6PXijHlC3ksp0IpuhK6bougvQrchUAfzRLnbsen0Cqvw==}
    cpu: [arm]
    os: [linux]

  '@img/sharp-libvips-linux-ppc64@1.2.0':
    resolution: {integrity: sha512-Xod/7KaDDHkYu2phxxfeEPXfVXFKx70EAFZ0qyUdOjCcxbjqyJOEUpDe6RIyaunGxT34Anf9ue/wuWOqBW2WcQ==}
    cpu: [ppc64]
    os: [linux]

  '@img/sharp-libvips-linux-s390x@1.2.0':
    resolution: {integrity: sha512-eMKfzDxLGT8mnmPJTNMcjfO33fLiTDsrMlUVcp6b96ETbnJmd4uvZxVJSKPQfS+odwfVaGifhsB07J1LynFehw==}
    cpu: [s390x]
    os: [linux]

  '@img/sharp-libvips-linux-x64@1.2.0':
    resolution: {integrity: sha512-ZW3FPWIc7K1sH9E3nxIGB3y3dZkpJlMnkk7z5tu1nSkBoCgw2nSRTFHI5pB/3CQaJM0pdzMF3paf9ckKMSE9Tg==}
    cpu: [x64]
    os: [linux]

  '@img/sharp-libvips-linuxmusl-arm64@1.2.0':
    resolution: {integrity: sha512-UG+LqQJbf5VJ8NWJ5Z3tdIe/HXjuIdo4JeVNADXBFuG7z9zjoegpzzGIyV5zQKi4zaJjnAd2+g2nna8TZvuW9Q==}
    cpu: [arm64]
    os: [linux]

  '@img/sharp-libvips-linuxmusl-x64@1.2.0':
    resolution: {integrity: sha512-SRYOLR7CXPgNze8akZwjoGBoN1ThNZoqpOgfnOxmWsklTGVfJiGJoC/Lod7aNMGA1jSsKWM1+HRX43OP6p9+6Q==}
    cpu: [x64]
    os: [linux]

  '@img/sharp-linux-arm64@0.34.3':
    resolution: {integrity: sha512-QdrKe3EvQrqwkDrtuTIjI0bu6YEJHTgEeqdzI3uWJOH6G1O8Nl1iEeVYRGdj1h5I21CqxSvQp1Yv7xeU3ZewbA==}
    engines: {node: ^18.17.0 || ^20.3.0 || >=21.0.0}
    cpu: [arm64]
    os: [linux]

  '@img/sharp-linux-arm@0.34.3':
    resolution: {integrity: sha512-oBK9l+h6KBN0i3dC8rYntLiVfW8D8wH+NPNT3O/WBHeW0OQWCjfWksLUaPidsrDKpJgXp3G3/hkmhptAW0I3+A==}
    engines: {node: ^18.17.0 || ^20.3.0 || >=21.0.0}
    cpu: [arm]
    os: [linux]

  '@img/sharp-linux-ppc64@0.34.3':
    resolution: {integrity: sha512-GLtbLQMCNC5nxuImPR2+RgrviwKwVql28FWZIW1zWruy6zLgA5/x2ZXk3mxj58X/tszVF69KK0Is83V8YgWhLA==}
    engines: {node: ^18.17.0 || ^20.3.0 || >=21.0.0}
    cpu: [ppc64]
    os: [linux]

  '@img/sharp-linux-s390x@0.34.3':
    resolution: {integrity: sha512-3gahT+A6c4cdc2edhsLHmIOXMb17ltffJlxR0aC2VPZfwKoTGZec6u5GrFgdR7ciJSsHT27BD3TIuGcuRT0KmQ==}
    engines: {node: ^18.17.0 || ^20.3.0 || >=21.0.0}
    cpu: [s390x]
    os: [linux]

  '@img/sharp-linux-x64@0.34.3':
    resolution: {integrity: sha512-8kYso8d806ypnSq3/Ly0QEw90V5ZoHh10yH0HnrzOCr6DKAPI6QVHvwleqMkVQ0m+fc7EH8ah0BB0QPuWY6zJQ==}
    engines: {node: ^18.17.0 || ^20.3.0 || >=21.0.0}
    cpu: [x64]
    os: [linux]

  '@img/sharp-linuxmusl-arm64@0.34.3':
    resolution: {integrity: sha512-vAjbHDlr4izEiXM1OTggpCcPg9tn4YriK5vAjowJsHwdBIdx0fYRsURkxLG2RLm9gyBq66gwtWI8Gx0/ov+JKQ==}
    engines: {node: ^18.17.0 || ^20.3.0 || >=21.0.0}
    cpu: [arm64]
    os: [linux]

  '@img/sharp-linuxmusl-x64@0.34.3':
    resolution: {integrity: sha512-gCWUn9547K5bwvOn9l5XGAEjVTTRji4aPTqLzGXHvIr6bIDZKNTA34seMPgM0WmSf+RYBH411VavCejp3PkOeQ==}
    engines: {node: ^18.17.0 || ^20.3.0 || >=21.0.0}
    cpu: [x64]
    os: [linux]

  '@img/sharp-wasm32@0.34.3':
    resolution: {integrity: sha512-+CyRcpagHMGteySaWos8IbnXcHgfDn7pO2fiC2slJxvNq9gDipYBN42/RagzctVRKgxATmfqOSulgZv5e1RdMg==}
    engines: {node: ^18.17.0 || ^20.3.0 || >=21.0.0}
    cpu: [wasm32]

  '@img/sharp-win32-arm64@0.34.3':
    resolution: {integrity: sha512-MjnHPnbqMXNC2UgeLJtX4XqoVHHlZNd+nPt1kRPmj63wURegwBhZlApELdtxM2OIZDRv/DFtLcNhVbd1z8GYXQ==}
    engines: {node: ^18.17.0 || ^20.3.0 || >=21.0.0}
    cpu: [arm64]
    os: [win32]

  '@img/sharp-win32-ia32@0.34.3':
    resolution: {integrity: sha512-xuCdhH44WxuXgOM714hn4amodJMZl3OEvf0GVTm0BEyMeA2to+8HEdRPShH0SLYptJY1uBw+SCFP9WVQi1Q/cw==}
    engines: {node: ^18.17.0 || ^20.3.0 || >=21.0.0}
    cpu: [ia32]
    os: [win32]

  '@img/sharp-win32-x64@0.34.3':
    resolution: {integrity: sha512-OWwz05d++TxzLEv4VnsTz5CmZ6mI6S05sfQGEMrNrQcOEERbX46332IvE7pO/EUiw7jUrrS40z/M7kPyjfl04g==}
    engines: {node: ^18.17.0 || ^20.3.0 || >=21.0.0}
    cpu: [x64]
    os: [win32]

  '@isaacs/balanced-match@4.0.1':
    resolution: {integrity: sha512-yzMTt9lEb8Gv7zRioUilSglI0c0smZ9k5D65677DLWLtWJaXIS3CqcGyUFByYKlnUj6TkjLVs54fBl6+TiGQDQ==}
    engines: {node: 20 || >=22}

  '@isaacs/brace-expansion@5.0.0':
    resolution: {integrity: sha512-ZT55BDLV0yv0RBm2czMiZ+SqCGO7AvmOM3G/w2xhVPH+te0aKgFjmBvGlL1dH+ql2tgGO3MVrbb3jCKyvpgnxA==}
    engines: {node: 20 || >=22}

  '@isaacs/fs-minipass@4.0.1':
    resolution: {integrity: sha512-wgm9Ehl2jpeqP3zw/7mo3kRHFp5MEDhqAdwy1fTGkHAwnkGOVsgpvQhL8B5n1qlb01jV3n/bI0ZfZp5lWA1k4w==}
    engines: {node: '>=18.0.0'}

  '@jridgewell/gen-mapping@0.3.13':
    resolution: {integrity: sha512-2kkt/7niJ6MgEPxF0bYdQ6etZaA+fQvDcLKckhy1yIQOzaoKjBBjSj63/aLVjYE3qhRt5dvM+uUyfCg6UKCBbA==}

  '@jridgewell/resolve-uri@3.1.2':
    resolution: {integrity: sha512-bRISgCIjP20/tbWSPWMEi54QVPRZExkuD9lJL+UIxUKtwVJA8wW1Trb1jMs1RFXo1CBTNZ/5hpC9QvmKWdopKw==}
    engines: {node: '>=6.0.0'}

  '@jridgewell/source-map@0.3.11':
    resolution: {integrity: sha512-ZMp1V8ZFcPG5dIWnQLr3NSI1MiCU7UETdS/A0G8V/XWHvJv3ZsFqutJn1Y5RPmAPX6F3BiE397OqveU/9NCuIA==}

  '@jridgewell/sourcemap-codec@1.5.5':
    resolution: {integrity: sha512-cYQ9310grqxueWbl+WuIUIaiUaDcj7WOq5fVhEljNVgRfOUhY9fy2zTvfoqWsnebh8Sl70VScFbICvJnLKB0Og==}

  '@jridgewell/trace-mapping@0.3.30':
    resolution: {integrity: sha512-GQ7Nw5G2lTu/BtHTKfXhKHok2WGetd4XYcVKGx00SjAk8GMwgJM3zr6zORiPGuOE+/vkc90KtTosSSvaCjKb2Q==}

  '@mongodb-js/saslprep@1.3.0':
    resolution: {integrity: sha512-zlayKCsIjYb7/IdfqxorK5+xUMyi4vOKcFy10wKJYc63NSdKI8mNME+uJqfatkPmOSMMUiojrL58IePKBm3gvQ==}

  '@mux/mux-data-google-ima@0.2.8':
    resolution: {integrity: sha512-0ZEkHdcZ6bS8QtcjFcoJeZxJTpX7qRIledf4q1trMWPznugvtajCjCM2kieK/pzkZj1JM6liDRFs1PJSfVUs2A==}

  '@mux/mux-player-react@3.5.3':
    resolution: {integrity: sha512-f0McZbIXYDkzecFwhhkf0JgEInPnsOClgBqBhkdhRlLRdrAzMATib+D3Di3rPkRHNH7rc/WWORvSxgJz6m6zkA==}
    peerDependencies:
      '@types/react': ^17.0.0 || ^17.0.0-0 || ^18 || ^18.0.0-0 || ^19 || ^19.0.0-0
      '@types/react-dom': '*'
      react: ^17.0.2 || ^17.0.0-0 || ^18 || ^18.0.0-0 || ^19 || ^19.0.0-0
      react-dom: ^17.0.2 || ^17.0.2-0 || ^18 || ^18.0.0-0 || ^19 || ^19.0.0-0
    peerDependenciesMeta:
      '@types/react':
        optional: true
      '@types/react-dom':
        optional: true

  '@mux/mux-player@3.5.3':
    resolution: {integrity: sha512-uXKFXbdtioAi+clSVfD60Rw4r7OvA62u2jV6aar9loW9qMsmKv8LU+8uaIaWQjyAORp6E0S37GOVjo72T6O2eQ==}

  '@mux/mux-video@0.26.1':
    resolution: {integrity: sha512-gkMdBAgNlB4+krANZHkQFzYWjWeNsJz69y1/hnPtmNQnpvW+O7oc71OffcZrbblyibSxWMQ6MQpYmBVjXlp6sA==}

  '@mux/playback-core@0.30.1':
    resolution: {integrity: sha512-rnO1NE9xHDyzbAkmE6ygJYcD7cyyMt7xXqWTykxlceaoSXLjUqgp42HDio7Lcidto4x/O4FIa7ztjV2aCBCXgQ==}

  '@napi-rs/wasm-runtime@0.2.12':
    resolution: {integrity: sha512-ZVWUcfwY4E/yPitQJl481FjFo3K22D6qF0DuFH6Y/nbnE11GY5uguDxZMGXPQ8WQ0128MXQD7TnfHyK4oWoIJQ==}

  '@next/bundle-analyzer@15.4.6':
    resolution: {integrity: sha512-LZWqTQgIpfhblT77VVc1r4qtHJY1pfZOAIx8zNtliU7L3pMjpNrG4rYWikJ7AyAI/RgYyt2sCVWqkeOZmFp7Zg==}

  '@next/env@13.5.11':
    resolution: {integrity: sha512-fbb2C7HChgM7CemdCY+y3N1n8pcTKdqtQLbC7/EQtPdLvlMUT9JX/dBYl8MMZAtYG4uVMyPFHXckb68q/NRwqg==}

  '@next/env@15.4.5':
    resolution: {integrity: sha512-ruM+q2SCOVCepUiERoxOmZY9ZVoecR3gcXNwCYZRvQQWRjhOiPJGmQ2fAiLR6YKWXcSAh7G79KEFxN3rwhs4LQ==}

  '@next/eslint-plugin-next@15.4.5':
    resolution: {integrity: sha512-YhbrlbEt0m4jJnXHMY/cCUDBAWgd5SaTa5mJjzOt82QwflAFfW/h3+COp2TfVSzhmscIZ5sg2WXt3MLziqCSCw==}

  '@next/swc-darwin-arm64@13.5.9':
    resolution: {integrity: sha512-pVyd8/1y1l5atQRvOaLOvfbmRwefxLhqQOzYo/M7FQ5eaRwA1+wuCn7t39VwEgDd7Aw1+AIWwd+MURXUeXhwDw==}
    engines: {node: '>= 10'}
    cpu: [arm64]
    os: [darwin]

  '@next/swc-darwin-arm64@15.4.5':
    resolution: {integrity: sha512-84dAN4fkfdC7nX6udDLz9GzQlMUwEMKD7zsseXrl7FTeIItF8vpk1lhLEnsotiiDt+QFu3O1FVWnqwcRD2U3KA==}
    engines: {node: '>= 10'}
    cpu: [arm64]
    os: [darwin]

  '@next/swc-darwin-x64@13.5.9':
    resolution: {integrity: sha512-DwdeJqP7v8wmoyTWPbPVodTwCybBZa02xjSJ6YQFIFZFZ7dFgrieKW4Eo0GoIcOJq5+JxkQyejmI+8zwDp3pwA==}
    engines: {node: '>= 10'}
    cpu: [x64]
    os: [darwin]

  '@next/swc-darwin-x64@15.4.5':
    resolution: {integrity: sha512-CL6mfGsKuFSyQjx36p2ftwMNSb8PQog8y0HO/ONLdQqDql7x3aJb/wB+LA651r4we2pp/Ck+qoRVUeZZEvSurA==}
    engines: {node: '>= 10'}
    cpu: [x64]
    os: [darwin]

  '@next/swc-linux-arm64-gnu@13.5.9':
    resolution: {integrity: sha512-wdQsKsIsGSNdFojvjW3Ozrh8Q00+GqL3wTaMjDkQxVtRbAqfFBtrLPO0IuWChVUP2UeuQcHpVeUvu0YgOP00+g==}
    engines: {node: '>= 10'}
    cpu: [arm64]
    os: [linux]

  '@next/swc-linux-arm64-gnu@15.4.5':
    resolution: {integrity: sha512-1hTVd9n6jpM/thnDc5kYHD1OjjWYpUJrJxY4DlEacT7L5SEOXIifIdTye6SQNNn8JDZrcN+n8AWOmeJ8u3KlvQ==}
    engines: {node: '>= 10'}
    cpu: [arm64]
    os: [linux]

  '@next/swc-linux-arm64-musl@13.5.9':
    resolution: {integrity: sha512-6VpS+bodQqzOeCwGxoimlRoosiWlSc0C224I7SQWJZoyJuT1ChNCo+45QQH+/GtbR/s7nhaUqmiHdzZC9TXnXA==}
    engines: {node: '>= 10'}
    cpu: [arm64]
    os: [linux]

  '@next/swc-linux-arm64-musl@15.4.5':
    resolution: {integrity: sha512-4W+D/nw3RpIwGrqpFi7greZ0hjrCaioGErI7XHgkcTeWdZd146NNu1s4HnaHonLeNTguKnL2Urqvj28UJj6Gqw==}
    engines: {node: '>= 10'}
    cpu: [arm64]
    os: [linux]

  '@next/swc-linux-x64-gnu@13.5.9':
    resolution: {integrity: sha512-XxG3yj61WDd28NA8gFASIR+2viQaYZEFQagEodhI/R49gXWnYhiflTeeEmCn7Vgnxa/OfK81h1gvhUZ66lozpw==}
    engines: {node: '>= 10'}
    cpu: [x64]
    os: [linux]

  '@next/swc-linux-x64-gnu@15.4.5':
    resolution: {integrity: sha512-N6Mgdxe/Cn2K1yMHge6pclffkxzbSGOydXVKYOjYqQXZYjLCfN/CuFkaYDeDHY2VBwSHyM2fUjYBiQCIlxIKDA==}
    engines: {node: '>= 10'}
    cpu: [x64]
    os: [linux]

  '@next/swc-linux-x64-musl@13.5.9':
    resolution: {integrity: sha512-/dnscWqfO3+U8asd+Fc6dwL2l9AZDl7eKtPNKW8mKLh4Y4wOpjJiamhe8Dx+D+Oq0GYVjuW0WwjIxYWVozt2bA==}
    engines: {node: '>= 10'}
    cpu: [x64]
    os: [linux]

  '@next/swc-linux-x64-musl@15.4.5':
    resolution: {integrity: sha512-YZ3bNDrS8v5KiqgWE0xZQgtXgCTUacgFtnEgI4ccotAASwSvcMPDLua7BWLuTfucoRv6mPidXkITJLd8IdJplQ==}
    engines: {node: '>= 10'}
    cpu: [x64]
    os: [linux]

  '@next/swc-win32-arm64-msvc@13.5.9':
    resolution: {integrity: sha512-T/iPnyurOK5a4HRUcxAlss8uzoEf5h9tkd+W2dSWAfzxv8WLKlUgbfk+DH43JY3Gc2xK5URLuXrxDZ2mGfk/jw==}
    engines: {node: '>= 10'}
    cpu: [arm64]
    os: [win32]

  '@next/swc-win32-arm64-msvc@15.4.5':
    resolution: {integrity: sha512-9Wr4t9GkZmMNcTVvSloFtjzbH4vtT4a8+UHqDoVnxA5QyfWe6c5flTH1BIWPGNWSUlofc8dVJAE7j84FQgskvQ==}
    engines: {node: '>= 10'}
    cpu: [arm64]
    os: [win32]

  '@next/swc-win32-ia32-msvc@13.5.9':
    resolution: {integrity: sha512-BLiPKJomaPrTAb7ykjA0LPcuuNMLDVK177Z1xe0nAem33+9FIayU4k/OWrtSn9SAJW/U60+1hoey5z+KCHdRLQ==}
    engines: {node: '>= 10'}
    cpu: [ia32]
    os: [win32]

  '@next/swc-win32-x64-msvc@13.5.9':
    resolution: {integrity: sha512-/72/dZfjXXNY/u+n8gqZDjI6rxKMpYsgBBYNZKWOQw0BpBF7WCnPflRy3ZtvQ2+IYI3ZH2bPyj7K+6a6wNk90Q==}
    engines: {node: '>= 10'}
    cpu: [x64]
    os: [win32]

  '@next/swc-win32-x64-msvc@15.4.5':
    resolution: {integrity: sha512-voWk7XtGvlsP+w8VBz7lqp8Y+dYw/MTI4KeS0gTVtfdhdJ5QwhXLmNrndFOin/MDoCvUaLWMkYKATaCoUkt2/A==}
    engines: {node: '>= 10'}
    cpu: [x64]
    os: [win32]

  '@nodelib/fs.scandir@2.1.5':
    resolution: {integrity: sha512-vq24Bq3ym5HEQm2NKCr3yXDwjc7vTsEThRDnkp2DK9p1uqLR+DHurm/NOTo0KG7HYHU7eppKZj3MyqYuMBf62g==}
    engines: {node: '>= 8'}

  '@nodelib/fs.stat@2.0.5':
    resolution: {integrity: sha512-RkhPPp2zrqDAQA/2jNhnztcPAlv64XdhIp7a7454A5ovI7Bukxgt7MX7udwAu3zg1DcpPU0rz3VV1SeaqvY4+A==}
    engines: {node: '>= 8'}

  '@nodelib/fs.walk@1.2.8':
    resolution: {integrity: sha512-oGB+UxlgWcgQkgwo8GcEGwemoTFt3FIO9ababBmaGwXIoBKZ+GTy0pP185beGg7Llih/NSHSV2XAs1lnznocSg==}
    engines: {node: '>= 8'}

  '@nolyfill/is-core-module@1.0.39':
    resolution: {integrity: sha512-nn5ozdjYQpUCZlWGuxcJY/KpxkWQs4DcbMCmKojjyrYDEAGy4Ce19NN4v5MduafTwJlbKc99UA8YhSVqq9yPZA==}
    engines: {node: '>=12.4.0'}

  '@polka/url@1.0.0-next.29':
    resolution: {integrity: sha512-wwQAWhWSuHaag8c4q/KN/vCoeOJYshAIvMQwD4GpSb3OiZklFfvAgmj0VCBBImRpuF/aFgIRzllXlVX93Jevww==}

  '@protobufjs/aspromise@1.1.2':
    resolution: {integrity: sha512-j+gKExEuLmKwvz3OgROXtrJ2UG2x8Ch2YZUxahh+s1F2HZ+wAceUNLkvy6zKCPVRkU++ZWQrdxsUeQXmcg4uoQ==}

  '@protobufjs/base64@1.1.2':
    resolution: {integrity: sha512-AZkcAA5vnN/v4PDqKyMR5lx7hZttPDgClv83E//FMNhR2TMcLUhfRUBHCmSl0oi9zMgDDqRUJkSxO3wm85+XLg==}

  '@protobufjs/codegen@2.0.4':
    resolution: {integrity: sha512-YyFaikqM5sH0ziFZCN3xDC7zeGaB/d0IUb9CATugHWbd1FRFwWwt4ld4OYMPWu5a3Xe01mGAULCdqhMlPl29Jg==}

  '@protobufjs/eventemitter@1.1.0':
    resolution: {integrity: sha512-j9ednRT81vYJ9OfVuXG6ERSTdEL1xVsNgqpkxMsbIabzSo3goCjDIveeGv5d03om39ML71RdmrGNjG5SReBP/Q==}

  '@protobufjs/fetch@1.1.0':
    resolution: {integrity: sha512-lljVXpqXebpsijW71PZaCYeIcE5on1w5DlQy5WH6GLbFryLUrBD4932W/E2BSpfRJWseIL4v/KPgBFxDOIdKpQ==}

  '@protobufjs/float@1.0.2':
    resolution: {integrity: sha512-Ddb+kVXlXst9d+R9PfTIxh1EdNkgoRe5tOX6t01f1lYWOvJnSPDBlG241QLzcyPdoNTsblLUdujGSE4RzrTZGQ==}

  '@protobufjs/inquire@1.1.0':
    resolution: {integrity: sha512-kdSefcPdruJiFMVSbn801t4vFK7KB/5gd2fYvrxhuJYg8ILrmn9SKSX2tZdV6V+ksulWqS7aXjBcRXl3wHoD9Q==}

  '@protobufjs/path@1.1.2':
    resolution: {integrity: sha512-6JOcJ5Tm08dOHAbdR3GrvP+yUUfkjG5ePsHYczMFLq3ZmMkAD98cDgcT2iA1lJ9NVwFd4tH/iSSoe44YWkltEA==}

  '@protobufjs/pool@1.1.0':
    resolution: {integrity: sha512-0kELaGSIDBKvcgS4zkjz1PeddatrjYcmMWOlAuAPwAeccUrPHdUqo/J6LiymHHEiJT5NrF1UVwxY14f+fy4WQw==}

  '@protobufjs/utf8@1.1.0':
    resolution: {integrity: sha512-Vvn3zZrhQZkkBE8LSuW3em98c0FwgO4nxzv6OdSxPKJIEKY2bGbHn+mhGIPerzI4twdxaP8/0+06HBpwf345Lw==}

  '@radix-ui/number@1.1.1':
    resolution: {integrity: sha512-MkKCwxlXTgz6CFoJx3pCwn07GKp36+aZyu/u2Ln2VrA5DcdyCZkASEDBTd8x5whTQQL5CiYf4prXKLcgQdv29g==}

  '@radix-ui/primitive@1.1.3':
    resolution: {integrity: sha512-JTF99U/6XIjCBo0wqkU5sK10glYe27MRRsfwoiq5zzOEZLHU3A3KCMa5X/azekYRCJ0HlwI0crAXS/5dEHTzDg==}

  '@radix-ui/react-accordion@1.2.12':
    resolution: {integrity: sha512-T4nygeh9YE9dLRPhAHSeOZi7HBXo+0kYIPJXayZfvWOWA0+n3dESrZbjfDPUABkUNym6Hd+f2IR113To8D2GPA==}
    peerDependencies:
      '@types/react': '*'
      '@types/react-dom': '*'
      react: ^16.8 || ^17.0 || ^18.0 || ^19.0 || ^19.0.0-rc
      react-dom: ^16.8 || ^17.0 || ^18.0 || ^19.0 || ^19.0.0-rc
    peerDependenciesMeta:
      '@types/react':
        optional: true
      '@types/react-dom':
        optional: true

  '@radix-ui/react-arrow@1.1.7':
    resolution: {integrity: sha512-F+M1tLhO+mlQaOWspE8Wstg+z6PwxwRd8oQ8IXceWz92kfAmalTRf0EjrouQeo7QssEPfCn05B4Ihs1K9WQ/7w==}
    peerDependencies:
      '@types/react': '*'
      '@types/react-dom': '*'
      react: ^16.8 || ^17.0 || ^18.0 || ^19.0 || ^19.0.0-rc
      react-dom: ^16.8 || ^17.0 || ^18.0 || ^19.0 || ^19.0.0-rc
    peerDependenciesMeta:
      '@types/react':
        optional: true
      '@types/react-dom':
        optional: true

  '@radix-ui/react-avatar@1.1.10':
    resolution: {integrity: sha512-V8piFfWapM5OmNCXTzVQY+E1rDa53zY+MQ4Y7356v4fFz6vqCyUtIz2rUD44ZEdwg78/jKmMJHj07+C/Z/rcog==}
    peerDependencies:
      '@types/react': '*'
      '@types/react-dom': '*'
      react: ^16.8 || ^17.0 || ^18.0 || ^19.0 || ^19.0.0-rc
      react-dom: ^16.8 || ^17.0 || ^18.0 || ^19.0 || ^19.0.0-rc
    peerDependenciesMeta:
      '@types/react':
        optional: true
      '@types/react-dom':
        optional: true

  '@radix-ui/react-collapsible@1.1.12':
    resolution: {integrity: sha512-Uu+mSh4agx2ib1uIGPP4/CKNULyajb3p92LsVXmH2EHVMTfZWpll88XJ0j4W0z3f8NK1eYl1+Mf/szHPmcHzyA==}
    peerDependencies:
      '@types/react': '*'
      '@types/react-dom': '*'
      react: ^16.8 || ^17.0 || ^18.0 || ^19.0 || ^19.0.0-rc
      react-dom: ^16.8 || ^17.0 || ^18.0 || ^19.0 || ^19.0.0-rc
    peerDependenciesMeta:
      '@types/react':
        optional: true
      '@types/react-dom':
        optional: true

  '@radix-ui/react-collection@1.1.7':
    resolution: {integrity: sha512-Fh9rGN0MoI4ZFUNyfFVNU4y9LUz93u9/0K+yLgA2bwRojxM8JU1DyvvMBabnZPBgMWREAJvU2jjVzq+LrFUglw==}
    peerDependencies:
      '@types/react': '*'
      '@types/react-dom': '*'
      react: ^16.8 || ^17.0 || ^18.0 || ^19.0 || ^19.0.0-rc
      react-dom: ^16.8 || ^17.0 || ^18.0 || ^19.0 || ^19.0.0-rc
    peerDependenciesMeta:
      '@types/react':
        optional: true
      '@types/react-dom':
        optional: true

  '@radix-ui/react-compose-refs@1.1.2':
    resolution: {integrity: sha512-z4eqJvfiNnFMHIIvXP3CY57y2WJs5g2v3X0zm9mEJkrkNv4rDxu+sg9Jh8EkXyeqBkB7SOcboo9dMVqhyrACIg==}
    peerDependencies:
      '@types/react': '*'
      react: ^16.8 || ^17.0 || ^18.0 || ^19.0 || ^19.0.0-rc
    peerDependenciesMeta:
      '@types/react':
        optional: true

  '@radix-ui/react-context@1.1.2':
    resolution: {integrity: sha512-jCi/QKUM2r1Ju5a3J64TH2A5SpKAgh0LpknyqdQ4m6DCV0xJ2HG1xARRwNGPQfi1SLdLWZ1OJz6F4OMBBNiGJA==}
    peerDependencies:
      '@types/react': '*'
      react: ^16.8 || ^17.0 || ^18.0 || ^19.0 || ^19.0.0-rc
    peerDependenciesMeta:
      '@types/react':
        optional: true

  '@radix-ui/react-dialog@1.1.15':
    resolution: {integrity: sha512-TCglVRtzlffRNxRMEyR36DGBLJpeusFcgMVD9PZEzAKnUs1lKCgX5u9BmC2Yg+LL9MgZDugFFs1Vl+Jp4t/PGw==}
    peerDependencies:
      '@types/react': '*'
      '@types/react-dom': '*'
      react: ^16.8 || ^17.0 || ^18.0 || ^19.0 || ^19.0.0-rc
      react-dom: ^16.8 || ^17.0 || ^18.0 || ^19.0 || ^19.0.0-rc
    peerDependenciesMeta:
      '@types/react':
        optional: true
      '@types/react-dom':
        optional: true

  '@radix-ui/react-direction@1.1.1':
    resolution: {integrity: sha512-1UEWRX6jnOA2y4H5WczZ44gOOjTEmlqv1uNW4GAJEO5+bauCBhv8snY65Iw5/VOS/ghKN9gr2KjnLKxrsvoMVw==}
    peerDependencies:
      '@types/react': '*'
      react: ^16.8 || ^17.0 || ^18.0 || ^19.0 || ^19.0.0-rc
    peerDependenciesMeta:
      '@types/react':
        optional: true

  '@radix-ui/react-dismissable-layer@1.1.11':
    resolution: {integrity: sha512-Nqcp+t5cTB8BinFkZgXiMJniQH0PsUt2k51FUhbdfeKvc4ACcG2uQniY/8+h1Yv6Kza4Q7lD7PQV0z0oicE0Mg==}
    peerDependencies:
      '@types/react': '*'
      '@types/react-dom': '*'
      react: ^16.8 || ^17.0 || ^18.0 || ^19.0 || ^19.0.0-rc
      react-dom: ^16.8 || ^17.0 || ^18.0 || ^19.0 || ^19.0.0-rc
    peerDependenciesMeta:
      '@types/react':
        optional: true
      '@types/react-dom':
        optional: true

  '@radix-ui/react-dropdown-menu@2.1.16':
    resolution: {integrity: sha512-1PLGQEynI/3OX/ftV54COn+3Sud/Mn8vALg2rWnBLnRaGtJDduNW/22XjlGgPdpcIbiQxjKtb7BkcjP00nqfJw==}
    peerDependencies:
      '@types/react': '*'
      '@types/react-dom': '*'
      react: ^16.8 || ^17.0 || ^18.0 || ^19.0 || ^19.0.0-rc
      react-dom: ^16.8 || ^17.0 || ^18.0 || ^19.0 || ^19.0.0-rc
    peerDependenciesMeta:
      '@types/react':
        optional: true
      '@types/react-dom':
        optional: true

  '@radix-ui/react-focus-guards@1.1.3':
    resolution: {integrity: sha512-0rFg/Rj2Q62NCm62jZw0QX7a3sz6QCQU0LpZdNrJX8byRGaGVTqbrW9jAoIAHyMQqsNpeZ81YgSizOt5WXq0Pw==}
    peerDependencies:
      '@types/react': '*'
      react: ^16.8 || ^17.0 || ^18.0 || ^19.0 || ^19.0.0-rc
    peerDependenciesMeta:
      '@types/react':
        optional: true

  '@radix-ui/react-focus-scope@1.1.7':
    resolution: {integrity: sha512-t2ODlkXBQyn7jkl6TNaw/MtVEVvIGelJDCG41Okq/KwUsJBwQ4XVZsHAVUkK4mBv3ewiAS3PGuUWuY2BoK4ZUw==}
    peerDependencies:
      '@types/react': '*'
      '@types/react-dom': '*'
      react: ^16.8 || ^17.0 || ^18.0 || ^19.0 || ^19.0.0-rc
      react-dom: ^16.8 || ^17.0 || ^18.0 || ^19.0 || ^19.0.0-rc
    peerDependenciesMeta:
      '@types/react':
        optional: true
      '@types/react-dom':
        optional: true

  '@radix-ui/react-id@1.1.1':
    resolution: {integrity: sha512-kGkGegYIdQsOb4XjsfM97rXsiHaBwco+hFI66oO4s9LU+PLAC5oJ7khdOVFxkhsmlbpUqDAvXw11CluXP+jkHg==}
    peerDependencies:
      '@types/react': '*'
      react: ^16.8 || ^17.0 || ^18.0 || ^19.0 || ^19.0.0-rc
    peerDependenciesMeta:
      '@types/react':
        optional: true

  '@radix-ui/react-label@2.1.7':
    resolution: {integrity: sha512-YT1GqPSL8kJn20djelMX7/cTRp/Y9w5IZHvfxQTVHrOqa2yMl7i/UfMqKRU5V7mEyKTrUVgJXhNQPVCG8PBLoQ==}
    peerDependencies:
      '@types/react': '*'
      '@types/react-dom': '*'
      react: ^16.8 || ^17.0 || ^18.0 || ^19.0 || ^19.0.0-rc
      react-dom: ^16.8 || ^17.0 || ^18.0 || ^19.0 || ^19.0.0-rc
    peerDependenciesMeta:
      '@types/react':
        optional: true
      '@types/react-dom':
        optional: true

  '@radix-ui/react-menu@2.1.16':
    resolution: {integrity: sha512-72F2T+PLlphrqLcAotYPp0uJMr5SjP5SL01wfEspJbru5Zs5vQaSHb4VB3ZMJPimgHHCHG7gMOeOB9H3Hdmtxg==}
    peerDependencies:
      '@types/react': '*'
      '@types/react-dom': '*'
      react: ^16.8 || ^17.0 || ^18.0 || ^19.0 || ^19.0.0-rc
      react-dom: ^16.8 || ^17.0 || ^18.0 || ^19.0 || ^19.0.0-rc
    peerDependenciesMeta:
      '@types/react':
        optional: true
      '@types/react-dom':
        optional: true

  '@radix-ui/react-popover@1.1.15':
    resolution: {integrity: sha512-kr0X2+6Yy/vJzLYJUPCZEc8SfQcf+1COFoAqauJm74umQhta9M7lNJHP7QQS3vkvcGLQUbWpMzwrXYwrYztHKA==}
    peerDependencies:
      '@types/react': '*'
      '@types/react-dom': '*'
      react: ^16.8 || ^17.0 || ^18.0 || ^19.0 || ^19.0.0-rc
      react-dom: ^16.8 || ^17.0 || ^18.0 || ^19.0 || ^19.0.0-rc
    peerDependenciesMeta:
      '@types/react':
        optional: true
      '@types/react-dom':
        optional: true

  '@radix-ui/react-popper@1.2.8':
    resolution: {integrity: sha512-0NJQ4LFFUuWkE7Oxf0htBKS6zLkkjBH+hM1uk7Ng705ReR8m/uelduy1DBo0PyBXPKVnBA6YBlU94MBGXrSBCw==}
    peerDependencies:
      '@types/react': '*'
      '@types/react-dom': '*'
      react: ^16.8 || ^17.0 || ^18.0 || ^19.0 || ^19.0.0-rc
      react-dom: ^16.8 || ^17.0 || ^18.0 || ^19.0 || ^19.0.0-rc
    peerDependenciesMeta:
      '@types/react':
        optional: true
      '@types/react-dom':
        optional: true

  '@radix-ui/react-portal@1.1.9':
    resolution: {integrity: sha512-bpIxvq03if6UNwXZ+HTK71JLh4APvnXntDc6XOX8UVq4XQOVl7lwok0AvIl+b8zgCw3fSaVTZMpAPPagXbKmHQ==}
    peerDependencies:
      '@types/react': '*'
      '@types/react-dom': '*'
      react: ^16.8 || ^17.0 || ^18.0 || ^19.0 || ^19.0.0-rc
      react-dom: ^16.8 || ^17.0 || ^18.0 || ^19.0 || ^19.0.0-rc
    peerDependenciesMeta:
      '@types/react':
        optional: true
      '@types/react-dom':
        optional: true

  '@radix-ui/react-presence@1.1.5':
    resolution: {integrity: sha512-/jfEwNDdQVBCNvjkGit4h6pMOzq8bHkopq458dPt2lMjx+eBQUohZNG9A7DtO/O5ukSbxuaNGXMjHicgwy6rQQ==}
    peerDependencies:
      '@types/react': '*'
      '@types/react-dom': '*'
      react: ^16.8 || ^17.0 || ^18.0 || ^19.0 || ^19.0.0-rc
      react-dom: ^16.8 || ^17.0 || ^18.0 || ^19.0 || ^19.0.0-rc
    peerDependenciesMeta:
      '@types/react':
        optional: true
      '@types/react-dom':
        optional: true

  '@radix-ui/react-primitive@2.1.3':
    resolution: {integrity: sha512-m9gTwRkhy2lvCPe6QJp4d3G1TYEUHn/FzJUtq9MjH46an1wJU+GdoGC5VLof8RX8Ft/DlpshApkhswDLZzHIcQ==}
    peerDependencies:
      '@types/react': '*'
      '@types/react-dom': '*'
      react: ^16.8 || ^17.0 || ^18.0 || ^19.0 || ^19.0.0-rc
      react-dom: ^16.8 || ^17.0 || ^18.0 || ^19.0 || ^19.0.0-rc
    peerDependenciesMeta:
      '@types/react':
        optional: true
      '@types/react-dom':
        optional: true

  '@radix-ui/react-roving-focus@1.1.11':
    resolution: {integrity: sha512-7A6S9jSgm/S+7MdtNDSb+IU859vQqJ/QAtcYQcfFC6W8RS4IxIZDldLR0xqCFZ6DCyrQLjLPsxtTNch5jVA4lA==}
    peerDependencies:
      '@types/react': '*'
      '@types/react-dom': '*'
      react: ^16.8 || ^17.0 || ^18.0 || ^19.0 || ^19.0.0-rc
      react-dom: ^16.8 || ^17.0 || ^18.0 || ^19.0 || ^19.0.0-rc
    peerDependenciesMeta:
      '@types/react':
        optional: true
      '@types/react-dom':
        optional: true

  '@radix-ui/react-select@2.2.6':
    resolution: {integrity: sha512-I30RydO+bnn2PQztvo25tswPH+wFBjehVGtmagkU78yMdwTwVf12wnAOF+AeP8S2N8xD+5UPbGhkUfPyvT+mwQ==}
    peerDependencies:
      '@types/react': '*'
      '@types/react-dom': '*'
      react: ^16.8 || ^17.0 || ^18.0 || ^19.0 || ^19.0.0-rc
      react-dom: ^16.8 || ^17.0 || ^18.0 || ^19.0 || ^19.0.0-rc
    peerDependenciesMeta:
      '@types/react':
        optional: true
      '@types/react-dom':
        optional: true

  '@radix-ui/react-slot@1.2.3':
    resolution: {integrity: sha512-aeNmHnBxbi2St0au6VBVC7JXFlhLlOnvIIlePNniyUNAClzmtAUEY8/pBiK3iHjufOlwA+c20/8jngo7xcrg8A==}
    peerDependencies:
      '@types/react': '*'
      react: ^16.8 || ^17.0 || ^18.0 || ^19.0 || ^19.0.0-rc
    peerDependenciesMeta:
      '@types/react':
        optional: true

  '@radix-ui/react-tabs@1.1.13':
    resolution: {integrity: sha512-7xdcatg7/U+7+Udyoj2zodtI9H/IIopqo+YOIcZOq1nJwXWBZ9p8xiu5llXlekDbZkca79a/fozEYQXIA4sW6A==}
    peerDependencies:
      '@types/react': '*'
      '@types/react-dom': '*'
      react: ^16.8 || ^17.0 || ^18.0 || ^19.0 || ^19.0.0-rc
      react-dom: ^16.8 || ^17.0 || ^18.0 || ^19.0 || ^19.0.0-rc
    peerDependenciesMeta:
      '@types/react':
        optional: true
      '@types/react-dom':
        optional: true

  '@radix-ui/react-use-callback-ref@1.1.1':
    resolution: {integrity: sha512-FkBMwD+qbGQeMu1cOHnuGB6x4yzPjho8ap5WtbEJ26umhgqVXbhekKUQO+hZEL1vU92a3wHwdp0HAcqAUF5iDg==}
    peerDependencies:
      '@types/react': '*'
      react: ^16.8 || ^17.0 || ^18.0 || ^19.0 || ^19.0.0-rc
    peerDependenciesMeta:
      '@types/react':
        optional: true

  '@radix-ui/react-use-controllable-state@1.2.2':
    resolution: {integrity: sha512-BjasUjixPFdS+NKkypcyyN5Pmg83Olst0+c6vGov0diwTEo6mgdqVR6hxcEgFuh4QrAs7Rc+9KuGJ9TVCj0Zzg==}
    peerDependencies:
      '@types/react': '*'
      react: ^16.8 || ^17.0 || ^18.0 || ^19.0 || ^19.0.0-rc
    peerDependenciesMeta:
      '@types/react':
        optional: true

  '@radix-ui/react-use-effect-event@0.0.2':
    resolution: {integrity: sha512-Qp8WbZOBe+blgpuUT+lw2xheLP8q0oatc9UpmiemEICxGvFLYmHm9QowVZGHtJlGbS6A6yJ3iViad/2cVjnOiA==}
    peerDependencies:
      '@types/react': '*'
      react: ^16.8 || ^17.0 || ^18.0 || ^19.0 || ^19.0.0-rc
    peerDependenciesMeta:
      '@types/react':
        optional: true

  '@radix-ui/react-use-escape-keydown@1.1.1':
    resolution: {integrity: sha512-Il0+boE7w/XebUHyBjroE+DbByORGR9KKmITzbR7MyQ4akpORYP/ZmbhAr0DG7RmmBqoOnZdy2QlvajJ2QA59g==}
    peerDependencies:
      '@types/react': '*'
      react: ^16.8 || ^17.0 || ^18.0 || ^19.0 || ^19.0.0-rc
    peerDependenciesMeta:
      '@types/react':
        optional: true

  '@radix-ui/react-use-is-hydrated@0.1.0':
    resolution: {integrity: sha512-U+UORVEq+cTnRIaostJv9AGdV3G6Y+zbVd+12e18jQ5A3c0xL03IhnHuiU4UV69wolOQp5GfR58NW/EgdQhwOA==}
    peerDependencies:
      '@types/react': '*'
      react: ^16.8 || ^17.0 || ^18.0 || ^19.0 || ^19.0.0-rc
    peerDependenciesMeta:
      '@types/react':
        optional: true

  '@radix-ui/react-use-layout-effect@1.1.1':
    resolution: {integrity: sha512-RbJRS4UWQFkzHTTwVymMTUv8EqYhOp8dOOviLj2ugtTiXRaRQS7GLGxZTLL1jWhMeoSCf5zmcZkqTl9IiYfXcQ==}
    peerDependencies:
      '@types/react': '*'
      react: ^16.8 || ^17.0 || ^18.0 || ^19.0 || ^19.0.0-rc
    peerDependenciesMeta:
      '@types/react':
        optional: true

  '@radix-ui/react-use-previous@1.1.1':
    resolution: {integrity: sha512-2dHfToCj/pzca2Ck724OZ5L0EVrr3eHRNsG/b3xQJLA2hZpVCS99bLAX+hm1IHXDEnzU6by5z/5MIY794/a8NQ==}
    peerDependencies:
      '@types/react': '*'
      react: ^16.8 || ^17.0 || ^18.0 || ^19.0 || ^19.0.0-rc
    peerDependenciesMeta:
      '@types/react':
        optional: true

  '@radix-ui/react-use-rect@1.1.1':
    resolution: {integrity: sha512-QTYuDesS0VtuHNNvMh+CjlKJ4LJickCMUAqjlE3+j8w+RlRpwyX3apEQKGFzbZGdo7XNG1tXa+bQqIE7HIXT2w==}
    peerDependencies:
      '@types/react': '*'
      react: ^16.8 || ^17.0 || ^18.0 || ^19.0 || ^19.0.0-rc
    peerDependenciesMeta:
      '@types/react':
        optional: true

  '@radix-ui/react-use-size@1.1.1':
    resolution: {integrity: sha512-ewrXRDTAqAXlkl6t/fkXWNAhFX9I+CkKlw6zjEwk86RSPKwZr3xpBRso655aqYafwtnbpHLj6toFzmd6xdVptQ==}
    peerDependencies:
      '@types/react': '*'
      react: ^16.8 || ^17.0 || ^18.0 || ^19.0 || ^19.0.0-rc
    peerDependenciesMeta:
      '@types/react':
        optional: true

  '@radix-ui/react-visually-hidden@1.2.3':
    resolution: {integrity: sha512-pzJq12tEaaIhqjbzpCuv/OypJY/BPavOofm+dbab+MHLajy277+1lLm6JFcGgF5eskJ6mquGirhXY2GD/8u8Ug==}
    peerDependencies:
      '@types/react': '*'
      '@types/react-dom': '*'
      react: ^16.8 || ^17.0 || ^18.0 || ^19.0 || ^19.0.0-rc
      react-dom: ^16.8 || ^17.0 || ^18.0 || ^19.0 || ^19.0.0-rc
    peerDependenciesMeta:
      '@types/react':
        optional: true
      '@types/react-dom':
        optional: true

  '@radix-ui/rect@1.1.1':
    resolution: {integrity: sha512-HPwpGIzkl28mWyZqG52jiqDJ12waP11Pa1lGoiyUkIEuMLBP0oeK/C89esbXrxsky5we7dfd8U58nm0SgAWpVw==}

  '@rollup/plugin-babel@5.3.1':
    resolution: {integrity: sha512-WFfdLWU/xVWKeRQnKmIAQULUI7Il0gZnBIH/ZFO069wYIfPu+8zrfp/KMW0atmELoRDq8FbiP3VCss9MhCut7Q==}
    engines: {node: '>= 10.0.0'}
    peerDependencies:
      '@babel/core': ^7.0.0
      '@types/babel__core': ^7.1.9
      rollup: ^1.20.0||^2.0.0
    peerDependenciesMeta:
      '@types/babel__core':
        optional: true

  '@rollup/plugin-node-resolve@11.2.1':
    resolution: {integrity: sha512-yc2n43jcqVyGE2sqV5/YCmocy9ArjVAP/BeXyTtADTBBX6V0e5UMqwO8CdQ0kzjb6zu5P1qMzsScCMRvE9OlVg==}
    engines: {node: '>= 10.0.0'}
    peerDependencies:
      rollup: ^1.20.0||^2.0.0

  '@rollup/plugin-replace@2.4.2':
    resolution: {integrity: sha512-IGcu+cydlUMZ5En85jxHH4qj2hta/11BHq95iHEyb2sbgiN0eCdzvUcHw5gt9pBL5lTi4JDYJ1acCoMGpTvEZg==}
    peerDependencies:
      rollup: ^1.20.0 || ^2.0.0

  '@rollup/pluginutils@3.1.0':
    resolution: {integrity: sha512-GksZ6pr6TpIjHm8h9lSQ8pi8BE9VeubNT0OMJ3B5uZJ8pz73NPiqOtCog/x2/QzM1ENChPKxMDhiQuRHsqc+lg==}
    engines: {node: '>= 8.0.0'}
    peerDependencies:
      rollup: ^1.20.0||^2.0.0

  '@rtsao/scc@1.1.0':
    resolution: {integrity: sha512-zt6OdqaDoOnJ1ZYsCYGt9YmWzDXl4vQdKTyJev62gFhRGKdx7mcT54V9KIjg+d2wi9EXsPvAPKe7i7WjfVWB8g==}

  '@rushstack/eslint-patch@1.12.0':
    resolution: {integrity: sha512-5EwMtOqvJMMa3HbmxLlF74e+3/HhwBTMcvt3nqVJgGCozO6hzIPOBlwm8mGVNR9SN2IJpxSnlxczyDjcn7qIyw==}

  '@standard-schema/utils@0.3.0':
    resolution: {integrity: sha512-e7Mew686owMaPJVNNLs55PUvgz371nKgwsc4vxE49zsODpJEnxgxRo2y/OKrqueavXgZNMDVj3DdHFlaSAeU8g==}

  '@stripe/react-stripe-js@3.9.0':
    resolution: {integrity: sha512-pN1Re7zUc3m61FFQROok685g3zsBQRzCmZDmTzO8iPU6zhLvu2JnC0LrG0FCzSp6kgGa8AQSzq4rpFSgyhkjKg==}
    peerDependencies:
      '@stripe/stripe-js': '>=1.44.1 <8.0.0'
      react: '>=16.8.0 <20.0.0'
      react-dom: '>=16.8.0 <20.0.0'

  '@stripe/stripe-js@7.8.0':
    resolution: {integrity: sha512-DNXRfYUgkZlrniQORbA/wH8CdFRhiBSE0R56gYU0V5vvpJ9WZwvGrz9tBAZmfq2aTgw6SK7mNpmTizGzLWVezw==}
    engines: {node: '>=12.16'}

  '@surma/rollup-plugin-off-main-thread@2.2.3':
    resolution: {integrity: sha512-lR8q/9W7hZpMWweNiAKU7NQerBnzQQLvi8qnTDU/fxItPhtZVMbPV3lbCwjhIlNBe9Bbr5V+KHshvWmVSG9cxQ==}

  '@svta/common-media-library@0.12.4':
    resolution: {integrity: sha512-9EuOoaNmz7JrfGwjsrD9SxF9otU5TNMnbLu1yU4BeLK0W5cDxVXXR58Z89q9u2AnHjIctscjMTYdlqQ1gojTuw==}

  '@swc/helpers@0.5.15':
    resolution: {integrity: sha512-JQ5TuMi45Owi4/BIMAJBoSQoOJu12oOk/gADqlcUL9JEdHB8vyjUSsxqeNXnmXHjYKMi2WcYtezGEEhqUI/E2g==}

  '@swc/helpers@0.5.2':
    resolution: {integrity: sha512-E4KcWTpoLHqwPHLxidpOqQbcrZVgi0rsmmZXUle1jXmJfuIf/UWpczUJ7MZZ5tlxytgJXyp0w4PGkkeLiuIdZw==}

  '@tailwindcss/node@4.1.11':
    resolution: {integrity: sha512-yzhzuGRmv5QyU9qLNg4GTlYI6STedBWRE7NjxP45CsFYYq9taI0zJXZBMqIC/c8fViNLhmrbpSFS57EoxUmD6Q==}

  '@tailwindcss/oxide-android-arm64@4.1.11':
    resolution: {integrity: sha512-3IfFuATVRUMZZprEIx9OGDjG3Ou3jG4xQzNTvjDoKmU9JdmoCohQJ83MYd0GPnQIu89YoJqvMM0G3uqLRFtetg==}
    engines: {node: '>= 10'}
    cpu: [arm64]
    os: [android]

  '@tailwindcss/oxide-darwin-arm64@4.1.11':
    resolution: {integrity: sha512-ESgStEOEsyg8J5YcMb1xl8WFOXfeBmrhAwGsFxxB2CxY9evy63+AtpbDLAyRkJnxLy2WsD1qF13E97uQyP1lfQ==}
    engines: {node: '>= 10'}
    cpu: [arm64]
    os: [darwin]

  '@tailwindcss/oxide-darwin-x64@4.1.11':
    resolution: {integrity: sha512-EgnK8kRchgmgzG6jE10UQNaH9Mwi2n+yw1jWmof9Vyg2lpKNX2ioe7CJdf9M5f8V9uaQxInenZkOxnTVL3fhAw==}
    engines: {node: '>= 10'}
    cpu: [x64]
    os: [darwin]

  '@tailwindcss/oxide-freebsd-x64@4.1.11':
    resolution: {integrity: sha512-xdqKtbpHs7pQhIKmqVpxStnY1skuNh4CtbcyOHeX1YBE0hArj2romsFGb6yUmzkq/6M24nkxDqU8GYrKrz+UcA==}
    engines: {node: '>= 10'}
    cpu: [x64]
    os: [freebsd]

  '@tailwindcss/oxide-linux-arm-gnueabihf@4.1.11':
    resolution: {integrity: sha512-ryHQK2eyDYYMwB5wZL46uoxz2zzDZsFBwfjssgB7pzytAeCCa6glsiJGjhTEddq/4OsIjsLNMAiMlHNYnkEEeg==}
    engines: {node: '>= 10'}
    cpu: [arm]
    os: [linux]

  '@tailwindcss/oxide-linux-arm64-gnu@4.1.11':
    resolution: {integrity: sha512-mYwqheq4BXF83j/w75ewkPJmPZIqqP1nhoghS9D57CLjsh3Nfq0m4ftTotRYtGnZd3eCztgbSPJ9QhfC91gDZQ==}
    engines: {node: '>= 10'}
    cpu: [arm64]
    os: [linux]

  '@tailwindcss/oxide-linux-arm64-musl@4.1.11':
    resolution: {integrity: sha512-m/NVRFNGlEHJrNVk3O6I9ggVuNjXHIPoD6bqay/pubtYC9QIdAMpS+cswZQPBLvVvEF6GtSNONbDkZrjWZXYNQ==}
    engines: {node: '>= 10'}
    cpu: [arm64]
    os: [linux]

  '@tailwindcss/oxide-linux-x64-gnu@4.1.11':
    resolution: {integrity: sha512-YW6sblI7xukSD2TdbbaeQVDysIm/UPJtObHJHKxDEcW2exAtY47j52f8jZXkqE1krdnkhCMGqP3dbniu1Te2Fg==}
    engines: {node: '>= 10'}
    cpu: [x64]
    os: [linux]

  '@tailwindcss/oxide-linux-x64-musl@4.1.11':
    resolution: {integrity: sha512-e3C/RRhGunWYNC3aSF7exsQkdXzQ/M+aYuZHKnw4U7KQwTJotnWsGOIVih0s2qQzmEzOFIJ3+xt7iq67K/p56Q==}
    engines: {node: '>= 10'}
    cpu: [x64]
    os: [linux]

  '@tailwindcss/oxide-wasm32-wasi@4.1.11':
    resolution: {integrity: sha512-Xo1+/GU0JEN/C/dvcammKHzeM6NqKovG+6921MR6oadee5XPBaKOumrJCXvopJ/Qb5TH7LX/UAywbqrP4lax0g==}
    engines: {node: '>=14.0.0'}
    cpu: [wasm32]
    bundledDependencies:
      - '@napi-rs/wasm-runtime'
      - '@emnapi/core'
      - '@emnapi/runtime'
      - '@tybys/wasm-util'
      - '@emnapi/wasi-threads'
      - tslib

  '@tailwindcss/oxide-win32-arm64-msvc@4.1.11':
    resolution: {integrity: sha512-UgKYx5PwEKrac3GPNPf6HVMNhUIGuUh4wlDFR2jYYdkX6pL/rn73zTq/4pzUm8fOjAn5L8zDeHp9iXmUGOXZ+w==}
    engines: {node: '>= 10'}
    cpu: [arm64]
    os: [win32]

  '@tailwindcss/oxide-win32-x64-msvc@4.1.11':
    resolution: {integrity: sha512-YfHoggn1j0LK7wR82TOucWc5LDCguHnoS879idHekmmiR7g9HUtMw9MI0NHatS28u/Xlkfi9w5RJWgz2Dl+5Qg==}
    engines: {node: '>= 10'}
    cpu: [x64]
    os: [win32]

  '@tailwindcss/oxide@4.1.11':
    resolution: {integrity: sha512-Q69XzrtAhuyfHo+5/HMgr1lAiPP/G40OMFAnws7xcFEYqcypZmdW8eGXaOUIeOl1dzPJBPENXgbjsOyhg2nkrg==}
    engines: {node: '>= 10'}

  '@tailwindcss/postcss@4.1.11':
    resolution: {integrity: sha512-q/EAIIpF6WpLhKEuQSEVMZNMIY8KhWoAemZ9eylNAih9jxMGAYPPWBn3I9QL/2jZ+e7OEz/tZkX5HwbBR4HohA==}

  '@tybys/wasm-util@0.10.0':
    resolution: {integrity: sha512-VyyPYFlOMNylG45GoAe0xDoLwWuowvf92F9kySqzYh8vmYm7D2u4iUJKa1tOUpS70Ku13ASrOkS4ScXFsTaCNQ==}

  '@types/conventional-commits-parser@5.0.1':
    resolution: {integrity: sha512-7uz5EHdzz2TqoMfV7ee61Egf5y6NkcO4FB/1iCCQnbeiI1F3xzv3vK5dBCXUCLQgGYS+mUeigK1iKQzvED+QnQ==}

  '@types/eslint-scope@3.7.7':
    resolution: {integrity: sha512-MzMFlSLBqNF2gcHWO0G1vP/YQyfvrxZ0bF+u7mzUdZ1/xK4A4sru+nraZz5i3iEIk1l1uyicaDVTB4QbbEkAYg==}

  '@types/eslint@9.6.1':
    resolution: {integrity: sha512-FXx2pKgId/WyYo2jXw63kk7/+TY7u7AziEJxJAnSFzHlqTAS3Ync6SvgYAN/k4/PQpnnVuzoMuVnByKK2qp0ag==}

  '@types/estree@0.0.39':
    resolution: {integrity: sha512-EYNwp3bU+98cpU4lAWYYL7Zz+2gryWH1qbdDTidVd6hkiR6weksdbMadyXKXNPEkQFhXM+hVO9ZygomHXp+AIw==}

  '@types/estree@1.0.8':
    resolution: {integrity: sha512-dWHzHa2WqEXI/O1E9OjrocMTKJl2mSrEolh1Iomrv6U+JuNwaHXsXx9bLu5gG7BUWFIN0skIQJQ/L1rIex4X6w==}

  '@types/glob@7.2.0':
    resolution: {integrity: sha512-ZUxbzKl0IfJILTS6t7ip5fQQM/J3TJYubDm3nMbgubNNYS62eXeUpoLUC8/7fJNiFYHTrGPQn7hspDUzIHX3UA==}

  '@types/json-schema@7.0.15':
    resolution: {integrity: sha512-5+fP8P8MFNC+AyZCDxrB2pkZFPGzqQWUzpSeuuVLvm8VMcorNYavBqoFcxK8bQz4Qsbn4oUEEem4wDLfcysGHA==}

  '@types/json5@0.0.29':
    resolution: {integrity: sha512-dRLjCWHYg4oaA77cxO64oO+7JwCwnIzkZPdrrC71jQmQtlhM556pwKo5bUzqvZndkVbeFLIIi+9TC40JNF5hNQ==}

  '@types/minimatch@6.0.0':
    resolution: {integrity: sha512-zmPitbQ8+6zNutpwgcQuLcsEpn/Cj54Kbn7L5pX0Os5kdWplB7xPgEh/g+SWOB/qmows2gpuCaPyduq8ZZRnxA==}
    deprecated: This is a stub types definition. minimatch provides its own type definitions, so you do not need this installed.

  '@types/next-pwa@5.6.9':
    resolution: {integrity: sha512-KcymH+MtFYB5KVKIOH1DMqd0wUb8VLCxzHtsaRQQ7S8sGOaTH24Lo2vGZf6/0Ok9e+xWCKhqsSt6cgDJTk91Iw==}

  '@types/node@20.19.10':
    resolution: {integrity: sha512-iAFpG6DokED3roLSP0K+ybeDdIX6Bc0Vd3mLW5uDqThPWtNos3E+EqOM11mPQHKzfWHqEBuLjIlsBQQ8CsISmQ==}

  '@types/react-dom@19.1.7':
    resolution: {integrity: sha512-i5ZzwYpqjmrKenzkoLM2Ibzt6mAsM7pxB6BCIouEVVmgiqaMj1TjaK7hnA36hbW5aZv20kx7Lw6hWzPWg0Rurw==}
    peerDependencies:
      '@types/react': ^19.0.0

  '@types/react@19.1.10':
    resolution: {integrity: sha512-EhBeSYX0Y6ye8pNebpKrwFJq7BoQ8J5SO6NlvNwwHjSj6adXJViPQrKlsyPw7hLBLvckEMO1yxeGdR82YBBlDg==}

  '@types/resolve@1.17.1':
    resolution: {integrity: sha512-yy7HuzQhj0dhGpD8RLXSZWEkLsV9ibvxvi6EiJ3bkqLAO1RGo0WbkWQiwpRlSFymTJRz0d3k5LM3kkx8ArDbLw==}

  '@types/signature_pad@2.3.6':
    resolution: {integrity: sha512-v3j92gCQJoxomHhd+yaG4Vsf8tRS/XbzWKqDv85UsqjMGy4zhokuwKe4b6vhbgncKkh+thF+gpz6+fypTtnFqQ==}

  '@types/trusted-types@2.0.7':
    resolution: {integrity: sha512-ScaPdn1dQczgbl0QFTeTOmVHFULt394XJgOQNoyVhZ6r2vLnMLJfBPd53SB52T/3G36VI1/g2MZaX0cwDuXsfw==}

  '@types/webidl-conversions@7.0.3':
    resolution: {integrity: sha512-CiJJvcRtIgzadHCYXw7dqEnMNRjhGZlYK05Mj9OyktqV8uVT8fD2BFOB7S1uwBE3Kj2Z+4UyPmFw/Ixgw/LAlA==}

  '@types/whatwg-url@11.0.5':
    resolution: {integrity: sha512-coYR071JRaHa+xoEvvYqvnIHaVqaYrLPbsufM9BF63HkwI5Lgmy2QR8Q5K/lYDYo5AK82wOvSOS0UsLTpTG7uQ==}

  '@typescript-eslint/eslint-plugin@8.39.1':
    resolution: {integrity: sha512-yYegZ5n3Yr6eOcqgj2nJH8cH/ZZgF+l0YIdKILSDjYFRjgYQMgv/lRjV5Z7Up04b9VYUondt8EPMqg7kTWgJ2g==}
    engines: {node: ^18.18.0 || ^20.9.0 || >=21.1.0}
    peerDependencies:
      '@typescript-eslint/parser': ^8.39.1
      eslint: ^8.57.0 || ^9.0.0
      typescript: '>=4.8.4 <6.0.0'

  '@typescript-eslint/parser@8.39.1':
    resolution: {integrity: sha512-pUXGCuHnnKw6PyYq93lLRiZm3vjuslIy7tus1lIQTYVK9bL8XBgJnCWm8a0KcTtHC84Yya1Q6rtll+duSMj0dg==}
    engines: {node: ^18.18.0 || ^20.9.0 || >=21.1.0}
    peerDependencies:
      eslint: ^8.57.0 || ^9.0.0
      typescript: '>=4.8.4 <6.0.0'

  '@typescript-eslint/project-service@8.39.1':
    resolution: {integrity: sha512-8fZxek3ONTwBu9ptw5nCKqZOSkXshZB7uAxuFF0J/wTMkKydjXCzqqga7MlFMpHi9DoG4BadhmTkITBcg8Aybw==}
    engines: {node: ^18.18.0 || ^20.9.0 || >=21.1.0}
    peerDependencies:
      typescript: '>=4.8.4 <6.0.0'

  '@typescript-eslint/scope-manager@8.39.1':
    resolution: {integrity: sha512-RkBKGBrjgskFGWuyUGz/EtD8AF/GW49S21J8dvMzpJitOF1slLEbbHnNEtAHtnDAnx8qDEdRrULRnWVx27wGBw==}
    engines: {node: ^18.18.0 || ^20.9.0 || >=21.1.0}

  '@typescript-eslint/tsconfig-utils@8.39.1':
    resolution: {integrity: sha512-ePUPGVtTMR8XMU2Hee8kD0Pu4NDE1CN9Q1sxGSGd/mbOtGZDM7pnhXNJnzW63zk/q+Z54zVzj44HtwXln5CvHA==}
    engines: {node: ^18.18.0 || ^20.9.0 || >=21.1.0}
    peerDependencies:
      typescript: '>=4.8.4 <6.0.0'

  '@typescript-eslint/type-utils@8.39.1':
    resolution: {integrity: sha512-gu9/ahyatyAdQbKeHnhT4R+y3YLtqqHyvkfDxaBYk97EcbfChSJXyaJnIL3ygUv7OuZatePHmQvuH5ru0lnVeA==}
    engines: {node: ^18.18.0 || ^20.9.0 || >=21.1.0}
    peerDependencies:
      eslint: ^8.57.0 || ^9.0.0
      typescript: '>=4.8.4 <6.0.0'

  '@typescript-eslint/types@8.39.1':
    resolution: {integrity: sha512-7sPDKQQp+S11laqTrhHqeAbsCfMkwJMrV7oTDvtDds4mEofJYir414bYKUEb8YPUm9QL3U+8f6L6YExSoAGdQw==}
    engines: {node: ^18.18.0 || ^20.9.0 || >=21.1.0}

  '@typescript-eslint/typescript-estree@8.39.1':
    resolution: {integrity: sha512-EKkpcPuIux48dddVDXyQBlKdeTPMmALqBUbEk38McWv0qVEZwOpVJBi7ugK5qVNgeuYjGNQxrrnoM/5+TI/BPw==}
    engines: {node: ^18.18.0 || ^20.9.0 || >=21.1.0}
    peerDependencies:
      typescript: '>=4.8.4 <6.0.0'

  '@typescript-eslint/utils@8.39.1':
    resolution: {integrity: sha512-VF5tZ2XnUSTuiqZFXCZfZs1cgkdd3O/sSYmdo2EpSyDlC86UM/8YytTmKnehOW3TGAlivqTDT6bS87B/GQ/jyg==}
    engines: {node: ^18.18.0 || ^20.9.0 || >=21.1.0}
    peerDependencies:
      eslint: ^8.57.0 || ^9.0.0
      typescript: '>=4.8.4 <6.0.0'

  '@typescript-eslint/visitor-keys@8.39.1':
    resolution: {integrity: sha512-W8FQi6kEh2e8zVhQ0eeRnxdvIoOkAp/CPAahcNio6nO9dsIwb9b34z90KOlheoyuVf6LSOEdjlkxSkapNEc+4A==}
    engines: {node: ^18.18.0 || ^20.9.0 || >=21.1.0}

  '@unrs/resolver-binding-android-arm-eabi@1.11.1':
    resolution: {integrity: sha512-ppLRUgHVaGRWUx0R0Ut06Mjo9gBaBkg3v/8AxusGLhsIotbBLuRk51rAzqLC8gq6NyyAojEXglNjzf6R948DNw==}
    cpu: [arm]
    os: [android]

  '@unrs/resolver-binding-android-arm64@1.11.1':
    resolution: {integrity: sha512-lCxkVtb4wp1v+EoN+HjIG9cIIzPkX5OtM03pQYkG+U5O/wL53LC4QbIeazgiKqluGeVEeBlZahHalCaBvU1a2g==}
    cpu: [arm64]
    os: [android]

  '@unrs/resolver-binding-darwin-arm64@1.11.1':
    resolution: {integrity: sha512-gPVA1UjRu1Y/IsB/dQEsp2V1pm44Of6+LWvbLc9SDk1c2KhhDRDBUkQCYVWe6f26uJb3fOK8saWMgtX8IrMk3g==}
    cpu: [arm64]
    os: [darwin]

  '@unrs/resolver-binding-darwin-x64@1.11.1':
    resolution: {integrity: sha512-cFzP7rWKd3lZaCsDze07QX1SC24lO8mPty9vdP+YVa3MGdVgPmFc59317b2ioXtgCMKGiCLxJ4HQs62oz6GfRQ==}
    cpu: [x64]
    os: [darwin]

  '@unrs/resolver-binding-freebsd-x64@1.11.1':
    resolution: {integrity: sha512-fqtGgak3zX4DCB6PFpsH5+Kmt/8CIi4Bry4rb1ho6Av2QHTREM+47y282Uqiu3ZRF5IQioJQ5qWRV6jduA+iGw==}
    cpu: [x64]
    os: [freebsd]

  '@unrs/resolver-binding-linux-arm-gnueabihf@1.11.1':
    resolution: {integrity: sha512-u92mvlcYtp9MRKmP+ZvMmtPN34+/3lMHlyMj7wXJDeXxuM0Vgzz0+PPJNsro1m3IZPYChIkn944wW8TYgGKFHw==}
    cpu: [arm]
    os: [linux]

  '@unrs/resolver-binding-linux-arm-musleabihf@1.11.1':
    resolution: {integrity: sha512-cINaoY2z7LVCrfHkIcmvj7osTOtm6VVT16b5oQdS4beibX2SYBwgYLmqhBjA1t51CarSaBuX5YNsWLjsqfW5Cw==}
    cpu: [arm]
    os: [linux]

  '@unrs/resolver-binding-linux-arm64-gnu@1.11.1':
    resolution: {integrity: sha512-34gw7PjDGB9JgePJEmhEqBhWvCiiWCuXsL9hYphDF7crW7UgI05gyBAi6MF58uGcMOiOqSJ2ybEeCvHcq0BCmQ==}
    cpu: [arm64]
    os: [linux]

  '@unrs/resolver-binding-linux-arm64-musl@1.11.1':
    resolution: {integrity: sha512-RyMIx6Uf53hhOtJDIamSbTskA99sPHS96wxVE/bJtePJJtpdKGXO1wY90oRdXuYOGOTuqjT8ACccMc4K6QmT3w==}
    cpu: [arm64]
    os: [linux]

  '@unrs/resolver-binding-linux-ppc64-gnu@1.11.1':
    resolution: {integrity: sha512-D8Vae74A4/a+mZH0FbOkFJL9DSK2R6TFPC9M+jCWYia/q2einCubX10pecpDiTmkJVUH+y8K3BZClycD8nCShA==}
    cpu: [ppc64]
    os: [linux]

  '@unrs/resolver-binding-linux-riscv64-gnu@1.11.1':
    resolution: {integrity: sha512-frxL4OrzOWVVsOc96+V3aqTIQl1O2TjgExV4EKgRY09AJ9leZpEg8Ak9phadbuX0BA4k8U5qtvMSQQGGmaJqcQ==}
    cpu: [riscv64]
    os: [linux]

  '@unrs/resolver-binding-linux-riscv64-musl@1.11.1':
    resolution: {integrity: sha512-mJ5vuDaIZ+l/acv01sHoXfpnyrNKOk/3aDoEdLO/Xtn9HuZlDD6jKxHlkN8ZhWyLJsRBxfv9GYM2utQ1SChKew==}
    cpu: [riscv64]
    os: [linux]

  '@unrs/resolver-binding-linux-s390x-gnu@1.11.1':
    resolution: {integrity: sha512-kELo8ebBVtb9sA7rMe1Cph4QHreByhaZ2QEADd9NzIQsYNQpt9UkM9iqr2lhGr5afh885d/cB5QeTXSbZHTYPg==}
    cpu: [s390x]
    os: [linux]

  '@unrs/resolver-binding-linux-x64-gnu@1.11.1':
    resolution: {integrity: sha512-C3ZAHugKgovV5YvAMsxhq0gtXuwESUKc5MhEtjBpLoHPLYM+iuwSj3lflFwK3DPm68660rZ7G8BMcwSro7hD5w==}
    cpu: [x64]
    os: [linux]

  '@unrs/resolver-binding-linux-x64-musl@1.11.1':
    resolution: {integrity: sha512-rV0YSoyhK2nZ4vEswT/QwqzqQXw5I6CjoaYMOX0TqBlWhojUf8P94mvI7nuJTeaCkkds3QE4+zS8Ko+GdXuZtA==}
    cpu: [x64]
    os: [linux]

  '@unrs/resolver-binding-wasm32-wasi@1.11.1':
    resolution: {integrity: sha512-5u4RkfxJm+Ng7IWgkzi3qrFOvLvQYnPBmjmZQ8+szTK/b31fQCnleNl1GgEt7nIsZRIf5PLhPwT0WM+q45x/UQ==}
    engines: {node: '>=14.0.0'}
    cpu: [wasm32]

  '@unrs/resolver-binding-win32-arm64-msvc@1.11.1':
    resolution: {integrity: sha512-nRcz5Il4ln0kMhfL8S3hLkxI85BXs3o8EYoattsJNdsX4YUU89iOkVn7g0VHSRxFuVMdM4Q1jEpIId1Ihim/Uw==}
    cpu: [arm64]
    os: [win32]

  '@unrs/resolver-binding-win32-ia32-msvc@1.11.1':
    resolution: {integrity: sha512-DCEI6t5i1NmAZp6pFonpD5m7i6aFrpofcp4LA2i8IIq60Jyo28hamKBxNrZcyOwVOZkgsRp9O2sXWBWP8MnvIQ==}
    cpu: [ia32]
    os: [win32]

  '@unrs/resolver-binding-win32-x64-msvc@1.11.1':
    resolution: {integrity: sha512-lrW200hZdbfRtztbygyaq/6jP6AKE8qQN2KvPcJ+x7wiD038YtnYtZ82IMNJ69GJibV7bwL3y9FgK+5w/pYt6g==}
    cpu: [x64]
    os: [win32]

  '@vercel/edge@1.2.2':
    resolution: {integrity: sha512-1+y+f6rk0Yc9ss9bRDgz/gdpLimwoRteKHhrcgHvEpjbP1nyT3ByqEMWm2BTcpIO5UtDmIFXc8zdq4LR190PDA==}

  '@vimeo/player@2.29.0':
    resolution: {integrity: sha512-9JjvjeqUndb9otCCFd0/+2ESsLk7VkDE6sxOBy9iy2ukezuQbplVRi+g9g59yAurKofbmTi/KcKxBGO/22zWRw==}

  '@webassemblyjs/ast@1.14.1':
    resolution: {integrity: sha512-nuBEDgQfm1ccRp/8bCQrx1frohyufl4JlbMMZ4P1wpeOfDhF6FQkxZJ1b/e+PLwr6X1Nhw6OLme5usuBWYBvuQ==}

  '@webassemblyjs/floating-point-hex-parser@1.13.2':
    resolution: {integrity: sha512-6oXyTOzbKxGH4steLbLNOu71Oj+C8Lg34n6CqRvqfS2O71BxY6ByfMDRhBytzknj9yGUPVJ1qIKhRlAwO1AovA==}

  '@webassemblyjs/helper-api-error@1.13.2':
    resolution: {integrity: sha512-U56GMYxy4ZQCbDZd6JuvvNV/WFildOjsaWD3Tzzvmw/mas3cXzRJPMjP83JqEsgSbyrmaGjBfDtV7KDXV9UzFQ==}

  '@webassemblyjs/helper-buffer@1.14.1':
    resolution: {integrity: sha512-jyH7wtcHiKssDtFPRB+iQdxlDf96m0E39yb0k5uJVhFGleZFoNw1c4aeIcVUPPbXUVJ94wwnMOAqUHyzoEPVMA==}

  '@webassemblyjs/helper-numbers@1.13.2':
    resolution: {integrity: sha512-FE8aCmS5Q6eQYcV3gI35O4J789wlQA+7JrqTTpJqn5emA4U2hvwJmvFRC0HODS+3Ye6WioDklgd6scJ3+PLnEA==}

  '@webassemblyjs/helper-wasm-bytecode@1.13.2':
    resolution: {integrity: sha512-3QbLKy93F0EAIXLh0ogEVR6rOubA9AoZ+WRYhNbFyuB70j3dRdwH9g+qXhLAO0kiYGlg3TxDV+I4rQTr/YNXkA==}

  '@webassemblyjs/helper-wasm-section@1.14.1':
    resolution: {integrity: sha512-ds5mXEqTJ6oxRoqjhWDU83OgzAYjwsCV8Lo/N+oRsNDmx/ZDpqalmrtgOMkHwxsG0iI//3BwWAErYRHtgn0dZw==}

  '@webassemblyjs/ieee754@1.13.2':
    resolution: {integrity: sha512-4LtOzh58S/5lX4ITKxnAK2USuNEvpdVV9AlgGQb8rJDHaLeHciwG4zlGr0j/SNWlr7x3vO1lDEsuePvtcDNCkw==}

  '@webassemblyjs/leb128@1.13.2':
    resolution: {integrity: sha512-Lde1oNoIdzVzdkNEAWZ1dZ5orIbff80YPdHx20mrHwHrVNNTjNr8E3xz9BdpcGqRQbAEa+fkrCb+fRFTl/6sQw==}

  '@webassemblyjs/utf8@1.13.2':
    resolution: {integrity: sha512-3NQWGjKTASY1xV5m7Hr0iPeXD9+RDobLll3T9d2AO+g3my8xy5peVyjSag4I50mR1bBSN/Ct12lo+R9tJk0NZQ==}

  '@webassemblyjs/wasm-edit@1.14.1':
    resolution: {integrity: sha512-RNJUIQH/J8iA/1NzlE4N7KtyZNHi3w7at7hDjvRNm5rcUXa00z1vRz3glZoULfJ5mpvYhLybmVcwcjGrC1pRrQ==}

  '@webassemblyjs/wasm-gen@1.14.1':
    resolution: {integrity: sha512-AmomSIjP8ZbfGQhumkNvgC33AY7qtMCXnN6bL2u2Js4gVCg8fp735aEiMSBbDR7UQIj90n4wKAFUSEd0QN2Ukg==}

  '@webassemblyjs/wasm-opt@1.14.1':
    resolution: {integrity: sha512-PTcKLUNvBqnY2U6E5bdOQcSM+oVP/PmrDY9NzowJjislEjwP/C4an2303MCVS2Mg9d3AJpIGdUFIQQWbPds0Sw==}

  '@webassemblyjs/wasm-parser@1.14.1':
    resolution: {integrity: sha512-JLBl+KZ0R5qB7mCnud/yyX08jWFw5MsoalJ1pQ4EdFlgj9VdXKGuENGsiCIjegI1W7p91rUlcB/LB5yRJKNTcQ==}

  '@webassemblyjs/wast-printer@1.14.1':
    resolution: {integrity: sha512-kPSSXE6De1XOR820C90RIo2ogvZG+c3KiHzqUoO/F34Y2shGzesfqv7o57xrxovZJH/MetF5UjroJ/R/3isoiw==}

  '@xtuc/ieee754@1.2.0':
    resolution: {integrity: sha512-DX8nKgqcGwsc0eJSqYt5lwP4DH5FlHnmuWWBRy7X0NcaGR0ZtuyeESgMwTYVEtxmsNGY+qit4QYT/MIYTOTPeA==}

  '@xtuc/long@4.2.2':
    resolution: {integrity: sha512-NuHqBY1PB/D8xU6s/thBgOAiAP7HOYDQ32+BFZILJ8ivkUkAHQnWfn6WhL79Owj1qmUnoN/YPhktdIoucipkAQ==}

  acorn-import-phases@1.0.4:
    resolution: {integrity: sha512-wKmbr/DDiIXzEOiWrTTUcDm24kQ2vGfZQvM2fwg2vXqR5uW6aapr7ObPtj1th32b9u90/Pf4AItvdTh42fBmVQ==}
    engines: {node: '>=10.13.0'}
    peerDependencies:
      acorn: ^8.14.0

  acorn-jsx@5.3.2:
    resolution: {integrity: sha512-rq9s+JNhf0IChjtDXxllJ7g41oZk5SlXtp0LHwyA5cejwn7vKmKp4pPri6YEePv2PU65sAsegbXtIinmDFDXgQ==}
    peerDependencies:
      acorn: ^6.0.0 || ^7.0.0 || ^8.0.0

  acorn-walk@8.3.4:
    resolution: {integrity: sha512-ueEepnujpqee2o5aIYnvHU6C0A42MNdsIDeqy5BydrkuC5R1ZuUFnm27EeFJGoEHJQgn3uleRvmTXaJgfXbt4g==}
    engines: {node: '>=0.4.0'}

  acorn@8.15.0:
    resolution: {integrity: sha512-NZyJarBfL7nWwIq+FDL6Zp/yHEhePMNnnJ0y3qfieCrmNvYct8uvtiV41UvlSe6apAfk0fY1FbWx+NwfmpvtTg==}
    engines: {node: '>=0.4.0'}
    hasBin: true

  agent-base@7.1.4:
    resolution: {integrity: sha512-MnA+YT8fwfJPgBx3m60MNqakm30XOkyIoH1y6huTQvC0PwZG7ki8NacLBcrPbNoo8vEZy7Jpuk7+jMO+CUovTQ==}
    engines: {node: '>= 14'}

  agora-rtc-react@2.5.0:
    resolution: {integrity: sha512-RftknP+s37tefplCHY4GrH0ABET0XUM1UfzrqcA/G+qJArF4evn44HlN67yaPRv2hsm3qmpjkZC35nJ3AESjlQ==}
    engines: {node: '>=10'}
    peerDependencies:
      react: '>=16.8'

  agora-rtc-sdk-ng@4.24.0:
    resolution: {integrity: sha512-2apG/07EtsuX21ncSF77q+dr6/kDgu9B/RpKtstCtaq46l4/Eraoecewi4zXRUCY3Im+8dzTIXx6jUwyPdxdHQ==}

  agora-rte-extension@1.2.4:
    resolution: {integrity: sha512-0ovZz1lbe30QraG1cU+ji7EnQ8aUu+Hf3F+a8xPml3wPOyUQEK6CTdxV9kMecr9t+fIDrGeW7wgJTsM1DQE7Nw==}

  agora-token@2.0.5:
    resolution: {integrity: sha512-0NcbzC3iuutlksv3b4bCMKHrW3pko6gdiGEMRo6APDice24kfXAuWyAlG9hRBrrPBVDShwm9/GUz2Scd3zuZQw==}

  ajv-formats@2.1.1:
    resolution: {integrity: sha512-Wx0Kx52hxE7C18hkMEggYlEifqWZtYaRgouJor+WMdPnQyEK13vgEWyVNup7SoeeoLMsr4kf5h6dOW11I15MUA==}
    peerDependencies:
      ajv: ^8.0.0
    peerDependenciesMeta:
      ajv:
        optional: true

  ajv-keywords@3.5.2:
    resolution: {integrity: sha512-5p6WTN0DdTGVQk6VjcEju19IgaHudalcfabD7yhDGeA6bcQnmL+CpveLJq/3hvfwd1aof6L386Ougkx6RfyMIQ==}
    peerDependencies:
      ajv: ^6.9.1

  ajv-keywords@5.1.0:
    resolution: {integrity: sha512-YCS/JNFAUyr5vAuhk1DWm1CBxRHW9LbJ2ozWeemrIqpbsqKjHVxYPyi5GC0rjZIT5JxJ3virVTS8wk4i/Z+krw==}
    peerDependencies:
      ajv: ^8.8.2

  ajv@6.12.6:
    resolution: {integrity: sha512-j3fVLgvTo527anyYyJOGTYJbG+vnnQYvE0m5mmkc1TK+nxAppkCLMIL0aZ4dblVCNoGShhm+kzE4ZUykBoMg4g==}

  ajv@8.17.1:
    resolution: {integrity: sha512-B/gBuNg5SiMTrPkC+A2+cW0RszwxYmn6VYxB/inlBStS5nx6xHIt/ehKRhIMhqusl7a8LjQoZnjCs5vhwxOQ1g==}

  ansi-escapes@4.3.2:
    resolution: {integrity: sha512-gKXj5ALrKWQLsYG9jlTRmR/xKluxHV+Z9QEwNIgCfM1/uwPMCuzVVnh5mwTd+OuBZcwSIMbqssNWRm1lE51QaQ==}
    engines: {node: '>=8'}

  ansi-escapes@7.0.0:
    resolution: {integrity: sha512-GdYO7a61mR0fOlAsvC9/rIHf7L96sBc6dEWzeOu+KAea5bZyQRPIpojrVoI4AXGJS/ycu/fBTdLrUkA4ODrvjw==}
    engines: {node: '>=18'}

  ansi-regex@5.0.1:
    resolution: {integrity: sha512-quJQXlTSUGL2LH9SUXo8VwsY4soanhgo6LNSm84E1LBcE8s3O0wpdiRzyR9z/ZZJMlMWv37qOOb9pdJlMUEKFQ==}
    engines: {node: '>=8'}

  ansi-regex@6.1.0:
    resolution: {integrity: sha512-7HSX4QQb4CspciLpVFwyRe79O3xsIZDDLER21kERQ71oaPodF8jL725AgJMFAYbooIqolJoRLuM81SpeUkpkvA==}
    engines: {node: '>=12'}

  ansi-styles@3.2.1:
    resolution: {integrity: sha512-VT0ZI6kZRdTh8YyJw3SMbYm/u+NqfsAxEpWO0Pf9sq8/e94WxxOpPKx9FR1FlyCtOVDNOQ+8ntlqFxiRc+r5qA==}
    engines: {node: '>=4'}

  ansi-styles@4.3.0:
    resolution: {integrity: sha512-zbB9rCJAT1rbjiVDb2hqKFHNYLxgtk8NURxZ3IZwD3F6NtxbXZQCnnSi1Lkx+IDohdPlFp222wVALIheZJQSEg==}
    engines: {node: '>=8'}

  ansi-styles@6.2.1:
    resolution: {integrity: sha512-bN798gFfQX+viw3R7yrGWRqnrN2oRkEkUjjl4JNn4E8GxxbjtG3FbrEIIY3l8/hrwUwIeCZvi4QuOTP4MErVug==}
    engines: {node: '>=12'}

  are-docs-informative@0.0.2:
    resolution: {integrity: sha512-ixiS0nLNNG5jNQzgZJNoUpBKdo9yTYZMGJ+QgT2jmjR7G7+QHRCc4v6LQ3NgE7EBJq+o0ams3waJwkrlBom8Ig==}
    engines: {node: '>=14'}

  argparse@2.0.1:
    resolution: {integrity: sha512-8+9WqebbFzpX9OR+Wa6O29asIogeRMzcGtAINdpMHHyAg10f05aSFVBbcEqGf/PXw1EjAZ+q2/bEBg3DvurK3Q==}

  aria-hidden@1.2.6:
    resolution: {integrity: sha512-ik3ZgC9dY/lYVVM++OISsaYDeg1tb0VtP5uL3ouh1koGOaUMDPpbFIei4JkFimWUFPn90sbMNMXQAIVOlnYKJA==}
    engines: {node: '>=10'}

  aria-query@5.3.2:
    resolution: {integrity: sha512-COROpnaoap1E2F000S62r6A60uHZnmlvomhfyT2DlTcrY1OrBKn2UhH7qn5wTC9zMvD0AY7csdPSNwKP+7WiQw==}
    engines: {node: '>= 0.4'}

  array-buffer-byte-length@1.0.2:
    resolution: {integrity: sha512-LHE+8BuR7RYGDKvnrmcuSq3tDcKv9OFEXQt/HpbZhY7V6h0zlUXutnAD82GiFx9rdieCMjkvtcsPqBwgUl1Iiw==}
    engines: {node: '>= 0.4'}

  array-includes@3.1.9:
    resolution: {integrity: sha512-FmeCCAenzH0KH381SPT5FZmiA/TmpndpcaShhfgEN9eCVjnFBqq3l1xrI42y8+PPLI6hypzou4GXw00WHmPBLQ==}
    engines: {node: '>= 0.4'}

  array-union@1.0.2:
    resolution: {integrity: sha512-Dxr6QJj/RdU/hCaBjOfxW+q6lyuVE6JFWIrAUpuOOhoJJoQ99cUn3igRaHVB5P9WrgFVN0FfArM3x0cueOU8ng==}
    engines: {node: '>=0.10.0'}

  array-union@2.1.0:
    resolution: {integrity: sha512-HGyxoOTYUyCM6stUe6EJgnd4EoewAI7zMdfqO+kGjnlZmBDz/cR5pf8r/cR4Wq60sL/p0IkcjUEEPwS3GFrIyw==}
    engines: {node: '>=8'}

  array-uniq@1.0.3:
    resolution: {integrity: sha512-MNha4BWQ6JbwhFhj03YK552f7cb3AzoE8SzeljgChvL1dl3IcvggXVz1DilzySZkCja+CXuZbdW7yATchWn8/Q==}
    engines: {node: '>=0.10.0'}

  array.prototype.findlast@1.2.5:
    resolution: {integrity: sha512-CVvd6FHg1Z3POpBLxO6E6zr+rSKEQ9L6rZHAaY7lLfhKsWYUBBOuMs0e9o24oopj6H+geRCX0YJ+TJLBK2eHyQ==}
    engines: {node: '>= 0.4'}

  array.prototype.findlastindex@1.2.6:
    resolution: {integrity: sha512-F/TKATkzseUExPlfvmwQKGITM3DGTK+vkAsCZoDc5daVygbJBnjEUCbgkAvVFsgfXfX4YIqZ/27G3k3tdXrTxQ==}
    engines: {node: '>= 0.4'}

  array.prototype.flat@1.3.3:
    resolution: {integrity: sha512-rwG/ja1neyLqCuGZ5YYrznA62D4mZXg0i1cIskIUKSiqF3Cje9/wXAls9B9s1Wa2fomMsIv8czB8jZcPmxCXFg==}
    engines: {node: '>= 0.4'}

  array.prototype.flatmap@1.3.3:
    resolution: {integrity: sha512-Y7Wt51eKJSyi80hFrJCePGGNo5ktJCslFuboqJsbf57CCPcm5zztluPlc4/aD8sWsKvlwatezpV4U1efk8kpjg==}
    engines: {node: '>= 0.4'}

  array.prototype.tosorted@1.1.4:
    resolution: {integrity: sha512-p6Fx8B7b7ZhL/gmUsAy0D15WhvDccw3mnGNbZpi3pmeJdxtWsj2jEaI4Y6oo3XiHfzuSgPwKc04MYt6KgvC/wA==}
    engines: {node: '>= 0.4'}

  arraybuffer.prototype.slice@1.0.4:
    resolution: {integrity: sha512-BNoCY6SXXPQ7gF2opIP4GBE+Xw7U+pHMYKuzjgCN3GwiaIR09UUeKfheyIry77QtrCBlC0KK0q5/TER/tYh3PQ==}
    engines: {node: '>= 0.4'}

  asn1.js@5.4.1:
    resolution: {integrity: sha512-+I//4cYPccV8LdmBLiX8CYvf9Sp3vQsrqu2QNXRcrbiWvcx/UdlFiqUJJzxRQxgsZmvhXhn4cSKeSmoFjVdupA==}

  ast-types-flow@0.0.8:
    resolution: {integrity: sha512-OH/2E5Fg20h2aPrbe+QL8JZQFko0YZaF+j4mnQ7BGhfavO7OpSLa8a0y9sBwomHdSbkhTS8TQNayBfnW5DwbvQ==}

  async-function@1.0.0:
    resolution: {integrity: sha512-hsU18Ae8CDTR6Kgu9DYf0EbCr/a5iGL0rytQDobUcdpYOKokk8LEjVphnXkDkgpi0wYVsqrXuP0bZxJaTqdgoA==}
    engines: {node: '>= 0.4'}

  async@3.2.6:
    resolution: {integrity: sha512-htCUDlxyyCLMgaM3xXg0C0LW2xqfuQ6p05pCEIsXuyQ+a1koYKTuBMzRNwmybfLgvJDMd0r1LTn4+E0Ti6C2AA==}

  asynckit@0.4.0:
    resolution: {integrity: sha512-Oei9OH4tRh0YqU3GxhX79dM/mwVgvbZJaSNaRk+bshkj0S5cfHcgYakreBjrHwatXKbz+IoIdYLxrKim2MjW0Q==}

  at-least-node@1.0.0:
    resolution: {integrity: sha512-+q/t7Ekv1EDY2l6Gda6LLiX14rU9TV20Wa3ofeQmwPFZbOMo9DXrLbOjFaaclkXKWidIaopwAObQDqwWtGUjqg==}
    engines: {node: '>= 4.0.0'}

  attr-accept@2.2.5:
    resolution: {integrity: sha512-0bDNnY/u6pPwHDMoF0FieU354oBi0a8rD9FcsLwzcGWbc8KS8KPIi7y+s13OlVY+gMWc/9xEMUgNE6Qm8ZllYQ==}
    engines: {node: '>=4'}

  autoprefixer@10.4.21:
    resolution: {integrity: sha512-O+A6LWV5LDHSJD3LjHYoNi4VLsj/Whi7k6zG12xTYaU4cQ8oxQGckXNX8cRHK5yOZ/ppVHe0ZBXGzSV9jXdVbQ==}
    engines: {node: ^10 || ^12 || >=14}
    hasBin: true
    peerDependencies:
      postcss: ^8.1.0

  available-typed-arrays@1.0.7:
    resolution: {integrity: sha512-wvUjBtSGN7+7SjNpq/9M2Tg350UZD3q62IFZLbRAR1bSMlCo1ZaeW+BJ+D090e4hIIZLBcTDWe4Mh4jvUDajzQ==}
    engines: {node: '>= 0.4'}

  axe-core@4.10.3:
    resolution: {integrity: sha512-Xm7bpRXnDSX2YE2YFfBk2FnF0ep6tmG7xPh8iHee8MIcrgq762Nkce856dYtJYLkuIoYZvGfTs/PbZhideTcEg==}
    engines: {node: '>=4'}

  axios@1.11.0:
    resolution: {integrity: sha512-1Lx3WLFQWm3ooKDYZD1eXmoGO9fxYQjrycfHFC8P0sCfQVXyROp0p9PFWBehewBOdCwHc+f/b8I0fMto5eSfwA==}

  axobject-query@4.1.0:
    resolution: {integrity: sha512-qIj0G9wZbMGNLjLmg1PT6v2mE9AH2zlnADJD/2tC6E00hgmhUOfEB6greHPAfLRSufHqROIUTkw6E+M3lH0PTQ==}
    engines: {node: '>= 0.4'}

  babel-loader@8.4.1:
    resolution: {integrity: sha512-nXzRChX+Z1GoE6yWavBQg6jDslyFF3SDjl2paADuoQtQW10JqShJt62R6eJQ5m/pjJFDT8xgKIWSP85OY8eXeA==}
    engines: {node: '>= 8.9'}
    peerDependencies:
      '@babel/core': ^7.0.0
      webpack: '>=2'

  babel-plugin-polyfill-corejs2@0.4.14:
    resolution: {integrity: sha512-Co2Y9wX854ts6U8gAAPXfn0GmAyctHuK8n0Yhfjd6t30g7yvKjspvvOo9yG+z52PZRgFErt7Ka2pYnXCjLKEpg==}
    peerDependencies:
      '@babel/core': ^7.4.0 || ^8.0.0-0 <8.0.0

  babel-plugin-polyfill-corejs3@0.13.0:
    resolution: {integrity: sha512-U+GNwMdSFgzVmfhNm8GJUX88AadB3uo9KpJqS3FaqNIPKgySuvMb+bHPsOmmuWyIcuqZj/pzt1RUIUZns4y2+A==}
    peerDependencies:
      '@babel/core': ^7.4.0 || ^8.0.0-0 <8.0.0

  babel-plugin-polyfill-regenerator@0.6.5:
    resolution: {integrity: sha512-ISqQ2frbiNU9vIJkzg7dlPpznPZ4jOiUQ1uSmB0fEHeowtN3COYRsXr/xexn64NpU13P06jc/L5TgiJXOgrbEg==}
    peerDependencies:
      '@babel/core': ^7.4.0 || ^8.0.0-0 <8.0.0

  balanced-match@1.0.2:
    resolution: {integrity: sha512-3oSeUO0TMV67hN1AmbXsK4yaqU7tjiHlbxRDZOpH0KW9+CeX4bRAaX0Anxt0tx2MrpRpWwQaPwIlISEJhYU5Pw==}

  base64-js@1.5.1:
    resolution: {integrity: sha512-AKpaYlHn8t4SVbOHCy+b5+KKgvR4vrsD8vbvrbiQJps7fKDTkjkDry6ji0rUJjC0kzbNePLwzxq8iypo41qeWA==}

  bcp-47-match@2.0.3:
    resolution: {integrity: sha512-JtTezzbAibu8G0R9op9zb3vcWZd9JF6M0xOYGPn0fNCd7wOpRB1mU2mH9T8gaBGbAAyIIVgB2G7xG0GP98zMAQ==}

  bcp-47-normalize@2.3.0:
    resolution: {integrity: sha512-8I/wfzqQvttUFz7HVJgIZ7+dj3vUaIyIxYXaTRP1YWoSDfzt6TUmxaKZeuXR62qBmYr+nvuWINFRl6pZ5DlN4Q==}

  bcp-47@2.1.0:
    resolution: {integrity: sha512-9IIS3UPrvIa1Ej+lVDdDwO7zLehjqsaByECw0bu2RRGP73jALm6FYbzI5gWbgHLvNdkvfXB5YrSbocZdOS0c0w==}

  bcryptjs@3.0.2:
    resolution: {integrity: sha512-k38b3XOZKv60C4E2hVsXTolJWfkGRMbILBIe2IBITXciy5bOsTKot5kDrf3ZfufQtQOUN5mXceUEpU1rTl9Uog==}
    hasBin: true

  big.js@5.2.2:
    resolution: {integrity: sha512-vyL2OymJxmarO8gxMr0mhChsO9QGwhynfuu4+MHTAW6czfq9humCB7rKpUjDd9YUiDPU4mzpyupFSvOClAwbmQ==}

  bl@4.1.0:
    resolution: {integrity: sha512-1W07cM9gS6DcLperZfFSj+bWLtaPGSOHWhPiGzXmvVJbRLdG82sH/Kn8EtW1VqWVA54AKf2h5k5BbnIbwF3h6w==}

  bn.js@4.12.2:
    resolution: {integrity: sha512-n4DSx829VRTRByMRGdjQ9iqsN0Bh4OolPsFnaZBLcbi8iXcB+kJ9s7EnRt4wILZNV3kPLHkRVfOc/HvhC3ovDw==}

  brace-expansion@1.1.12:
    resolution: {integrity: sha512-9T9UjW3r0UW5c1Q7GTwllptXwhvYmEzFhzMfZ9H7FQWt+uZePjZPjBP/W1ZEyZ1twGWom5/56TF4lPcqjnDHcg==}

  brace-expansion@2.0.2:
    resolution: {integrity: sha512-Jt0vHyM+jmUBqojB7E1NIYadt0vI0Qxjxd2TErW94wDz+E2LAm5vKMXXwg6ZZBTHPuUlDgQHKXvjGBdfcF1ZDQ==}

  braces@3.0.3:
    resolution: {integrity: sha512-yQbXgO/OSZVD2IsiLlro+7Hf6Q18EJrKSEsdoMzKePKXct3gvD8oLcOQdIzGupr5Fj+EDe8gO/lxc1BzfMpxvA==}
    engines: {node: '>=8'}

  browserslist@4.25.2:
    resolution: {integrity: sha512-0si2SJK3ooGzIawRu61ZdPCO1IncZwS8IzuX73sPZsXW6EQ/w/DAfPyKI8l1ETTCr2MnvqWitmlCUxgdul45jA==}
    engines: {node: ^6 || ^7 || ^8 || ^9 || ^10 || ^11 || ^12 || >=13.7}
    hasBin: true

  bson@6.10.4:
    resolution: {integrity: sha512-WIsKqkSC0ABoBJuT1LEX+2HEvNmNKKgnTAyd0fL8qzK4SH2i9NXg+t08YtdZp/V9IZ33cxe3iV4yM0qg8lMQng==}
    engines: {node: '>=16.20.1'}

  buffer-equal-constant-time@1.0.1:
    resolution: {integrity: sha512-zRpUiDwd/xk6ADqPMATG8vc9VPrkck7T07OIx0gnjmJAnHnTVXNQG3vfvWNuiZIkwu9KrKdA1iJKfsfTVxE6NA==}

  buffer-from@1.1.2:
    resolution: {integrity: sha512-E+XQCRwSbaaiChtv6k6Dwgc+bx+Bs6vuKJHHl5kox/BaKbhiXzqQOwK4cO22yElGp2OCmjwVhT3HmxgyPGnJfQ==}

  buffer@5.7.1:
    resolution: {integrity: sha512-EHcyIPBQ4BSGlvjB16k5KgAJ27CIsHY/2JBmCRReo48y9rQ3MaUzWX3KVlBa4U7MyX02HdVj0K7C3WaB3ju7FQ==}

  builtin-modules@3.3.0:
    resolution: {integrity: sha512-zhaCDicdLuWN5UbN5IMnFqNMhNfo919sH85y2/ea+5Yg9TsTkeZxpL+JLbp6cgYFS4sRLp3YV4S6yDuqVWHYOw==}
    engines: {node: '>=6'}

  busboy@1.6.0:
    resolution: {integrity: sha512-8SFQbg/0hQ9xy3UNTB0YEnsNBbWfhf7RtnzpL7TkBiTBRfrQ9Fxcnz7VJsleJpyp6rVLvXiuORqjlHi5q+PYuA==}
    engines: {node: '>=10.16.0'}

  cachedir@2.3.0:
    resolution: {integrity: sha512-A+Fezp4zxnit6FanDmv9EqXNAi3vt9DWp51/71UEhXukb7QUuvtv9344h91dyAxuTLoSYJFU299qzR3tzwPAhw==}
    engines: {node: '>=6'}

  call-bind-apply-helpers@1.0.2:
    resolution: {integrity: sha512-Sp1ablJ0ivDkSzjcaJdxEunN5/XvksFJ2sMBFfq6x0ryhQV/2b/KwFe21cMpmHtPOSij8K99/wSfoEuTObmuMQ==}
    engines: {node: '>= 0.4'}

  call-bind@1.0.8:
    resolution: {integrity: sha512-oKlSFMcMwpUg2ednkhQ454wfWiU/ul3CkJe/PEHcTKuiX6RpbehUiFMXu13HalGZxfUwCQzZG747YXBn1im9ww==}
    engines: {node: '>= 0.4'}

  call-bound@1.0.4:
    resolution: {integrity: sha512-+ys997U96po4Kx/ABpBCqhA9EuxJaQWDQg7295H4hBphv3IZg0boBKuwYpt4YXp6MZ5AmZQnU/tyMTlRpaSejg==}
    engines: {node: '>= 0.4'}

  callsites@3.1.0:
    resolution: {integrity: sha512-P8BjAsXvZS+VIDUI11hHCQEv74YT67YUi5JJFNWIqL235sBmjX4+qx9Muvls5ivyNENctx46xQLQ3aTuE7ssaQ==}
    engines: {node: '>=6'}

  caniuse-lite@1.0.30001734:
    resolution: {integrity: sha512-uhE1Ye5vgqju6OI71HTQqcBCZrvHugk0MjLak7Q+HfoBgoq5Bi+5YnwjP4fjDgrtYr/l8MVRBvzz9dPD4KyK0A==}

  castable-video@1.1.10:
    resolution: {integrity: sha512-/T1I0A4VG769wTEZ8gWuy1Crn9saAfRTd1UYTb8xbOPlN78+zOi/1nU2dD5koNkfE5VWvgabkIqrGKmyNXOjSQ==}

  ce-la-react@0.3.1:
    resolution: {integrity: sha512-g0YwpZDPIwTwFumGTzNHcgJA6VhFfFCJkSNdUdC04br2UfU+56JDrJrJva3FZ7MToB4NDHAFBiPE/PZdNl1mQA==}
    peerDependencies:
      react: '>=17.0.0'

  chalk@2.4.2:
    resolution: {integrity: sha512-Mti+f9lpJNcwF4tWV8/OrTTtF1gZi+f8FqlyAdouralcFWFQWF2+NgCHShjkCb+IFBLq9buZwE1xckQU4peSuQ==}
    engines: {node: '>=4'}

  chalk@4.1.2:
    resolution: {integrity: sha512-oKnbhFyRIXpUuez8iBMmyEa4nbj4IOQyuhc/wy9kY7/WVPcwIO9VA668Pu8RkO7+0G76SLROeyw9CpQ061i4mA==}
    engines: {node: '>=10'}

  chalk@5.5.0:
    resolution: {integrity: sha512-1tm8DTaJhPBG3bIkVeZt1iZM9GfSX2lzOeDVZH9R9ffRHpmHvxZ/QhgQH/aDTkswQVt+YHdXAdS/In/30OjCbg==}
    engines: {node: ^12.17.0 || ^14.13 || >=16.0.0}

  chardet@0.7.0:
    resolution: {integrity: sha512-mT8iDcrh03qDGRRmoA2hmBJnxpllMR+0/0qlzjqZES6NdiWDcZkCNAk4rPFZ9Q85r27unkiNNg8ZOiwZXBHwcA==}

  charenc@0.0.2:
    resolution: {integrity: sha512-yrLQ/yVUFXkzg7EDQsPieE/53+0RlaWTs+wBrvW36cyilJ2SaDWfl4Yj7MtLTXleV9uEKefbAGUPv2/iWSooRA==}

  chownr@3.0.0:
    resolution: {integrity: sha512-+IxzY9BZOQd/XuYPRmrvEVjF/nqj5kgT4kEq7VofrDoM1MxoRjEWkrCC3EtLi59TVawxTAn+orJwFQcrqEN1+g==}
    engines: {node: '>=18'}

  chrome-trace-event@1.0.4:
    resolution: {integrity: sha512-rNjApaLzuwaOTjCiT8lSDdGN1APCiqkChLMJxJPWLunPAt5fy8xgU9/jNOchV84wfIxrA0lRQB7oCT8jrn/wrQ==}
    engines: {node: '>=6.0'}

  class-variance-authority@0.7.1:
    resolution: {integrity: sha512-Ka+9Trutv7G8M6WT6SeiRWz792K5qEqIGEGzXKhAE6xOWAY6pPH8U+9IY3oCMv6kqTmLsv7Xh/2w2RigkePMsg==}

  clean-webpack-plugin@4.0.0:
    resolution: {integrity: sha512-WuWE1nyTNAyW5T7oNyys2EN0cfP2fdRxhxnIQWiAp0bMabPdHhoGxM8A6YL2GhqwgrPnnaemVE7nv5XJ2Fhh2w==}
    engines: {node: '>=10.0.0'}
    peerDependencies:
      webpack: '>=4.0.0 <6.0.0'

  cli-cursor@3.1.0:
    resolution: {integrity: sha512-I/zHAwsKf9FqGoXM4WWRACob9+SNukZTd94DWF57E4toouRulbCxcUh6RKUEOQlYTHJnzkPMySvPNaaSLNfLZw==}
    engines: {node: '>=8'}

  cli-cursor@5.0.0:
    resolution: {integrity: sha512-aCj4O5wKyszjMmDT4tZj93kxyydN/K5zPWSCe6/0AV/AA1pqe5ZBIw0a2ZfPQV7lL5/yb5HsUreJ6UFAF1tEQw==}
    engines: {node: '>=18'}

  cli-spinners@2.9.2:
    resolution: {integrity: sha512-ywqV+5MmyL4E7ybXgKys4DugZbX0FC6LnwrhjuykIjnK9k8OQacQ7axGKnjDXWNhns0xot3bZI5h55H8yo9cJg==}
    engines: {node: '>=6'}

  cli-truncate@4.0.0:
    resolution: {integrity: sha512-nPdaFdQ0h/GEigbPClz11D0v/ZJEwxmeVZGeMo3Z5StPtUTkA9o1lD6QwoirYiSDzbcwn2XcjwmCp68W1IS4TA==}
    engines: {node: '>=18'}

  cli-width@3.0.0:
    resolution: {integrity: sha512-FxqpkPPwu1HjuN93Omfm4h8uIanXofW0RxVEW3k5RKx+mJJYSthzNhp32Kzxxy3YAEZ/Dc/EWN1vZRY0+kOhbw==}
    engines: {node: '>= 10'}

  client-only@0.0.1:
    resolution: {integrity: sha512-IV3Ou0jSMzZrd3pZ48nLkT9DA7Ag1pnPzaiQhpW7c3RbcqqzvzzVu+L8gfqMp/8IM2MQtSiqaCxrrcfu8I8rMA==}

  cliui@8.0.1:
    resolution: {integrity: sha512-BSeNnyus75C4//NQ9gQt1/csTXyo/8Sb+afLAkzAptFuMsod9HFokGNudZpi/oQV73hnVK+sR+5PVRMd+Dr7YQ==}
    engines: {node: '>=12'}

  clone@1.0.4:
    resolution: {integrity: sha512-JQHZ2QMW6l3aH/j6xCqQThY/9OH4D/9ls34cgkUBiEeocRTU04tHfKPBsUK1PqZCUQM7GiA0IIXJSuXHI64Kbg==}
    engines: {node: '>=0.8'}

  cloudflare-video-element@1.3.4:
    resolution: {integrity: sha512-F9g+tXzGEXI6v6L48qXxr8vnR8+L6yy7IhpJxK++lpzuVekMHTixxH7/dzLuq6OacVGziU4RB5pzZYJ7/LYtJg==}

  clsx@2.1.1:
    resolution: {integrity: sha512-eYm0QWBtUrBWZWG0d386OGAw16Z995PiOVo2B7bjWSbHedGl5e0ZWaq65kOGgUSNesEIDkB9ISbTg/JK9dhCZA==}
    engines: {node: '>=6'}

  codem-isoboxer@0.3.10:
    resolution: {integrity: sha512-eNk3TRV+xQMJ1PEj0FQGY8KD4m0GPxT487XJ+Iftm7mVa9WpPFDMWqPt+46buiP5j5Wzqe5oMIhqBcAeKfygSA==}

  color-convert@1.9.3:
    resolution: {integrity: sha512-QfAUtd+vFdAtFQcC8CCyYt1fYWxSqAiK2cSD6zDB8N3cpsEBAvRxp9zOGg6G/SHHJYAT88/az/IuDGALsNVbGg==}

  color-convert@2.0.1:
    resolution: {integrity: sha512-RRECPsj7iu/xb5oKYcsFHSppFNnsj/52OVTRKb4zP5onXwVF3zVmmToNcOfGC+CRDpfK/U584fMg38ZHCaElKQ==}
    engines: {node: '>=7.0.0'}

  color-name@1.1.3:
    resolution: {integrity: sha512-72fSenhMw2HZMTVHeCA9KCmpEIbzWiQsjN+BHcBbS9vr1mtt+vJjPdksIBNUmKAW8TFUDPJK5SUU3QhE9NEXDw==}

  color-name@1.1.4:
    resolution: {integrity: sha512-dOy+3AuW3a2wNbZHIuMZpTcgjGuLU/uBL/ubcZF9OXbDo8ff4O8yVp5Bf0efS8uEoYo5q4Fx7dY9OgQGXgAsQA==}

  color-string@1.9.1:
    resolution: {integrity: sha512-shrVawQFojnZv6xM40anx4CkoDP+fZsw/ZerEMsW/pyzsRbElpsL/DBVW7q3ExxwusdNXI3lXpuhEZkzs8p5Eg==}

  color@4.2.3:
    resolution: {integrity: sha512-1rXeuUUiGGrykh+CeBdu5Ie7OJwinCgQY0bc7GCRxy5xVHy+moaqkpL/jqQq0MtQOeYcrqEz4abc5f0KtU7W4A==}
    engines: {node: '>=12.5.0'}

  colorette@2.0.20:
    resolution: {integrity: sha512-IfEDxwoWIjkeXL1eXcDiow4UbKjhLdq6/EuSVR9GMN7KVH3r9gQ83e73hsz1Nd1T3ijd5xv1wcWRYO+D6kCI2w==}

  combined-stream@1.0.8:
    resolution: {integrity: sha512-FQN4MRfuJeHf7cBbBMJFXhKSDq+2kAArBlmRBvcvFE5BB1HZKXtSFASDhdlz9zOYwxh8lDdnvmMOe/+5cdoEdg==}
    engines: {node: '>= 0.8'}

  commander@14.0.0:
    resolution: {integrity: sha512-2uM9rYjPvyq39NwLRqaiLtWHyDC1FvryJDa2ATTVims5YAS4PupsEQsDvP14FqhFr0P49CYDugi59xaxJlTXRA==}
    engines: {node: '>=20'}

  commander@2.20.3:
    resolution: {integrity: sha512-GpVkmM8vF2vQUkj2LvZmD35JxeJOLCwJ9cUkugyk2nuhbv3+mJvpLYYt+0+USMxE+oj+ey/lJEnhZw75x/OMcQ==}

  commander@7.2.0:
    resolution: {integrity: sha512-QrWXB+ZQSVPmIWIhtEO9H+gwHaMGYiF5ChvoJ+K9ZGHG/sVsa6yiesAD1GC/x46sET00Xlwo1u49RVVVzvcSkw==}
    engines: {node: '>= 10'}

  comment-parser@1.4.1:
    resolution: {integrity: sha512-buhp5kePrmda3vhc5B9t7pUQXAb2Tnd0qgpkIhPhkHXxJpiPJ11H0ZEU0oBpJ2QztSbzG/ZxMj/CHsYJqRHmyg==}
    engines: {node: '>= 12.0.0'}

  commitizen@4.3.1:
    resolution: {integrity: sha512-gwAPAVTy/j5YcOOebcCRIijn+mSjWJC+IYKivTu6aG8Ei/scoXgfsMRnuAk6b0GRste2J4NGxVdMN3ZpfNaVaw==}
    engines: {node: '>= 12'}
    hasBin: true

  common-tags@1.8.2:
    resolution: {integrity: sha512-gk/Z852D2Wtb//0I+kRFNKKE9dIIVirjoqPoA1wJU+XePVXZfGeBpk45+A1rKO4Q43prqWBNY/MiIeRLbPWUaA==}
    engines: {node: '>=4.0.0'}

  commondir@1.0.1:
    resolution: {integrity: sha512-W9pAhw0ja1Edb5GVdIF1mjZw/ASI0AlShXM83UUGe2DVr5TdAPEA1OA8m/g8zWp9x6On7gqufY+FatDbC3MDQg==}

  concat-map@0.0.1:
    resolution: {integrity: sha512-/Srv4dswyQNBfohGpz9o6Yb3Gz3SrUDqBH5rTuhGR7ahtlbYKnVxw2bCFMRljaA7EXHaXZ8wsHdodFvbkhKmqg==}

  conventional-commit-types@3.0.0:
    resolution: {integrity: sha512-SmmCYnOniSsAa9GqWOeLqc179lfr5TRu5b4QFDkbsrJ5TZjPJx85wtOr3zn+1dbeNiXDKGPbZ72IKbPhLXh/Lg==}

  convert-source-map@2.0.0:
    resolution: {integrity: sha512-Kvp459HrV2FEJ1CAsi1Ku+MY3kasH19TFykTz2xWmMeq6bk2NU3XXvfJ+Q61m0xktWwt+1HSYf3JZsTms3aRJg==}

  cookie@0.7.2:
    resolution: {integrity: sha512-yki5XnKuf750l50uGTllt6kKILY4nQ1eNIQatoXEByZ5dWgnKqbnqmTrBE5B4N7lrMJKQ2ytWMiTO2o0v6Ew/w==}
    engines: {node: '>= 0.6'}

  core-js-compat@3.45.0:
    resolution: {integrity: sha512-gRoVMBawZg0OnxaVv3zpqLLxaHmsubEGyTnqdpI/CEBvX4JadI1dMSHxagThprYRtSVbuQxvi6iUatdPxohHpA==}

  cosmiconfig-typescript-loader@6.1.0:
    resolution: {integrity: sha512-tJ1w35ZRUiM5FeTzT7DtYWAFFv37ZLqSRkGi2oeCK1gPhvaWjkAtfXvLmvE1pRfxxp9aQo6ba/Pvg1dKj05D4g==}
    engines: {node: '>=v18'}
    peerDependencies:
      '@types/node': '*'
      cosmiconfig: '>=9'
      typescript: '>=5'

  cosmiconfig@9.0.0:
    resolution: {integrity: sha512-itvL5h8RETACmOTFc4UfIyB2RfEHi71Ax6E/PivVxq9NseKbOWpeyHEOIbmAw1rs8Ak0VursQNww7lf7YtUwzg==}
    engines: {node: '>=14'}
    peerDependencies:
      typescript: '>=4.9.5'
    peerDependenciesMeta:
      typescript:
        optional: true

  crc-32@1.2.2:
    resolution: {integrity: sha512-ROmzCKrTnOwybPcJApAA6WBWij23HVfGVNKqqrZpuyZOHqK2CwHSvpGuyt/UNNvaIjEd8X5IFGp4Mh+Ie1IHJQ==}
    engines: {node: '>=0.8'}
    hasBin: true

  cross-spawn@7.0.6:
    resolution: {integrity: sha512-uV2QOWP2nWzsy2aMp8aRibhi9dlzF5Hgh5SHaB9OiTGEyDTiJJyx0uy51QXdyWbtAHNua4XJzUKca3OzKUd3vA==}
    engines: {node: '>= 8'}

  crypt@0.0.2:
    resolution: {integrity: sha512-mCxBlsHFYh9C+HVpiEacem8FEBnMXgU9gy4zmNC+SXAZNB/1idgp/aulFJ4FgCi7GPEVbfyng092GqL2k2rmow==}

  crypto-random-string@2.0.0:
    resolution: {integrity: sha512-v1plID3y9r/lPhviJ1wrXpLeyUIGAZ2SHNYTEapm7/8A9nLPoyvVp3RK/EPFqn5kEznyWgYZNsRtYYIWbuG8KA==}
    engines: {node: '>=8'}

  css-mediaquery@0.1.2:
    resolution: {integrity: sha512-COtn4EROW5dBGlE/4PiKnh6rZpAPxDeFLaEEwt4i10jpDMFt2EhQGS79QmmrO+iKCHv0PU/HrOWEhijFd1x99Q==}

  csstype@3.1.3:
    resolution: {integrity: sha512-M1uQkMl8rQK/szD0LNhtqxIPLpimGm8sOBwU7lLnCpSbTyY3yeU1Vc7l4KT5zT4s/yOxHH5O7tIuuLOCnLADRw==}

  cuint@0.2.2:
    resolution: {integrity: sha512-d4ZVpCW31eWwCMe1YT3ur7mUDnTXbgwyzaL320DrcRT45rfjYxkt5QWLrmOJ+/UEAI2+fQgKe/fCjR8l4TpRgw==}

  custom-media-element@1.4.5:
    resolution: {integrity: sha512-cjrsQufETwxjvwZbYbKBCJNvmQ2++G9AvT45zDi7NXL9k2PdVcs2h0jQz96J6G4TMKRCcEsoJ+QTgQD00Igtjw==}

  cz-conventional-changelog@3.3.0:
    resolution: {integrity: sha512-U466fIzU5U22eES5lTNiNbZ+d8dfcHcssH4o7QsdWaCcRs/feIPCxKYSWkYBNs5mny7MvEfwpTLWjvbm94hecw==}
    engines: {node: '>= 10'}

  damerau-levenshtein@1.0.8:
    resolution: {integrity: sha512-sdQSFB7+llfUcQHUQO3+B8ERRj0Oa4w9POWMI/puGtuf7gFywGmkaLCElnudfTiKZV+NvHqL0ifzdrI8Ro7ESA==}

  dash-video-element@0.1.6:
    resolution: {integrity: sha512-4gHShaQjcFv6diX5EzB6qAdUGKlIUGGZY8J8yp2pQkWqR0jX4c6plYy0cFraN7mr0DZINe8ujDN1fssDYxJjcg==}

  dashjs@5.0.3:
    resolution: {integrity: sha512-TXndNnCUjFjF2nYBxDVba+hWRpVkadkQ8flLp7kHkem+5+wZTfRShJCnVkPUosmjS0YPE9fVNLbYPJxHBeQZvA==}

  data-uri-to-buffer@4.0.1:
    resolution: {integrity: sha512-0R9ikRb668HB7QDxT1vkpuUBtqc53YyAwMwGeUFKRojY/NWKvdZ+9UYtRfGmhqNbRkTSVpMbmyhXipFFv2cb/A==}
    engines: {node: '>= 12'}

  data-view-buffer@1.0.2:
    resolution: {integrity: sha512-EmKO5V3OLXh1rtK2wgXRansaK1/mtVdTUEiEI0W8RkvgT05kfxaH29PliLnpLP73yYO6142Q72QNa8Wx/A5CqQ==}
    engines: {node: '>= 0.4'}

  data-view-byte-length@1.0.2:
    resolution: {integrity: sha512-tuhGbE6CfTM9+5ANGf+oQb72Ky/0+s3xKUpHvShfiz2RxMFgFPjsXuRLBVMtvMs15awe45SRb83D6wH4ew6wlQ==}
    engines: {node: '>= 0.4'}

  data-view-byte-offset@1.0.1:
    resolution: {integrity: sha512-BS8PfmtDGnrgYdOonGZQdLZslWIeCGFP9tpan0hi1Co2Zr2NKADsvGYA8XxuG/4UWgJ6Cjtv+YJnB6MM69QGlQ==}
    engines: {node: '>= 0.4'}

  debounce@1.2.1:
    resolution: {integrity: sha512-XRRe6Glud4rd/ZGQfiV1ruXSfbvfJedlV9Y6zOlP+2K04vBYiJEte6stfFkCP03aMnY5tsipamumUjL14fofug==}

  debug@3.2.7:
    resolution: {integrity: sha512-CFjzYYAi4ThfiQvizrFQevTTXHtnCqWfe7x1AhgEscTz6ZbLbfoLRLPugTQyBth6f8ZERVUSyWHFD/7Wu4t1XQ==}
    peerDependencies:
      supports-color: '*'
    peerDependenciesMeta:
      supports-color:
        optional: true

  debug@4.4.1:
    resolution: {integrity: sha512-KcKCqiftBJcZr++7ykoDIEwSa3XWowTfNPo92BYxjXiyYEVrUQh2aLyhxBCwww+heortUFxEJYcRzosstTEBYQ==}
    engines: {node: '>=6.0'}
    peerDependencies:
      supports-color: '*'
    peerDependenciesMeta:
      supports-color:
        optional: true

  dedent@0.7.0:
    resolution: {integrity: sha512-Q6fKUPqnAHAyhiUgFU7BUzLiv0kd8saH9al7tnu5Q/okj6dnupxyTgFIBjVzJATdfIAm9NAsvXNzjaKa+bxVyA==}

  deep-is@0.1.4:
    resolution: {integrity: sha512-oIPzksmTg4/MriiaYGO+okXDT7ztn/w3Eptv/+gSIdMdKsJo0u4CfYNFJPy+4SKMuCqGw2wxnA+URMg3t8a/bQ==}

  deepmerge@4.3.1:
    resolution: {integrity: sha512-3sUqbMEc77XqpdNO7FRyRog+eW3ph+GYCbj+rK+uYyRMuwsVy0rMiVtPn+QJlKFvWP/1PYpapqYn0Me2knFn+A==}
    engines: {node: '>=0.10.0'}

  defaults@1.0.4:
    resolution: {integrity: sha512-eFuaLoy/Rxalv2kr+lqMlUnrDWV+3j4pljOIJgLIhI058IQfWJ7vXhyEIHu+HtC738klGALYxOKDO0bQP3tg8A==}

  define-data-property@1.1.4:
    resolution: {integrity: sha512-rBMvIzlpA8v6E+SJZoo++HAYqsLrkg7MSfIinMPFhmkorw7X+dOXVJQs+QT69zGkzMyfDnIMN2Wid1+NbL3T+A==}
    engines: {node: '>= 0.4'}

  define-properties@1.2.1:
    resolution: {integrity: sha512-8QmQKqEASLd5nx0U1B1okLElbUuuttJ/AnYmRXbbbGDWh6uS208EjD4Xqq/I9wK7u0v6O08XhTWnt5XtEbR6Dg==}
    engines: {node: '>= 0.4'}

  del@4.1.1:
    resolution: {integrity: sha512-QwGuEUouP2kVwQenAsOof5Fv8K9t3D8Ca8NxcXKrIpEHjTXK5J2nXLdP+ALI1cgv8wj7KuwBhTwBkOZSJKM5XQ==}
    engines: {node: '>=6'}

  delayed-stream@1.0.0:
    resolution: {integrity: sha512-ZySD7Nf91aLB0RxL4KGrKHBXl7Eds1DAmEdcoVawXnLD7SDhpNgtuII2aAkg7a7QS41jxPSZ17p4VdGnMHk3MQ==}
    engines: {node: '>=0.4.0'}

  detect-file@1.0.0:
    resolution: {integrity: sha512-DtCOLG98P007x7wiiOmfI0fi3eIKyWiLTGJ2MDnVi/E04lWGbf+JzrRHMm0rgIIZJGtHpKpbVgLWHrv8xXpc3Q==}
    engines: {node: '>=0.10.0'}

  detect-indent@6.1.0:
    resolution: {integrity: sha512-reYkTUJAZb9gUuZ2RvVCNhVHdg62RHnJ7WJl8ftMi4diZ6NWlciOzQN88pUhSELEwflJht4oQDv0F0BMlwaYtA==}
    engines: {node: '>=8'}

  detect-libc@2.0.4:
    resolution: {integrity: sha512-3UDv+G9CsCKO1WKMGw9fwq/SWJYbI0c5Y7LU1AXYoDdbhE2AHQ6N6Nb34sG8Fj7T5APy8qXDCKuuIHd1BR0tVA==}
    engines: {node: '>=8'}

  detect-node-es@1.1.0:
    resolution: {integrity: sha512-ypdmJU/TbBby2Dxibuv7ZLW3Bs1QEmM7nHjEANfohJLvE0XVujisn1qPJcZxg+qDucsr+bP6fLD1rPS3AhJ7EQ==}

  dir-glob@3.0.1:
    resolution: {integrity: sha512-WkrWp9GR4KXfKGYzOLmTuGVi1UWFfws377n9cc55/tb6DuqyF6pcQ5AbiHEshaDpY9v6oaSr2XCDidGmMwdzIA==}
    engines: {node: '>=8'}

  doctrine@2.1.0:
    resolution: {integrity: sha512-35mSku4ZXK0vfCuHEDAwt55dg2jNajHZ1odvF+8SSr82EsZY4QmXfuWso8oEd8zRhVObSN18aM0CjSdoBX7zIw==}
    engines: {node: '>=0.10.0'}

  dunder-proto@1.0.1:
    resolution: {integrity: sha512-KIN/nDJBQRcXw0MLVhZE9iQHmG68qAVIBg9CqmUYjmQIhgij9U5MFvrqkUL5FbtyyzZuOeOt0zdeRe4UY7ct+A==}
    engines: {node: '>= 0.4'}

  duplexer@0.1.2:
    resolution: {integrity: sha512-jtD6YG370ZCIi/9GTaJKQxWTZD045+4R4hTk/x1UyoqadyJ9x9CgSi1RlVDQF8U2sxLLSnFkCaMihqljHIWgMg==}

  ecdsa-sig-formatter@1.0.11:
    resolution: {integrity: sha512-nagl3RYrbNv6kQkeJIpt6NJZy8twLB/2vtz6yN9Z4vRKHN4/QZJIEbqohALSgwKdnksuY3k5Addp5lg8sVoVcQ==}

  ejs@3.1.10:
    resolution: {integrity: sha512-UeJmFfOrAQS8OJWPZ4qtgHyWExa088/MtK5UEyoJGFH67cDEXkZSviOiKRCZ4Xij0zxI3JECgYs3oKx+AizQBA==}
    engines: {node: '>=0.10.0'}
    hasBin: true

  electron-to-chromium@1.5.200:
    resolution: {integrity: sha512-rFCxROw7aOe4uPTfIAx+rXv9cEcGx+buAF4npnhtTqCJk5KDFRnh3+KYj7rdVh6lsFt5/aPs+Irj9rZ33WMA7w==}

  emoji-regex@10.4.0:
    resolution: {integrity: sha512-EC+0oUMY1Rqm4O6LLrgjtYDvcVYTy7chDnM4Q7030tP4Kwj3u/pR6gP9ygnp2CJMK5Gq+9Q2oqmrFJAz01DXjw==}

  emoji-regex@10.4.0:
    resolution: {integrity: sha512-EC+0oUMY1Rqm4O6LLrgjtYDvcVYTy7chDnM4Q7030tP4Kwj3u/pR6gP9ygnp2CJMK5Gq+9Q2oqmrFJAz01DXjw==}

  emoji-regex@8.0.0:
    resolution: {integrity: sha512-MSjYzcWNOA0ewAHpz0MxpYFvwg6yjy1NG3xteoqz644VCo/RPgnr1/GGt+ic3iJTzQ8Eu3TdM14SawnVUmGE6A==}

  emoji-regex@9.2.2:
    resolution: {integrity: sha512-L18DaJsXSUk2+42pv8mLs5jJT2hqFkFE4j21wOmgbUqsZ2hL72NsUU785g9RXgo3s0ZNgVl42TiHp3ZtOv/Vyg==}

  emojis-list@3.0.0:
    resolution: {integrity: sha512-/kyM18EfinwXZbno9FyUGeFh87KC8HRQBQGildHZbEuRyWFOmv1U10o9BBp8XVZDVNNuQKyIGIu5ZYAAXJ0V2Q==}
    engines: {node: '>= 4'}

  enhanced-resolve@5.18.3:
    resolution: {integrity: sha512-d4lC8xfavMeBjzGr2vECC3fsGXziXZQyJxD868h2M/mBI3PwAuODxAkLkq5HYuvrPYcUtiLzsTo8U3PgX3Ocww==}
    engines: {node: '>=10.13.0'}

  env-paths@2.2.1:
    resolution: {integrity: sha512-+h1lkLKhZMTYjog1VEpJNG7NZJWcuc2DDk/qsqSTRRCOXiLjeQ1d1/udrUGhqMxUgAlwKNZ0cf2uqan5GLuS2A==}
    engines: {node: '>=6'}

  environment@1.1.0:
    resolution: {integrity: sha512-xUtoPkMggbz0MPyPiIWr1Kp4aeWJjDZ6SMvURhimjdZgsRuDplF5/s9hcgGhyXMhs+6vpnuoiZ2kFiu3FMnS8Q==}
    engines: {node: '>=18'}

  error-ex@1.3.2:
    resolution: {integrity: sha512-7dFHNmqeFSEt2ZBsCriorKnn3Z2pj+fd9kmI6QoWw4//DL+icEBfc0U7qJCisqrTsKTjw4fNFy2pW9OqStD84g==}

  es-abstract@1.24.0:
    resolution: {integrity: sha512-WSzPgsdLtTcQwm4CROfS5ju2Wa1QQcVeT37jFjYzdFz1r9ahadC8B8/a4qxJxM+09F18iumCdRmlr96ZYkQvEg==}
    engines: {node: '>= 0.4'}

  es-define-property@1.0.1:
    resolution: {integrity: sha512-e3nRfgfUZ4rNGL232gUgX06QNyyez04KdjFrF+LTRoOXmrOgFKDg4BCdsjW8EnT69eqdYGmRpJwiPVYNrCaW3g==}
    engines: {node: '>= 0.4'}

  es-errors@1.3.0:
    resolution: {integrity: sha512-Zf5H2Kxt2xjTvbJvP2ZWLEICxA6j+hAmMzIlypy4xcBg1vKVnx89Wy0GbS+kf5cwCVFFzdCFh2XSCFNULS6csw==}
    engines: {node: '>= 0.4'}

  es-iterator-helpers@1.2.1:
    resolution: {integrity: sha512-uDn+FE1yrDzyC0pCo961B2IHbdM8y/ACZsKD4dG6WqrjV53BADjwa7D+1aom2rsNVfLyDgU/eigvlJGJ08OQ4w==}
    engines: {node: '>= 0.4'}

  es-module-lexer@1.7.0:
    resolution: {integrity: sha512-jEQoCwk8hyb2AZziIOLhDqpm5+2ww5uIE6lkO/6jcOCusfk6LhMHpXXfBLXTZ7Ydyt0j4VoUQv6uGNYbdW+kBA==}

  es-object-atoms@1.1.1:
    resolution: {integrity: sha512-FGgH2h8zKNim9ljj7dankFPcICIK9Cp5bm+c2gQSYePhpaG5+esrLODihIorn+Pe6FGJzWhXQotPv73jTaldXA==}
    engines: {node: '>= 0.4'}

  es-set-tostringtag@2.1.0:
    resolution: {integrity: sha512-j6vWzfrGVfyXxge+O0x5sh6cvxAog0a/4Rdd2K36zCMV5eJ+/+tOAngRO8cODMNWbVRdVlmGZQL2YS3yR8bIUA==}
    engines: {node: '>= 0.4'}

  es-shim-unscopables@1.1.0:
    resolution: {integrity: sha512-d9T8ucsEhh8Bi1woXCf+TIKDIROLG5WCkxg8geBCbvk22kzwC5G2OnXVMO6FUsvQlgUUXQ2itephWDLqDzbeCw==}
    engines: {node: '>= 0.4'}

  es-to-primitive@1.3.0:
    resolution: {integrity: sha512-w+5mJ3GuFL+NjVtJlvydShqE1eN3h3PbI7/5LAsYJP/2qtuMXjfL2LpHSRqo4b4eSF5K/DH1JXKUAHSB2UW50g==}
    engines: {node: '>= 0.4'}

  escalade@3.2.0:
    resolution: {integrity: sha512-WUj2qlxaQtO4g6Pq5c29GTcWGDyd8itL8zTlipgECz3JesAiiOKotd8JU6otB3PACgG6xkJUyVhboMS+bje/jA==}
    engines: {node: '>=6'}

  escape-string-regexp@1.0.5:
    resolution: {integrity: sha512-vbRorB5FUQWvla16U8R/qgaFIya2qGzwDrNmCZuYKrbdSUMG6I1ZCGQRefkRVhuOkIGVne7BQ35DSfo1qvJqFg==}
    engines: {node: '>=0.8.0'}

  escape-string-regexp@4.0.0:
    resolution: {integrity: sha512-TtpcNJ3XAzx3Gq8sWRzJaVajRs0uVxA2YAkdb1jm2YkPz4G6egUFAyA3n5vtEIZefPk5Wa4UXbKuS5fKkJWdgA==}
    engines: {node: '>=10'}

  eslint-config-next@15.4.5:
    resolution: {integrity: sha512-IMijiXaZ43qFB+Gcpnb374ipTKD8JIyVNR+6VsifFQ/LHyx+A9wgcgSIhCX5PYSjwOoSYD5LtNHKlM5uc23eww==}
    peerDependencies:
      eslint: ^7.23.0 || ^8.0.0 || ^9.0.0
      typescript: '>=3.3.1'
    peerDependenciesMeta:
      typescript:
        optional: true

  eslint-import-resolver-node@0.3.9:
    resolution: {integrity: sha512-WFj2isz22JahUv+B788TlO3N6zL3nNJGU8CcZbPZvVEkBPaJdCV4vy5wyghty5ROFbCRnm132v8BScu5/1BQ8g==}

  eslint-import-resolver-typescript@3.10.1:
    resolution: {integrity: sha512-A1rHYb06zjMGAxdLSkN2fXPBwuSaQ0iO5M/hdyS0Ajj1VBaRp0sPD3dn1FhME3c/JluGFbwSxyCfqdSbtQLAHQ==}
    engines: {node: ^14.18.0 || >=16.0.0}
    peerDependencies:
      eslint: '*'
      eslint-plugin-import: '*'
      eslint-plugin-import-x: '*'
    peerDependenciesMeta:
      eslint-plugin-import:
        optional: true
      eslint-plugin-import-x:
        optional: true

  eslint-module-utils@2.12.1:
    resolution: {integrity: sha512-L8jSWTze7K2mTg0vos/RuLRS5soomksDPoJLXIslC7c8Wmut3bx7CPpJijDcBZtxQ5lrbUdM+s0OlNbz0DCDNw==}
    engines: {node: '>=4'}
    peerDependencies:
      '@typescript-eslint/parser': '*'
      eslint: '*'
      eslint-import-resolver-node: '*'
      eslint-import-resolver-typescript: '*'
      eslint-import-resolver-webpack: '*'
    peerDependenciesMeta:
      '@typescript-eslint/parser':
        optional: true
      eslint:
        optional: true
      eslint-import-resolver-node:
        optional: true
      eslint-import-resolver-typescript:
        optional: true
      eslint-import-resolver-webpack:
        optional: true

  eslint-plugin-import@2.32.0:
    resolution: {integrity: sha512-whOE1HFo/qJDyX4SnXzP4N6zOWn79WhnCUY/iDR0mPfQZO8wcYE4JClzI2oZrhBnnMUCBCHZhO6VQyoBU95mZA==}
    engines: {node: '>=4'}
    peerDependencies:
      '@typescript-eslint/parser': '*'
      eslint: ^2 || ^3 || ^4 || ^5 || ^6 || ^7.2.0 || ^8 || ^9
    peerDependenciesMeta:
      '@typescript-eslint/parser':
        optional: true

  eslint-plugin-jsdoc@54.0.0:
    resolution: {integrity: sha512-8w5c8OmmD5WD5MNQy1AhmYbiyV4IlSscXUyg5MwvN3BI/bLUmRpeEXc+Mj37y2UZsLhzvHyCscQenUzvbLxQ7Q==}
    engines: {node: '>=20.11.0'}
    peerDependencies:
      eslint: ^7.0.0 || ^8.0.0 || ^9.0.0

  eslint-plugin-jsx-a11y@6.10.2:
    resolution: {integrity: sha512-scB3nz4WmG75pV8+3eRUQOHZlNSUhFNq37xnpgRkCCELU3XMvXAxLk1eqWWyE22Ki4Q01Fnsw9BA3cJHDPgn2Q==}
    engines: {node: '>=4.0'}
    peerDependencies:
      eslint: ^3 || ^4 || ^5 || ^6 || ^7 || ^8 || ^9

  eslint-plugin-react-hooks@5.2.0:
    resolution: {integrity: sha512-+f15FfK64YQwZdJNELETdn5ibXEUQmW1DZL6KXhNnc2heoy/sg9VJJeT7n8TlMWouzWqSWavFkIhHyIbIAEapg==}
    engines: {node: '>=10'}
    peerDependencies:
      eslint: ^3.0.0 || ^4.0.0 || ^5.0.0 || ^6.0.0 || ^7.0.0 || ^8.0.0-0 || ^9.0.0

  eslint-plugin-react@7.37.5:
    resolution: {integrity: sha512-Qteup0SqU15kdocexFNAJMvCJEfa2xUKNV4CC1xsVMrIIqEy3SQ/rqyxCWNzfrd3/ldy6HMlD2e0JDVpDg2qIA==}
    engines: {node: '>=4'}
    peerDependencies:
      eslint: ^3 || ^4 || ^5 || ^6 || ^7 || ^8 || ^9.7

  eslint-scope@5.1.1:
    resolution: {integrity: sha512-2NxwbF/hZ0KpepYN0cNbo+FN6XoK7GaHlQhgx/hIZl6Va0bF45RQOOwhLIy8lQDbuCiadSLCBnH2CFYquit5bw==}
    engines: {node: '>=8.0.0'}

  eslint-scope@8.4.0:
    resolution: {integrity: sha512-sNXOfKCn74rt8RICKMvJS7XKV/Xk9kA7DyJr8mJik3S7Cwgy3qlkkmyS2uQB3jiJg6VNdZd/pDBJu0nvG2NlTg==}
    engines: {node: ^18.18.0 || ^20.9.0 || >=21.1.0}

  eslint-visitor-keys@3.4.3:
    resolution: {integrity: sha512-wpc+LXeiyiisxPlEkUzU6svyS1frIO3Mgxj1fdy7Pm8Ygzguax2N3Fa/D/ag1WqbOprdI+uY6wMUl8/a2G+iag==}
    engines: {node: ^12.22.0 || ^14.17.0 || >=16.0.0}

  eslint-visitor-keys@4.2.1:
    resolution: {integrity: sha512-Uhdk5sfqcee/9H/rCOJikYz67o0a2Tw2hGRPOG2Y1R2dg7brRe1uG0yaNQDHu+TO/uQPF/5eCapvYSmHUjt7JQ==}
    engines: {node: ^18.18.0 || ^20.9.0 || >=21.1.0}

  eslint@9.33.0:
    resolution: {integrity: sha512-TS9bTNIryDzStCpJN93aC5VRSW3uTx9sClUn4B87pwiCaJh220otoI0X8mJKr+VcPtniMdN8GKjlwgWGUv5ZKA==}
    engines: {node: ^18.18.0 || ^20.9.0 || >=21.1.0}
    hasBin: true
    peerDependencies:
      jiti: '*'
    peerDependenciesMeta:
      jiti:
        optional: true

  espree@10.4.0:
    resolution: {integrity: sha512-j6PAQ2uUr79PZhBjP5C5fhl8e39FmRnOjsD5lGnWrFU8i2G776tBK7+nP8KuQUTTyAZUwfQqXAgrVH5MbH9CYQ==}
    engines: {node: ^18.18.0 || ^20.9.0 || >=21.1.0}

  esquery@1.6.0:
    resolution: {integrity: sha512-ca9pw9fomFcKPvFLXhBKUK90ZvGibiGOvRJNbjljY7s7uq/5YO4BOzcYtJqExdx99rF6aAcnRxHmcUHcz6sQsg==}
    engines: {node: '>=0.10'}

  esrecurse@4.3.0:
    resolution: {integrity: sha512-KmfKL3b6G+RXvP8N1vr3Tq1kL/oCFgn2NYXEtqP8/L3pKapUA4G8cFVaoF3SU323CD4XypR/ffioHmkti6/Tag==}
    engines: {node: '>=4.0'}

  estraverse@4.3.0:
    resolution: {integrity: sha512-39nnKffWz8xN1BU/2c79n9nB9HDzo0niYUqx6xyqUnyoAnQyyWpOTdZEeiCch8BBu515t4wp9ZmgVfVhn9EBpw==}
    engines: {node: '>=4.0'}

  estraverse@5.3.0:
    resolution: {integrity: sha512-MMdARuVEQziNTeJD8DgMqmhwR11BRQ/cBP+pLtYdSTnf3MIO8fFeiINEbX36ZdNlfU/7A9f3gUw49B3oQsvwBA==}
    engines: {node: '>=4.0'}

  estree-walker@1.0.1:
    resolution: {integrity: sha512-1fMXF3YP4pZZVozF8j/ZLfvnR8NSIljt56UhbZ5PeeDmmGHpgpdwQt7ITlGvYaQukCvuBRMLEiKiYC+oeIg4cg==}

  esutils@2.0.3:
    resolution: {integrity: sha512-kVscqXk4OCp68SZ0dkgEKVi6/8ij300KBWTJq32P/dYeWTSwK41WyTxalN1eRmA5Z9UU/LX9D7FWSmV9SAYx6g==}
    engines: {node: '>=0.10.0'}

  eventemitter3@5.0.1:
    resolution: {integrity: sha512-GWkBvjiSZK87ELrYOSESUYeVIc9mvLLf/nXalMOS5dYrgZq9o5OVkbZAVM06CVxYsCwH9BDZFPlQTlPA1j4ahA==}

  events@3.3.0:
    resolution: {integrity: sha512-mQw+2fkQbALzQ7V0MY0IqdnXNOeTtP4r0lN9z7AAawCXgqea7bDii20AYrIBrFd/Hx0M2Ocz6S111CaFkUcb0Q==}
    engines: {node: '>=0.8.x'}

  expand-tilde@2.0.2:
    resolution: {integrity: sha512-A5EmesHW6rfnZ9ysHQjPdJRni0SRar0tjtG5MNtm9n5TUvsYU8oozprtRD4AqHxcZWWlVuAmQo2nWKfN9oyjTw==}
    engines: {node: '>=0.10.0'}

  external-editor@3.1.0:
    resolution: {integrity: sha512-hMQ4CX1p1izmuLYyZqLMO/qGNw10wSv9QDCPfzXfyFrOaCSSoRfqE1Kf1s5an66J5JZC62NewG+mK49jOCtQew==}
    engines: {node: '>=4'}

  fast-deep-equal@3.1.3:
    resolution: {integrity: sha512-f3qQ9oQy9j2AhBe/H9VC91wLmKBCCU/gDOnKNAYG5hswO7BLKj09Hc5HYNz9cGI++xlpDCIgDaitVs03ATR84Q==}

  fast-glob@3.3.1:
    resolution: {integrity: sha512-kNFPyjhh5cKjrUltxs+wFx+ZkbRaxxmZ+X0ZU31SOsxCEtP9VPgtq2teZw1DebupL5GmDaNQ6yKMMVcM41iqDg==}
    engines: {node: '>=8.6.0'}

  fast-glob@3.3.3:
    resolution: {integrity: sha512-7MptL8U0cqcFdzIzwOTHoilX9x5BrNqye7Z/LuC7kCMRio1EMSyqRK3BEAUD7sXRq4iT4AzTVuZdhgQ2TCvYLg==}
    engines: {node: '>=8.6.0'}

  fast-json-stable-stringify@2.1.0:
    resolution: {integrity: sha512-lhd/wF+Lk98HZoTCtlVraHtfh5XYijIjalXck7saUtuanSDyLMxnHhSXEDJqHxD7msR8D0uCmqlkwjCV8xvwHw==}

  fast-levenshtein@2.0.6:
    resolution: {integrity: sha512-DCXu6Ifhqcks7TZKY3Hxp3y6qphY5SJZmrWMDrKcERSOXWQdMhU9Ig/PYrzyw/ul9jOIyh0N4M0tbC5hodg8dw==}

  fast-uri@3.0.6:
    resolution: {integrity: sha512-Atfo14OibSv5wAp4VWNsFYE1AchQRTv9cBGWET4pZWHzYshFSS9NQI6I57rdKn9croWVMbYFbLhJ+yJvmZIIHw==}

  fastq@1.19.1:
    resolution: {integrity: sha512-GwLTyxkCXjXbxqIhTsMI2Nui8huMPtnxg7krajPJAjnEG/iiOS7i+zCtWGZR9G0NBKbXKh6X9m9UIsYX/N6vvQ==}

  faye-websocket@0.11.4:
    resolution: {integrity: sha512-CzbClwlXAuiRQAlUyfqPgvPoNKTckTPGfwZV4ZdAhVcP2lh9KUxJg2b5GkE7XbjKQ3YJnQ9z6D9ntLAlB+tP8g==}
    engines: {node: '>=0.8.0'}

  fdir@6.4.6:
    resolution: {integrity: sha512-hiFoqpyZcfNm1yc4u8oWCf9A2c4D3QjCrks3zmoVKVxpQRzmPNar1hUJcBG2RQHvEVGDN+Jm81ZheVLAQMK6+w==}
    peerDependencies:
      picomatch: ^3 || ^4
    peerDependenciesMeta:
      picomatch:
        optional: true

  fetch-blob@3.2.0:
    resolution: {integrity: sha512-7yAQpD2UMJzLi1Dqv7qFYnPbaPx7ZfFK6PiIxQ4PfkGPyNyl2Ugx+a/umUonmKqjhM4DnfbMvdX6otXq83soQQ==}
    engines: {node: ^12.20 || >= 14.13}

  figures@3.2.0:
    resolution: {integrity: sha512-yaduQFRKLXYOGgEn6AZau90j3ggSOyiqXU0F9JZfeXYhNa+Jk4X+s45A2zg5jns87GAFa34BBm2kXw4XpNcbdg==}
    engines: {node: '>=8'}

  file-entry-cache@8.0.0:
    resolution: {integrity: sha512-XXTUwCvisa5oacNGRP9SfNtYBNAMi+RPwBFmblZEF7N7swHYQS6/Zfk7SRwx4D5j3CH211YNRco1DEMNVfZCnQ==}
    engines: {node: '>=16.0.0'}

  file-selector@2.1.2:
    resolution: {integrity: sha512-QgXo+mXTe8ljeqUFaX3QVHc5osSItJ/Km+xpocx0aSqWGMSCf6qYs/VnzZgS864Pjn5iceMRFigeAV7AfTlaig==}
    engines: {node: '>= 12'}

  filelist@1.0.4:
    resolution: {integrity: sha512-w1cEuf3S+DrLCQL7ET6kz+gmlJdbq9J7yXCSjK/OZCPA+qEN1WyF4ZAf0YYJa4/shHJra2t/d/r8SV4Ji+x+8Q==}

  fill-range@7.1.1:
    resolution: {integrity: sha512-YsGpe3WHLK8ZYi4tWDg2Jy3ebRz2rXowDxnld4bkQB00cc/1Zw9AWnC0i9ztDJitivtQvaI9KaLyKrc+hBW0yg==}
    engines: {node: '>=8'}

  find-cache-dir@3.3.2:
    resolution: {integrity: sha512-wXZV5emFEjrridIgED11OoUKLxiYjAcqot/NJdAkOhlJ+vGzwhOAfcG5OX1jP+S0PcjEn8bdMJv+g2jwQ3Onig==}
    engines: {node: '>=8'}

  find-node-modules@2.1.3:
    resolution: {integrity: sha512-UC2I2+nx1ZuOBclWVNdcnbDR5dlrOdVb7xNjmT/lHE+LsgztWks3dG7boJ37yTS/venXw84B/mAW9uHVoC5QRg==}

  find-root@1.1.0:
    resolution: {integrity: sha512-NKfW6bec6GfKc0SGx1e07QZY9PE99u0Bft/0rzSD5k3sO/vwkVUpDUKVm5Gpp5Ue3YfShPFTX2070tDs5kB9Ng==}

  find-up@4.1.0:
    resolution: {integrity: sha512-PpOwAdQ/YlXQ2vj8a3h8IipDuYRi3wceVQQGYWxNINccq40Anw7BlsEXCMbt1Zt+OLA6Fq9suIpIWD0OsnISlw==}
    engines: {node: '>=8'}

  find-up@5.0.0:
    resolution: {integrity: sha512-78/PXT1wlLLDgTzDs7sjq9hzz0vXD+zn+7wypEe4fXQxCmdmqfGsEPQxmiCSQI3ajFV91bVSsvNtrJRiW6nGng==}
    engines: {node: '>=10'}

  findup-sync@4.0.0:
    resolution: {integrity: sha512-6jvvn/12IC4quLBL1KNokxC7wWTvYncaVUYSoxWw7YykPLuRrnv4qdHcSOywOI5RpkOVGeQRtWM8/q+G6W6qfQ==}
    engines: {node: '>= 8'}

  firebase@12.1.0:
    resolution: {integrity: sha512-oZucxvfWKuAW4eHHRqGKzC43fLiPqPwHYBHPRNsnkgonqYaq0VurYgqgBosRlEulW+TWja/5Tpo2FpUU+QrfEQ==}

  flat-cache@4.0.1:
    resolution: {integrity: sha512-f7ccFPK3SXFHpx15UIGyRJ/FJQctuKZ0zVuN3frBo4HnK3cay9VEW0R6yPYFHC0AgqhukPzKjq22t5DmAyqGyw==}
    engines: {node: '>=16'}

  flatted@3.3.3:
    resolution: {integrity: sha512-GX+ysw4PBCz0PzosHDepZGANEuFCMLrnRTiEy9McGjmkCQYwRq4A/X786G/fjM/+OjsWSU1ZrY5qyARZmO/uwg==}

  follow-redirects@1.15.11:
    resolution: {integrity: sha512-deG2P0JfjrTxl50XGCDyfI97ZGVCxIpfKYmfyrQ54n5FO/0gfIES8C/Psl6kWVDolizcaaxZJnTS0QSMxvnsBQ==}
    engines: {node: '>=4.0'}
    peerDependencies:
      debug: '*'
    peerDependenciesMeta:
      debug:
        optional: true

  for-each@0.3.5:
    resolution: {integrity: sha512-dKx12eRCVIzqCxFGplyFKJMPvLEWgmNtUrpTiJIR5u97zEhRG8ySrtboPHZXx7daLxQVrl643cTzbab2tkQjxg==}
    engines: {node: '>= 0.4'}

  form-data@4.0.4:
    resolution: {integrity: sha512-KrGhL9Q4zjj0kiUt5OO4Mr/A/jlI2jDYs5eHBpYHPcBEVSiipAvn2Ko2HnPe20rmcuuvMHNdZFp+4IlGTMF0Ow==}
    engines: {node: '>= 6'}

  formdata-polyfill@4.0.10:
    resolution: {integrity: sha512-buewHzMvYL29jdeQTVILecSaZKnt/RJWjoZCF5OW60Z67/GmSLBkOFM7qh1PI3zFNtJbaZL5eQu1vLfazOwj4g==}
    engines: {node: '>=12.20.0'}

  fraction.js@4.3.7:
    resolution: {integrity: sha512-ZsDfxO51wGAXREY55a7la9LScWpwv9RxIrYABrlvOFBlH/ShPnrtsXeuUIfXKKOVicNxQ+o8JTbJvjS4M89yew==}

  framer-motion@12.23.12:
    resolution: {integrity: sha512-6e78rdVtnBvlEVgu6eFEAgG9v3wLnYEboM8I5O5EXvfKC8gxGQB8wXJdhkMy10iVcn05jl6CNw7/HTsTCfwcWg==}
    peerDependencies:
      '@emotion/is-prop-valid': '*'
      react: ^18.0.0 || ^19.0.0
      react-dom: ^18.0.0 || ^19.0.0
    peerDependenciesMeta:
      '@emotion/is-prop-valid':
        optional: true
      react:
        optional: true
      react-dom:
        optional: true

  fs-extra@9.1.0:
    resolution: {integrity: sha512-hcg3ZmepS30/7BSFqRvoo3DOMQu7IjqxO5nCDt+zM9XWjb33Wg7ziNT+Qvqbuc3+gWpzO02JubVyk2G4Zvo1OQ==}
    engines: {node: '>=10'}

  fs.realpath@1.0.0:
    resolution: {integrity: sha512-OO0pH2lK6a0hZnAdau5ItzHPI6pUlvI7jMVnxUQRtw4owF2wk8lOSabtGDCTP4Ggrg2MbGnWO9X8K1t4+fGMDw==}

  fsevents@2.3.3:
    resolution: {integrity: sha512-5xoDfX+fL7faATnagmWPpbFtwh/R77WmMMqqHGS65C3vvB0YHrgF+B1YmZ3441tMj5n63k0212XNoJwzlhffQw==}
    engines: {node: ^8.16.0 || ^10.6.0 || >=11.0.0}
    os: [darwin]

  function-bind@1.1.2:
    resolution: {integrity: sha512-7XHNxH7qX9xG5mIwxkhumTox/MIRNcOgDrxWsMt2pAr23WHp6MrRlN7FBSFpCpr+oVO0F744iUgR82nJMfG2SA==}

  function.prototype.name@1.1.8:
    resolution: {integrity: sha512-e5iwyodOHhbMr/yNrc7fDYG4qlbIvI5gajyzPnb5TCwyhjApznQh1BMFou9b30SevY43gCJKXycoCBjMbsuW0Q==}
    engines: {node: '>= 0.4'}

  functions-have-names@1.2.3:
    resolution: {integrity: sha512-xckBUXyTIqT97tq2x2AMb+g163b5JFysYk0x4qxNFwbfQkmNZoiRHb6sPzI9/QV33WeuvVYBUIiD4NzNIyqaRQ==}

  gensync@1.0.0-beta.2:
    resolution: {integrity: sha512-3hN7NaskYvMDLQY55gnW3NQ+mesEAepTqlg+VEbj7zzqEMBVNhzcGYYeqFo/TlYz6eQiFcp1HcsCZO+nGgS8zg==}
    engines: {node: '>=6.9.0'}

  get-caller-file@2.0.5:
    resolution: {integrity: sha512-DyFP3BM/3YHTQOCUL/w0OZHR0lpKeGrxotcHWcqNEdnltqFwXVfhEBQ94eIo34AfQpo0rGki4cyIiftY06h2Fg==}
    engines: {node: 6.* || 8.* || >= 10.*}

  get-east-asian-width@1.3.0:
    resolution: {integrity: sha512-vpeMIQKxczTD/0s2CdEWHcb0eeJe6TFjxb+J5xgX7hScxqrGuyjmv4c1D4A/gelKfyox0gJJwIHF+fLjeaM8kQ==}
    engines: {node: '>=18'}

  get-intrinsic@1.3.0:
    resolution: {integrity: sha512-9fSjSaos/fRIVIp+xSJlE6lfwhES7LNtKaCBIamHsjr2na1BiABJPo0mOjjz8GJDURarmCPGqaiVg5mfjb98CQ==}
    engines: {node: '>= 0.4'}

  get-nonce@1.0.1:
    resolution: {integrity: sha512-FJhYRoDaiatfEkUK8HKlicmu/3SGFD51q3itKDGoSTysQJBnfOcxU5GxnhE1E6soB76MbT0MBtnKJuXyAx+96Q==}
    engines: {node: '>=6'}

  get-own-enumerable-property-symbols@3.0.2:
    resolution: {integrity: sha512-I0UBV/XOz1XkIJHEUDMZAbzCThU/H8DxmSfmdGcKPnVhu2VfFqr34jr9777IyaTYvxjedWhqVIilEDsCdP5G6g==}

  get-proto@1.0.1:
    resolution: {integrity: sha512-sTSfBjoXBp89JvIKIefqw7U2CCebsc74kiY6awiGogKtoSGbgjYE/G/+l9sF3MWFPNc9IcoOC4ODfKHfxFmp0g==}
    engines: {node: '>= 0.4'}

  get-symbol-description@1.1.0:
    resolution: {integrity: sha512-w9UMqWwJxHNOvoNzSJ2oPF5wvYcvP7jUvYzhp67yEhTi17ZDBBC1z9pTdGuzjD+EFIqLSYRweZjqfiPzQ06Ebg==}
    engines: {node: '>= 0.4'}

  get-tsconfig@4.10.1:
    resolution: {integrity: sha512-auHyJ4AgMz7vgS8Hp3N6HXSmlMdUyhSUrfBF16w153rxtLIEOE+HGqaBppczZvnHLqQJfiHotCYpNhl0lUROFQ==}

  glob-parent@5.1.2:
    resolution: {integrity: sha512-AOIgSQCepiJYwP3ARnGx+5VnTu2HBYdzbGP45eLw1vr3zB3vZLeyed1sC9hnbcOc9/SrMyM5RPQrkGz4aS9Zow==}
    engines: {node: '>= 6'}

  glob-parent@6.0.2:
    resolution: {integrity: sha512-XxwI8EOhVQgWp6iDL+3b0r86f4d6AX6zSU55HfB4ydCEuXLXc5FcYeOu+nnGftS4TEju/11rt4KJPTMgbfmv4A==}
    engines: {node: '>=10.13.0'}

  glob-to-regexp@0.4.1:
    resolution: {integrity: sha512-lkX1HJXwyMcprw/5YUZc2s7DrpAiHB21/V+E1rHUrVNokkvB6bqMzT0VfV6/86ZNabt1k14YOIaT7nDvOX3Iiw==}

  glob@7.2.3:
    resolution: {integrity: sha512-nFR0zLpU2YCaRxwoCJvL6UvCH2JFyFVIvwTLsIf21AuHlMskA1hhTdk+LlYJtOlYt9v6dvszD2BGRqBL+iQK9Q==}
    deprecated: Glob versions prior to v9 are no longer supported

  global-directory@4.0.1:
    resolution: {integrity: sha512-wHTUcDUoZ1H5/0iVqEudYW4/kAlN5cZ3j/bXn0Dpbizl9iaUVeWSHqiOjsgk6OW2bkLclbBjzewBz6weQ1zA2Q==}
    engines: {node: '>=18'}

  global-modules@1.0.0:
    resolution: {integrity: sha512-sKzpEkf11GpOFuw0Zzjzmt4B4UZwjOcG757PPvrfhxcLFbq0wpsgpOqxpxtxFiCG4DtG93M6XRVbF2oGdev7bg==}
    engines: {node: '>=0.10.0'}

  global-prefix@1.0.2:
    resolution: {integrity: sha512-5lsx1NUDHtSjfg0eHlmYvZKv8/nVqX4ckFbM+FrGcQ+04KWcWFo9P5MxPZYSzUvyzmdTbI7Eix8Q4IbELDqzKg==}
    engines: {node: '>=0.10.0'}

  globals@14.0.0:
    resolution: {integrity: sha512-oahGvuMGQlPw/ivIYBjVSrWAfWLBeku5tpPE2fOPLi+WHffIWbuh2tCjhyQhTBPMf5E9jDEH4FOmTYgYwbKwtQ==}
    engines: {node: '>=18'}

  globalthis@1.0.4:
    resolution: {integrity: sha512-DpLKbNU4WylpxJykQujfCcwYWiV/Jhm50Goo0wrVILAv5jOr9d+H+UR3PhSCD2rCCEIg0uc+G+muBTwD54JhDQ==}
    engines: {node: '>= 0.4'}

  globby@11.1.0:
    resolution: {integrity: sha512-jhIXaOzy1sb8IyocaruWSn1TjmnBVs8Ayhcy83rmxNJ8q2uWKCAj3CnJY+KpGSXCueAPc0i05kVvVKtP1t9S3g==}
    engines: {node: '>=10'}

  globby@6.1.0:
    resolution: {integrity: sha512-KVbFv2TQtbzCoxAnfD6JcHZTYCzyliEaaeM/gH8qQdkKr5s0OP9scEgvdcngyk7AVdY6YVW/TJHd+lQ/Df3Daw==}
    engines: {node: '>=0.10.0'}

  gopd@1.2.0:
    resolution: {integrity: sha512-ZUKRh6/kUFoAiTAtTYPZJ3hw9wNxx+BIBOijnlG9PnrJsCcSjs1wyyD6vJpaYtgnzDrKYRSqf3OO6Rfa93xsRg==}
    engines: {node: '>= 0.4'}

  graceful-fs@4.2.11:
    resolution: {integrity: sha512-RbJ5/jmFcNNCcDV5o9eTnBLJ/HszWV0P73bc+Ff4nS/rJj+YaS6IGyiOL0VoBYX+l1Wrl3k63h/KrH+nhJ0XvQ==}

  graphemer@1.4.0:
    resolution: {integrity: sha512-EtKwoO6kxCL9WO5xipiHTZlSzBm7WLT627TqC/uVRd0HKmq8NXyebnNYxDoBi7wt8eTWrUrKXCOVaFq9x1kgag==}

  gzip-size@6.0.0:
    resolution: {integrity: sha512-ax7ZYomf6jqPTQ4+XCpUGyXKHk5WweS+e05MBO4/y3WJ5RkmPXNKvX+bx1behVILVwr6JSQvZAku021CHPXG3Q==}
    engines: {node: '>=10'}

  has-bigints@1.1.0:
    resolution: {integrity: sha512-R3pbpkcIqv2Pm3dUwgjclDRVmWpTJW2DcMzcIhEXEx1oh/CEMObMm3KLmRJOdvhM7o4uQBnwr8pzRK2sJWIqfg==}
    engines: {node: '>= 0.4'}

  has-flag@3.0.0:
    resolution: {integrity: sha512-sKJf1+ceQBr4SMkvQnBDNDtf4TXpVhVGateu0t918bl30FnbE2m4vNLX+VWe/dpjlb+HugGYzW7uQXH98HPEYw==}
    engines: {node: '>=4'}

  has-flag@4.0.0:
    resolution: {integrity: sha512-EykJT/Q1KjTWctppgIAgfSO0tKVuZUjhgMr17kqTumMl6Afv3EISleU7qZUzoXDFTAHTDC4NOoG/ZxU3EvlMPQ==}
    engines: {node: '>=8'}

  has-property-descriptors@1.0.2:
    resolution: {integrity: sha512-55JNKuIW+vq4Ke1BjOTjM2YctQIvCT7GFzHwmfZPGo5wnrgkid0YQtnAleFSqumZm4az3n2BS+erby5ipJdgrg==}

  has-proto@1.2.0:
    resolution: {integrity: sha512-KIL7eQPfHQRC8+XluaIw7BHUwwqL19bQn4hzNgdr+1wXoU0KKj6rufu47lhY7KbJR2C6T6+PfyN0Ea7wkSS+qQ==}
    engines: {node: '>= 0.4'}

  has-symbols@1.1.0:
    resolution: {integrity: sha512-1cDNdwJ2Jaohmb3sg4OmKaMBwuC48sYni5HUw2DvsC8LjGTLK9h+eb1X6RyuOHe4hT0ULCW68iomhjUoKUqlPQ==}
    engines: {node: '>= 0.4'}

  has-tostringtag@1.0.2:
    resolution: {integrity: sha512-NqADB8VjPFLM2V0VvHUewwwsw0ZWBaIdgo+ieHtK3hasLz4qeCRjYcqfB6AQrBggRKppKF8L52/VqdVsO47Dlw==}
    engines: {node: '>= 0.4'}

  hasown@2.0.2:
    resolution: {integrity: sha512-0hJU9SCPvmMzIBdZFqNPXWa6dqh7WdH0cII9y+CyS8rG3nL48Bclra9HmKhVVUHyPWNH5Y7xDwAB7bfgSjkUMQ==}
    engines: {node: '>= 0.4'}

  hls-video-element@1.5.7:
    resolution: {integrity: sha512-R+uYimNZQndT2iqBgW7Gm0KiHT6pmlt5tnT63rYIcqOEcKD59M6pmdwqtX2vKPfHo+1ACM14Fy9JF1YMwlrLdQ==}

  hls.js@1.6.9:
    resolution: {integrity: sha512-q7qPrri6GRwjcNd7EkFCmhiJ6PBIxeUsdxKbquBkQZpg9jAnp6zSAeN9eEWFlOB09J8JfzAQGoXL5ZEAltjO9g==}

  homedir-polyfill@1.0.3:
    resolution: {integrity: sha512-eSmmWE5bZTK2Nou4g0AI3zZ9rswp7GRKoKXS1BLUkvPviOqs4YTN1djQIqrXy9k5gEtdLPy86JjRwsNM9tnDcA==}
    engines: {node: '>=0.10.0'}

  html-entities@2.6.0:
    resolution: {integrity: sha512-kig+rMn/QOVRvr7c86gQ8lWXq+Hkv6CbAH1hLu+RG338StTpE8Z0b44SDVaqVu7HGKf27frdmUYEs9hTUX/cLQ==}

  html-escaper@2.0.2:
    resolution: {integrity: sha512-H2iMtd0I4Mt5eYiapRdIDjp+XzelXQ0tFE4JS7YFwFevXXMmOp9myNrUvCg0D6ws8iqkRPBfKHgbwig1SmlLfg==}

  http-parser-js@0.5.10:
    resolution: {integrity: sha512-Pysuw9XpUq5dVc/2SMHpuTY01RFl8fttgcyunjL7eEMhGM3cI4eOmiCycJDVCo/7O7ClfQD3SaI6ftDzqOXYMA==}

  http_ece@1.2.0:
    resolution: {integrity: sha512-JrF8SSLVmcvc5NducxgyOrKXe3EsyHMgBFgSaIUGmArKe+rwr0uphRkRXvwiom3I+fpIfoItveHrfudL8/rxuA==}
    engines: {node: '>=16'}

  https-proxy-agent@7.0.6:
    resolution: {integrity: sha512-vK9P5/iUfdl95AI+JVyUuIcVtd4ofvtrOr3HNtM2yxC9bnMbEdp3x01OhQNnjb8IJYi38VlTE3mBXwcfvywuSw==}
    engines: {node: '>= 14'}

  husky@9.1.7:
    resolution: {integrity: sha512-5gs5ytaNjBrh5Ow3zrvdUUY+0VxIuWVL4i9irt6friV+BqdCfmV11CQTWMiBYWHbXhco+J1kHfTOUkePhCDvMA==}
    engines: {node: '>=18'}
    hasBin: true

  hyphenate-style-name@1.1.0:
    resolution: {integrity: sha512-WDC/ui2VVRrz3jOVi+XtjqkDjiVjTtFaAGiW37k6b+ohyQ5wYDOGkvCZa8+H0nx3gyvv0+BST9xuOgIyGQ00gw==}

  iconv-lite@0.4.24:
    resolution: {integrity: sha512-v3MXnZAcvnywkTUEZomIActle7RXXeedOR31wwl7VlyoXO4Qi9arvSenNQWne1TcRwhCL1HwLI21bEqdpj8/rA==}
    engines: {node: '>=0.10.0'}

  idb@7.1.1:
    resolution: {integrity: sha512-gchesWBzyvGHRO9W8tzUWFDycow5gwjvFKfyV9FF32Y7F50yZMp7mP+T2mJIWFx49zicqyC4uefHM17o6xKIVQ==}

  ieee754@1.2.1:
    resolution: {integrity: sha512-dcyqhDvX1C46lXZcVqCpK+FtMRQVdIMN6/Df5js2zouUsqG7I6sFxitIC+7KYK29KdXOLHdu9zL4sFnoVQnqaA==}

  ignore@5.3.2:
    resolution: {integrity: sha512-hsBTNUqQTDwkWtcdYI2i06Y/nUBEsNEDJKjWdigLvegy8kDuJAS8uRlpkkcQpyEXL0Z/pjDy5HBmMjRCJ2gq+g==}
    engines: {node: '>= 4'}

  ignore@7.0.5:
    resolution: {integrity: sha512-Hs59xBNfUIunMFgWAbGX5cq6893IbWg4KnrjbYwX3tx0ztorVgTDA6B2sxf8ejHJ4wz8BqGUMYlnzNBer5NvGg==}
    engines: {node: '>= 4'}

  immediate@3.0.6:
    resolution: {integrity: sha512-XXOFtyqDjNDAQxVfYxuF7g9Il/IbWmmlQg2MYKOH8ExIT1qg6xc4zyS3HaEEATgs1btfzxq15ciUiY7gjSXRGQ==}

  import-fresh@3.3.1:
    resolution: {integrity: sha512-TR3KfrTZTYLPB6jUjfx6MF9WcWrHL9su5TObK4ZkYgBdWKPOFoSoQIdEuTuR82pmtxH2spWG9h6etwfr1pLBqQ==}
    engines: {node: '>=6'}

  import-meta-resolve@4.1.0:
    resolution: {integrity: sha512-I6fiaX09Xivtk+THaMfAwnA3MVA5Big1WHF1Dfx9hFuvNIWpXnorlkzhcQf6ehrqQiiZECRt1poOAkPmer3ruw==}

  imsc@1.1.5:
    resolution: {integrity: sha512-V8je+CGkcvGhgl2C1GlhqFFiUOIEdwXbXLiu1Fcubvvbo+g9inauqT3l0pNYXGoLPBj3jxtZz9t+wCopMkwadQ==}

  imurmurhash@0.1.4:
    resolution: {integrity: sha512-JmXMZ6wuvDmLiHEml9ykzqO6lwFbof0GG4IkcGaENdCRDDmMVnny7s5HsIgHCbaq0w2MyPhDqkhTUgS2LU2PHA==}
    engines: {node: '>=0.8.19'}

  inflight@1.0.6:
    resolution: {integrity: sha512-k92I/b08q4wvFscXCLvqfsHCrjrF7yiXsQuIVvVE7N82W3+aqpzuUdBbfhWcy/FZR3/4IgflMgKLOsvPDrGCJA==}
    deprecated: This module is not supported, and leaks memory. Do not use it. Check out lru-cache if you want a good and tested way to coalesce async requests by a key value, which is much more comprehensive and powerful.

  inherits@2.0.4:
    resolution: {integrity: sha512-k/vGaX4/Yla3WzyMCvTQOXYeIHvqOKtnqBduzTHpzpQZzAskKMhZ2K+EnBiSM9zGSoIFeMpXKxa4dYeZIQqewQ==}

  ini@1.3.8:
    resolution: {integrity: sha512-JV/yugV2uzW5iMRSiZAyDtQd+nxtUnjeLt0acNdw98kKLrvuRVyB80tsREOE7yvGVgalhZ6RNXCmEHkUKBKxew==}

  ini@4.1.1:
    resolution: {integrity: sha512-QQnnxNyfvmHFIsj7gkPcYymR8Jdw/o7mp5ZFihxn6h8Ci6fh3Dx4E1gPjpQEpIuPo9XVNY/ZUwh4BPMjGyL01g==}
    engines: {node: ^14.17.0 || ^16.13.0 || >=18.0.0}

  inquirer@8.2.5:
    resolution: {integrity: sha512-QAgPDQMEgrDssk1XiwwHoOGYF9BAbUcc1+j+FhEvaOt8/cKRqyLn0U5qA6F74fGhTMGxf92pOvPBeh29jQJDTQ==}
    engines: {node: '>=12.0.0'}

  internal-slot@1.1.0:
    resolution: {integrity: sha512-4gd7VpWNQNB4UKKCFFVcp1AVv+FMOgs9NKzjHKusc8jTMhd5eL1NqQqOpE0KzMds804/yHlglp3uxgluOqAPLw==}
    engines: {node: '>= 0.4'}

  is-alphabetical@2.0.1:
    resolution: {integrity: sha512-FWyyY60MeTNyeSRpkM2Iry0G9hpr7/9kD40mD/cGQEuilcZYS4okz8SN2Q6rLCJ8gbCt6fN+rC+6tMGS99LaxQ==}

  is-alphanumerical@2.0.1:
    resolution: {integrity: sha512-hmbYhX/9MUMF5uh7tOXyK/n0ZvWpad5caBA17GsC6vyuCqaWliRG5K1qS9inmUhEMaOBIW7/whAnSwveW/LtZw==}

  is-array-buffer@3.0.5:
    resolution: {integrity: sha512-DDfANUiiG2wC1qawP66qlTugJeL5HyzMpfr8lLK+jMQirGzNod0B12cFB/9q838Ru27sBwfw78/rdoU7RERz6A==}
    engines: {node: '>= 0.4'}

  is-arrayish@0.2.1:
    resolution: {integrity: sha512-zz06S8t0ozoDXMG+ube26zeCTNXcKIPJZJi8hBrF4idCLms4CG9QtK7qBl1boi5ODzFpjswb5JPmHCbMpjaYzg==}

  is-arrayish@0.3.2:
    resolution: {integrity: sha512-eVRqCvVlZbuw3GrM63ovNSNAeA1K16kaR/LRY/92w0zxQ5/1YzwblUX652i4Xs9RwAGjW9d9y6X88t8OaAJfWQ==}

  is-async-function@2.1.1:
    resolution: {integrity: sha512-9dgM/cZBnNvjzaMYHVoxxfPj2QXt22Ev7SuuPrs+xav0ukGB0S6d4ydZdEiM48kLx5kDV+QBPrpVnFyefL8kkQ==}
    engines: {node: '>= 0.4'}

  is-bigint@1.1.0:
    resolution: {integrity: sha512-n4ZT37wG78iz03xPRKJrHTdZbe3IicyucEtdRsV5yglwc3GyUfbAfpSeD0FJ41NbUNSt5wbhqfp1fS+BgnvDFQ==}
    engines: {node: '>= 0.4'}

  is-boolean-object@1.2.2:
    resolution: {integrity: sha512-wa56o2/ElJMYqjCjGkXri7it5FbebW5usLw/nPmCMs5DeZ7eziSYZhSmPRn0txqeW4LnAmQQU7FgqLpsEFKM4A==}
    engines: {node: '>= 0.4'}

  is-buffer@1.1.6:
    resolution: {integrity: sha512-NcdALwpXkTm5Zvvbk7owOUSvVvBKDgKP5/ewfXEznmQFfs4ZRmanOeKBTjRVjka3QFoN6XJ+9F3USqfHqTaU5w==}

  is-bun-module@2.0.0:
    resolution: {integrity: sha512-gNCGbnnnnFAUGKeZ9PdbyeGYJqewpmc2aKHUEMO5nQPWU9lOmv7jcmQIv+qHD8fXW6W7qfuCwX4rY9LNRjXrkQ==}

  is-callable@1.2.7:
    resolution: {integrity: sha512-1BC0BVFhS/p0qtw6enp8e+8OD0UrK0oFLztSjNzhcKA3WDuJxxAPXzPuPtKkjEY9UUoEWlX/8fgKeu2S8i9JTA==}
    engines: {node: '>= 0.4'}

  is-core-module@2.16.1:
    resolution: {integrity: sha512-UfoeMA6fIJ8wTYFEUjelnaGI67v6+N7qXJEvQuIGa99l4xsCruSYOVSQ0uPANn4dAzm8lkYPaKLrrijLq7x23w==}
    engines: {node: '>= 0.4'}

  is-data-view@1.0.2:
    resolution: {integrity: sha512-RKtWF8pGmS87i2D6gqQu/l7EYRlVdfzemCJN/P3UOs//x1QE7mfhvzHIApBTRf7axvT6DMGwSwBXYCT0nfB9xw==}
    engines: {node: '>= 0.4'}

  is-date-object@1.1.0:
    resolution: {integrity: sha512-PwwhEakHVKTdRNVOw+/Gyh0+MzlCl4R6qKvkhuvLtPMggI1WAHt9sOwZxQLSGpUaDnrdyDsomoRgNnCfKNSXXg==}
    engines: {node: '>= 0.4'}

  is-decimal@2.0.1:
    resolution: {integrity: sha512-AAB9hiomQs5DXWcRB1rqsxGUstbRroFOPPVAomNk/3XHR5JyEZChOyTWe2oayKnsSsr/kcGqF+z6yuH6HHpN0A==}

  is-extglob@2.1.1:
    resolution: {integrity: sha512-SbKbANkN603Vi4jEZv49LeVJMn4yGwsbzZworEoyEiutsN3nJYdbO36zfhGJ6QEDpOZIFkDtnq5JRxmvl3jsoQ==}
    engines: {node: '>=0.10.0'}

  is-finalizationregistry@1.1.1:
    resolution: {integrity: sha512-1pC6N8qWJbWoPtEjgcL2xyhQOP491EQjeUo3qTKcmV8YSDDJrOepfG8pcC7h/QgnQHYSv0mJ3Z/ZWxmatVrysg==}
    engines: {node: '>= 0.4'}

  is-fullwidth-code-point@3.0.0:
    resolution: {integrity: sha512-zymm5+u+sCsSWyD9qNaejV3DFvhCKclKdizYaJUuHA83RLjb7nSuGnddCHGv0hk+KY7BMAlsWeK4Ueg6EV6XQg==}
    engines: {node: '>=8'}

  is-fullwidth-code-point@4.0.0:
    resolution: {integrity: sha512-O4L094N2/dZ7xqVdrXhh9r1KODPJpFms8B5sGdJLPy664AgvXsreZUyCQQNItZRDlYug4xStLjNp/sz3HvBowQ==}
    engines: {node: '>=12'}

  is-fullwidth-code-point@5.0.0:
    resolution: {integrity: sha512-OVa3u9kkBbw7b8Xw5F9P+D/T9X+Z4+JruYVNapTjPYZYUznQ5YfWeFkOj606XYYW8yugTfC8Pj0hYqvi4ryAhA==}
    engines: {node: '>=18'}

  is-generator-function@1.1.0:
    resolution: {integrity: sha512-nPUB5km40q9e8UfN/Zc24eLlzdSf9OfKByBw9CIdw4H1giPMeA0OIJvbchsCu4npfI2QcMVBsGEBHKZ7wLTWmQ==}
    engines: {node: '>= 0.4'}

  is-glob@4.0.3:
    resolution: {integrity: sha512-xelSayHH36ZgE7ZWhli7pW34hNbNl8Ojv5KVmkJD4hBdD3th8Tfk9vYasLM+mXWOZhFkgZfxhLSnrwRr4elSSg==}
    engines: {node: '>=0.10.0'}

  is-interactive@1.0.0:
    resolution: {integrity: sha512-2HvIEKRoqS62guEC+qBjpvRubdX910WCMuJTZ+I9yvqKU2/12eSL549HMwtabb4oupdj2sMP50k+XJfB/8JE6w==}
    engines: {node: '>=8'}

  is-map@2.0.3:
    resolution: {integrity: sha512-1Qed0/Hr2m+YqxnM09CjA2d/i6YZNfF6R2oRAOj36eUdS6qIV/huPJNSEpKbupewFs+ZsJlxsjjPbc0/afW6Lw==}
    engines: {node: '>= 0.4'}

  is-module@1.0.0:
    resolution: {integrity: sha512-51ypPSPCoTEIN9dy5Oy+h4pShgJmPCygKfyRCISBI+JoWT/2oJvK8QPxmwv7b/p239jXrm9M1mlQbyKJ5A152g==}

  is-negative-zero@2.0.3:
    resolution: {integrity: sha512-5KoIu2Ngpyek75jXodFvnafB6DJgr3u8uuK0LEZJjrU19DrMD3EVERaR8sjz8CCGgpZvxPl9SuE1GMVPFHx1mw==}
    engines: {node: '>= 0.4'}

  is-number-object@1.1.1:
    resolution: {integrity: sha512-lZhclumE1G6VYD8VHe35wFaIif+CTy5SJIi5+3y4psDgWu4wPDoBhF8NxUOinEc7pHgiTsT6MaBb92rKhhD+Xw==}
    engines: {node: '>= 0.4'}

  is-number@7.0.0:
    resolution: {integrity: sha512-41Cifkg6e8TylSpdtTpeLVMqvSBEVzTttHvERD741+pnZ8ANv0004MRL43QKPDlK9cGvNp6NZWZUBlbGXYxxng==}
    engines: {node: '>=0.12.0'}

  is-obj@1.0.1:
    resolution: {integrity: sha512-l4RyHgRqGN4Y3+9JHVrNqO+tN0rV5My76uW5/nuO4K1b6vw5G8d/cmFjP9tRfEsdhZNt0IFdZuK/c2Vr4Nb+Qg==}
    engines: {node: '>=0.10.0'}

  is-path-cwd@2.2.0:
    resolution: {integrity: sha512-w942bTcih8fdJPJmQHFzkS76NEP8Kzzvmw92cXsazb8intwLqPibPPdXf4ANdKV3rYMuuQYGIWtvz9JilB3NFQ==}
    engines: {node: '>=6'}

  is-path-in-cwd@2.1.0:
    resolution: {integrity: sha512-rNocXHgipO+rvnP6dk3zI20RpOtrAM/kzbB258Uw5BWr3TpXi861yzjo16Dn4hUox07iw5AyeMLHWsujkjzvRQ==}
    engines: {node: '>=6'}

  is-path-inside@2.1.0:
    resolution: {integrity: sha512-wiyhTzfDWsvwAW53OBWF5zuvaOGlZ6PwYxAbPVDhpm+gM09xKQGjBq/8uYN12aDvMxnAnq3dxTyoSoRNmg5YFg==}
    engines: {node: '>=6'}

  is-plain-object@5.0.0:
    resolution: {integrity: sha512-VRSzKkbMm5jMDoKLbltAkFQ5Qr7VDiTFGXxYFXXowVj387GeGNOCsOH6Msy00SGZ3Fp84b1Naa1psqgcCIEP5Q==}
    engines: {node: '>=0.10.0'}

  is-regex@1.2.1:
    resolution: {integrity: sha512-MjYsKHO5O7mCsmRGxWcLWheFqN9DJ/2TmngvjKXihe6efViPqc274+Fx/4fYj/r03+ESvBdTXK0V6tA3rgez1g==}
    engines: {node: '>= 0.4'}

  is-regexp@1.0.0:
    resolution: {integrity: sha512-7zjFAPO4/gwyQAAgRRmqeEeyIICSdmCqa3tsVHMdBzaXXRiqopZL4Cyghg/XulGWrtABTpbnYYzzIRffLkP4oA==}
    engines: {node: '>=0.10.0'}

  is-set@2.0.3:
    resolution: {integrity: sha512-iPAjerrse27/ygGLxw+EBR9agv9Y6uLeYVJMu+QNCoouJ1/1ri0mGrcWpfCqFZuzzx3WjtwxG098X+n4OuRkPg==}
    engines: {node: '>= 0.4'}

  is-shared-array-buffer@1.0.4:
    resolution: {integrity: sha512-ISWac8drv4ZGfwKl5slpHG9OwPNty4jOWPRIhBpxOoD+hqITiwuipOQ2bNthAzwA3B4fIjO4Nln74N0S9byq8A==}
    engines: {node: '>= 0.4'}

  is-stream@2.0.1:
    resolution: {integrity: sha512-hFoiJiTl63nn+kstHGBtewWSKnQLpyb155KHheA1l39uvtO9nWIop1p3udqPcUd/xbF1VLMO4n7OI6p7RbngDg==}
    engines: {node: '>=8'}

  is-string@1.1.1:
    resolution: {integrity: sha512-BtEeSsoaQjlSPBemMQIrY1MY0uM6vnS1g5fmufYOtnxLGUZM2178PKbhsk7Ffv58IX+ZtcvoGwccYsh0PglkAA==}
    engines: {node: '>= 0.4'}

  is-symbol@1.1.1:
    resolution: {integrity: sha512-9gGx6GTtCQM73BgmHQXfDmLtfjjTUDSyoxTCbp5WtoixAhfgsDirWIcVQ/IHpvI5Vgd5i/J5F7B9cN/WlVbC/w==}
    engines: {node: '>= 0.4'}

  is-typed-array@1.1.15:
    resolution: {integrity: sha512-p3EcsicXjit7SaskXHs1hA91QxgTw46Fv6EFKKGS5DRFLD8yKnohjF3hxoju94b/OcMZoQukzpPpBE9uLVKzgQ==}
    engines: {node: '>= 0.4'}

  is-unicode-supported@0.1.0:
    resolution: {integrity: sha512-knxG2q4UC3u8stRGyAVJCOdxFmv5DZiRcdlIaAQXAbSfJya+OhopNotLQrstBhququ4ZpuKbDc/8S6mgXgPFPw==}
    engines: {node: '>=10'}

  is-utf8@0.2.1:
    resolution: {integrity: sha512-rMYPYvCzsXywIsldgLaSoPlw5PfoB/ssr7hY4pLfcodrA5M/eArza1a9VmTiNIBNMjOGr1Ow9mTyU2o69U6U9Q==}

  is-weakmap@2.0.2:
    resolution: {integrity: sha512-K5pXYOm9wqY1RgjpL3YTkF39tni1XajUIkawTLUo9EZEVUFga5gSQJF8nNS7ZwJQ02y+1YCNYcMh+HIf1ZqE+w==}
    engines: {node: '>= 0.4'}

  is-weakref@1.1.1:
    resolution: {integrity: sha512-6i9mGWSlqzNMEqpCp93KwRS1uUOodk2OJ6b+sq7ZPDSy2WuI5NFIxp/254TytR8ftefexkWn5xNiHUNpPOfSew==}
    engines: {node: '>= 0.4'}

  is-weakset@2.0.4:
    resolution: {integrity: sha512-mfcwb6IzQyOKTs84CQMrOwW4gQcaTOAWJ0zzJCl2WSPDrWk/OzDaImWFH3djXhb24g4eudZfLRozAvPGw4d9hQ==}
    engines: {node: '>= 0.4'}

  is-windows@1.0.2:
    resolution: {integrity: sha512-eXK1UInq2bPmjyX6e3VHIzMLobc4J94i4AWn+Hpq3OU5KkrRC96OAcR3PRJ/pGu6m8TRnBHP9dkXQVsT/COVIA==}
    engines: {node: '>=0.10.0'}

  isarray@2.0.5:
    resolution: {integrity: sha512-xHjhDr3cNBK0BzdUJSPXZntQUx/mwMS5Rw4A7lPJ90XGAO6ISP/ePDNuo0vhqOZU+UD5JoodwCAAoZQd3FeAKw==}

  isexe@2.0.0:
    resolution: {integrity: sha512-RHxMLp9lnKHGHRng9QFhRCMbYAcVpn69smSGcq3f36xjgVVWThj4qqLbTLlq7Ssj8B+fIQ1EuCEGI2lKsyQeIw==}

  iterator.prototype@1.1.5:
    resolution: {integrity: sha512-H0dkQoCa3b2VEeKQBOxFph+JAbcrQdE7KC0UkqwpLmv2EC4P41QXP+rqo9wYodACiG5/WM5s9oDApTU8utwj9g==}
    engines: {node: '>= 0.4'}

  jake@10.9.4:
    resolution: {integrity: sha512-wpHYzhxiVQL+IV05BLE2Xn34zW1S223hvjtqk0+gsPrwd/8JNLXJgZZM/iPFsYc1xyphF+6M6EvdE5E9MBGkDA==}
    engines: {node: '>=10'}
    hasBin: true

  jest-worker@26.6.2:
    resolution: {integrity: sha512-KWYVV1c4i+jbMpaBC+U++4Va0cp8OisU185o73T1vo99hqi7w8tSJfUXYswwqqrjzwxa6KpRK54WhPvwf5w6PQ==}
    engines: {node: '>= 10.13.0'}

  jest-worker@27.5.1:
    resolution: {integrity: sha512-7vuh85V5cdDofPyxn58nrPjBktZo0u9x1g8WtjQol+jZDaE+fhN+cIvTj11GndBnMnyfrUOG1sZQxCdjKh+DKg==}
    engines: {node: '>= 10.13.0'}

  jiti@2.5.1:
    resolution: {integrity: sha512-twQoecYPiVA5K/h6SxtORw/Bs3ar+mLUtoPSc7iMXzQzK8d7eJ/R09wmTwAjiamETn1cXYPGfNnu7DMoHgu12w==}
    hasBin: true

<<<<<<< HEAD
  jose@4.15.9:
    resolution: {integrity: sha512-1vUQX+IdDMVPj4k8kOxgUqlcK518yluMuGZwqlr44FS1ppZB/5GWh4rZG89erpOBOJjU/OBsnCVFfapsRz6nEA==}

=======
>>>>>>> 72ac95b3
  js-tokens@4.0.0:
    resolution: {integrity: sha512-RdJUflcE3cUzKiMqQgsCu06FPu9UdIJO0beYbPhHN4k6apgJtifcoCtT9bcxOpYBtpD2kCM6Sbzg4CausW/PKQ==}

  js-yaml@4.1.0:
    resolution: {integrity: sha512-wpxZs9NoxZaJESJGIZTyDEaYpl0FKSA+FB9aJiyemKhMwkxQg63h4T1KJgUGHpTqPDNRcmmYLugrRjJlBtWvRA==}
    hasBin: true

  jsdoc-type-pratt-parser@4.1.0:
    resolution: {integrity: sha512-Hicd6JK5Njt2QB6XYFS7ok9e37O8AYk3jTcppG4YVQnYjOemymvTcmc7OWsmq/Qqj5TdRFO5/x/tIPmBeRtGHg==}
    engines: {node: '>=12.0.0'}

  jsesc@3.0.2:
    resolution: {integrity: sha512-xKqzzWXDttJuOcawBt4KnKHHIf5oQ/Cxax+0PWFG+DFDgHNAdi+TXECADI+RYiFUMmx8792xsMbbgXj4CwnP4g==}
    engines: {node: '>=6'}
    hasBin: true

  jsesc@3.1.0:
    resolution: {integrity: sha512-/sM3dO2FOzXjKQhJuo0Q173wf2KOo8t4I8vHy6lF9poUp7bKT0/NHE8fPX23PwfhnykfqnC2xRxOnVw5XuGIaA==}
    engines: {node: '>=6'}
    hasBin: true

  json-buffer@3.0.1:
    resolution: {integrity: sha512-4bV5BfR2mqfQTJm+V5tPPdf+ZpuhiIvTuAB5g8kcrXOZpTT/QwwVRWBywX1ozr6lEuPdbHxwaJlm9G6mI2sfSQ==}

  json-parse-even-better-errors@2.3.1:
    resolution: {integrity: sha512-xyFwyhro/JEof6Ghe2iz2NcXoj2sloNsWr/XsERDK/oiPCfaNhl5ONfp+jQdAZRQQ0IJWNzH9zIZF7li91kh2w==}

  json-schema-traverse@0.4.1:
    resolution: {integrity: sha512-xbbCH5dCYU5T8LcEhhuh7HJ88HXuW3qsI3Y0zOZFKfZEHcpWiHU/Jxzk629Brsab/mMiHQti9wMP+845RPe3Vg==}

  json-schema-traverse@1.0.0:
    resolution: {integrity: sha512-NM8/P9n3XjXhIZn1lLhkFaACTOURQXjWhV4BA/RnOv8xvgqtqpAX9IO4mRQxSx1Rlo4tqzeqb0sOlruaOy3dug==}

  json-schema@0.4.0:
    resolution: {integrity: sha512-es94M3nTIfsEPisRafak+HDLfHXnKBhV3vU5eqPcS3flIWqcxJWgXHXiey3YrpaNsanY5ei1VoYEbOzijuq9BA==}

  json-stable-stringify-without-jsonify@1.0.1:
    resolution: {integrity: sha512-Bdboy+l7tA3OGW6FjyFHWkP5LuByj1Tk33Ljyq0axyzdk9//JSi2u3fP1QSmd1KNwq6VOKYGlAu87CisVir6Pw==}

  json5@1.0.2:
    resolution: {integrity: sha512-g1MWMLBiz8FKi1e4w0UyVL3w+iJceWAFBAaBnnGKOpNa5f8TLktkbre1+s6oICydWAm+HRUGTmI+//xv2hvXYA==}
    hasBin: true

  json5@2.2.3:
    resolution: {integrity: sha512-XmOWe7eyHYH14cLdVPoyg+GOH3rYX++KpzrylJwSW98t3Nk+U8XOl8FWKOgwtzdb8lXGf6zYwDUzeHMWfxasyg==}
    engines: {node: '>=6'}
    hasBin: true

  jsonfile@6.2.0:
    resolution: {integrity: sha512-FGuPw30AdOIUTRMC2OMRtQV+jkVj2cfPqSeWXv1NEAJ1qZ5zb1X6z1mFhbfOB/iy3ssJCD+3KuZ8r8C3uVFlAg==}

  jsonpointer@5.0.1:
    resolution: {integrity: sha512-p/nXbhSEcu3pZRdkW1OfJhpsVtW1gd4Wa1fnQc9YLiTfAjn0312eMKimbdIQzuZl9aa9xUGaRlP9T/CJE/ditQ==}
    engines: {node: '>=0.10.0'}

  jsx-ast-utils@3.3.5:
    resolution: {integrity: sha512-ZZow9HBI5O6EPgSJLUb8n2NKgmVWTwCvHGwFuJlMjvLFqlGG6pjirPhtdsseaLZjSibD8eegzmYpUZwoIlj2cQ==}
    engines: {node: '>=4.0'}

  jwa@2.0.1:
    resolution: {integrity: sha512-hRF04fqJIP8Abbkq5NKGN0Bbr3JxlQ+qhZufXVr0DvujKy93ZCbXZMHDL4EOtodSbCWxOqR8MS1tXA5hwqCXDg==}

  jws@4.0.0:
    resolution: {integrity: sha512-KDncfTmOZoOMTFG4mBlG0qUIOlc03fmzH+ru6RgYVZhPkyiy/92Owlt/8UEN+a4TXR1FQetfIpJE8ApdvdVxTg==}

  kareem@2.6.3:
    resolution: {integrity: sha512-C3iHfuGUXK2u8/ipq9LfjFfXFxAZMQJJq7vLS45r3D9Y2xQ/m4S8zaR4zMLFWh9AsNPXmcFfUDhTEO8UIC/V6Q==}
    engines: {node: '>=12.0.0'}

  keyv@4.5.4:
    resolution: {integrity: sha512-oxVHkHR/EJf2CNXnWxRLW6mg7JyCCUcG0DtEGmL2ctUo1PNTin1PUil+r/+4r5MpVgC/fn1kjsx7mjSujKqIpw==}

  language-subtag-registry@0.3.23:
    resolution: {integrity: sha512-0K65Lea881pHotoGEa5gDlMxt3pctLi2RplBb7Ezh4rRdLEOtgi7n4EwK9lamnUCkKBqaeKRVebTq6BAxSkpXQ==}

  language-tags@1.0.9:
    resolution: {integrity: sha512-MbjN408fEndfiQXbFQ1vnd+1NoLDsnQW41410oQBXiyXDMYH5z505juWa4KUE1LqxRC7DgOgZDbKLxHIwm27hA==}
    engines: {node: '>=0.10'}

  leven@3.1.0:
    resolution: {integrity: sha512-qsda+H8jTaUaN/x5vzW2rzc+8Rw4TAQ/4KjB46IwK5VH+IlVeeeje/EoZRpiXvIqjFgK84QffqPztGI3VBLG1A==}
    engines: {node: '>=6'}

  levn@0.4.1:
    resolution: {integrity: sha512-+bT2uH4E5LGE7h/n3evcS/sQlJXCpIp6ym8OWJ5eV6+67Dsql/LaaT7qJBAt2rzfoa/5QBGBhxDix1dMt2kQKQ==}
    engines: {node: '>= 0.8.0'}

  lie@3.1.1:
    resolution: {integrity: sha512-RiNhHysUjhrDQntfYSfY4MU24coXXdEOgw9WGcKHNeEwffDYbF//u87M1EWaMGzuFoSbqW0C9C6lEEhDOAswfw==}

  lightningcss-darwin-arm64@1.30.1:
    resolution: {integrity: sha512-c8JK7hyE65X1MHMN+Viq9n11RRC7hgin3HhYKhrMyaXflk5GVplZ60IxyoVtzILeKr+xAJwg6zK6sjTBJ0FKYQ==}
    engines: {node: '>= 12.0.0'}
    cpu: [arm64]
    os: [darwin]

  lightningcss-darwin-x64@1.30.1:
    resolution: {integrity: sha512-k1EvjakfumAQoTfcXUcHQZhSpLlkAuEkdMBsI/ivWw9hL+7FtilQc0Cy3hrx0AAQrVtQAbMI7YjCgYgvn37PzA==}
    engines: {node: '>= 12.0.0'}
    cpu: [x64]
    os: [darwin]

  lightningcss-freebsd-x64@1.30.1:
    resolution: {integrity: sha512-kmW6UGCGg2PcyUE59K5r0kWfKPAVy4SltVeut+umLCFoJ53RdCUWxcRDzO1eTaxf/7Q2H7LTquFHPL5R+Gjyig==}
    engines: {node: '>= 12.0.0'}
    cpu: [x64]
    os: [freebsd]

  lightningcss-linux-arm-gnueabihf@1.30.1:
    resolution: {integrity: sha512-MjxUShl1v8pit+6D/zSPq9S9dQ2NPFSQwGvxBCYaBYLPlCWuPh9/t1MRS8iUaR8i+a6w7aps+B4N0S1TYP/R+Q==}
    engines: {node: '>= 12.0.0'}
    cpu: [arm]
    os: [linux]

  lightningcss-linux-arm64-gnu@1.30.1:
    resolution: {integrity: sha512-gB72maP8rmrKsnKYy8XUuXi/4OctJiuQjcuqWNlJQ6jZiWqtPvqFziskH3hnajfvKB27ynbVCucKSm2rkQp4Bw==}
    engines: {node: '>= 12.0.0'}
    cpu: [arm64]
    os: [linux]

  lightningcss-linux-arm64-musl@1.30.1:
    resolution: {integrity: sha512-jmUQVx4331m6LIX+0wUhBbmMX7TCfjF5FoOH6SD1CttzuYlGNVpA7QnrmLxrsub43ClTINfGSYyHe2HWeLl5CQ==}
    engines: {node: '>= 12.0.0'}
    cpu: [arm64]
    os: [linux]

  lightningcss-linux-x64-gnu@1.30.1:
    resolution: {integrity: sha512-piWx3z4wN8J8z3+O5kO74+yr6ze/dKmPnI7vLqfSqI8bccaTGY5xiSGVIJBDd5K5BHlvVLpUB3S2YCfelyJ1bw==}
    engines: {node: '>= 12.0.0'}
    cpu: [x64]
    os: [linux]

  lightningcss-linux-x64-musl@1.30.1:
    resolution: {integrity: sha512-rRomAK7eIkL+tHY0YPxbc5Dra2gXlI63HL+v1Pdi1a3sC+tJTcFrHX+E86sulgAXeI7rSzDYhPSeHHjqFhqfeQ==}
    engines: {node: '>= 12.0.0'}
    cpu: [x64]
    os: [linux]

  lightningcss-win32-arm64-msvc@1.30.1:
    resolution: {integrity: sha512-mSL4rqPi4iXq5YVqzSsJgMVFENoa4nGTT/GjO2c0Yl9OuQfPsIfncvLrEW6RbbB24WtZ3xP/2CCmI3tNkNV4oA==}
    engines: {node: '>= 12.0.0'}
    cpu: [arm64]
    os: [win32]

  lightningcss-win32-x64-msvc@1.30.1:
    resolution: {integrity: sha512-PVqXh48wh4T53F/1CCu8PIPCxLzWyCnn/9T5W1Jpmdy5h9Cwd+0YQS6/LwhHXSafuc61/xg9Lv5OrCby6a++jg==}
    engines: {node: '>= 12.0.0'}
    cpu: [x64]
    os: [win32]

  lightningcss@1.30.1:
    resolution: {integrity: sha512-xi6IyHML+c9+Q3W0S4fCQJOym42pyurFiJUHEcEyHS0CeKzia4yZDEsLlqOFykxOdHpNy0NmvVO31vcSqAxJCg==}
    engines: {node: '>= 12.0.0'}

  lilconfig@3.1.3:
    resolution: {integrity: sha512-/vlFKAoH5Cgt3Ie+JLhRbwOsCQePABiU3tJ1egGvyQ+33R/vcwM2Zl2QR/LzjsBeItPt3oSVXapn+m4nQDvpzw==}
    engines: {node: '>=14'}

  lines-and-columns@1.2.4:
    resolution: {integrity: sha512-7ylylesZQ/PV29jhEDl3Ufjo6ZX7gCqJr5F7PKrqc93v7fzSymt1BpwEU8nAUXs8qzzvqhbjhK5QZg6Mt/HkBg==}

  lint-staged@16.1.5:
    resolution: {integrity: sha512-uAeQQwByI6dfV7wpt/gVqg+jAPaSp8WwOA8kKC/dv1qw14oGpnpAisY65ibGHUGDUv0rYaZ8CAJZ/1U8hUvC2A==}
    engines: {node: '>=20.17'}
    hasBin: true

  listr2@9.0.1:
    resolution: {integrity: sha512-SL0JY3DaxylDuo/MecFeiC+7pedM0zia33zl0vcjgwcq1q1FWWF1To9EIauPbl8GbMCU0R2e0uJ8bZunhYKD2g==}
    engines: {node: '>=20.0.0'}

  loader-runner@4.3.0:
    resolution: {integrity: sha512-3R/1M+yS3j5ou80Me59j7F9IMs4PXs3VqRrm0TU3AbKPxlmpoY1TNscJV/oGJXo8qCatFGTfDbY6W6ipGOYXfg==}
    engines: {node: '>=6.11.5'}

  loader-utils@2.0.4:
    resolution: {integrity: sha512-xXqpXoINfFhgua9xiqD8fPFHgkoq1mmmpE92WlDbm9rNRd/EbRb+Gqf908T2DMfuHjjJlksiK2RbHVOdD/MqSw==}
    engines: {node: '>=8.9.0'}

  localforage@1.10.0:
    resolution: {integrity: sha512-14/H1aX7hzBBmmh7sGPd+AOMkkIrHM3Z1PAyGgZigA1H1p5O5ANnMyWzvpAETtG68/dC4pC0ncy3+PPGzXZHPg==}

  locate-path@5.0.0:
    resolution: {integrity: sha512-t7hw9pI+WvuwNJXwk5zVHpyhIqzg2qTlklJOf0mVxGSbe3Fp2VieZcduNYjaLDoy6p9uGpQEGWG87WpMKlNq8g==}
    engines: {node: '>=8'}

  locate-path@6.0.0:
    resolution: {integrity: sha512-iPZK6eYjbxRu3uB4/WZ3EsEIMJFMqAoopl3R+zuq0UjcAm/MO6KCweDgPfP3elTztoKP3KtnVHxTn2NHBSDVUw==}
    engines: {node: '>=10'}

  lodash.camelcase@4.3.0:
    resolution: {integrity: sha512-TwuEnCnxbc3rAvhf/LbG7tJUDzhqXyFnv3dtzLOPgCG/hODL7WFnsbwktkD7yUV0RrreP/l1PALq/YSg6VvjlA==}

  lodash.debounce@4.0.8:
    resolution: {integrity: sha512-FT1yDzDYEoYWhnSGnpE/4Kj1fLZkDFyqRb7fNt6FdYOSxlUWAtp42Eh6Wb0rGIv/m9Bgo7x4GhQbm5Ys4SG5ow==}

  lodash.isplainobject@4.0.6:
    resolution: {integrity: sha512-oSXzaWypCMHkPC3NvBEaPHf0KsA5mvPrOPgQWDsbg8n7orZ290M0BmC/jgRZ4vcJ6DTAhjrsSYgdsW/F+MFOBA==}

  lodash.map@4.6.0:
    resolution: {integrity: sha512-worNHGKLDetmcEYDvh2stPCrrQRkP20E4l0iIS7F8EvzMqBBi7ltvFN5m1HvTf1P7Jk1txKhvFcmYsCr8O2F1Q==}

  lodash.merge@4.6.2:
    resolution: {integrity: sha512-0KpjqXRVvrYyCsX1swR/XTK0va6VQkQM6MNo7PqW77ByjAhoARA8EfrP1N4+KlKj8YS0ZUCtRT/YUuhyYDujIQ==}

  lodash.mergewith@4.6.2:
    resolution: {integrity: sha512-GK3g5RPZWTRSeLSpgP8Xhra+pnjBC56q9FZYe1d5RN3TJ35dbkGy3YqBSMbyCrlbi+CM9Z3Jk5yTL7RCsqboyQ==}

  lodash.sortby@4.7.0:
    resolution: {integrity: sha512-HDWXG8isMntAyRF5vZ7xKuEvOhT4AhlRt/3czTSjvGUxjYCBVRQY48ViDHyfYz9VIoBkW4TMGQNapx+l3RUwdA==}

  lodash.uniq@4.5.0:
    resolution: {integrity: sha512-xfBaXQd9ryd9dlSDvnvI0lvxfLJlYAZzXomUYzLKtUeOQvOP5piqAWuGtrhWeqaXK9hhoM/iyJc5AV+XfsX3HQ==}

  lodash@4.17.21:
    resolution: {integrity: sha512-v2kDEe57lecTulaDIuNTPy3Ry4gLGJ6Z1O3vE1krgXZNrsQ+LFTGHVxVjcXPs17LhbZVGedAJv8XZ1tvj5FvSg==}

  log-symbols@4.1.0:
    resolution: {integrity: sha512-8XPvpAA8uyhfteu8pIvQxpJZ7SYYdpUivZpGy6sFsBuKRY/7rQGavedeB8aK+Zkyq6upMFVL/9AW6vOYzfRyLg==}
    engines: {node: '>=10'}

  log-update@6.1.0:
    resolution: {integrity: sha512-9ie8ItPR6tjY5uYJh8K/Zrv/RMZ5VOlOWvtZdEHYSTFKZfIBPQa9tOAEeAWhd+AnIneLJ22w5fjOYtoutpWq5w==}
    engines: {node: '>=18'}

  long@5.3.2:
    resolution: {integrity: sha512-mNAgZ1GmyNhD7AuqnTG3/VQ26o760+ZYBPKjPvugO8+nLbYfX6TVpJPseBvopbdY+qpZ/lKUnmEc1LeZYS3QAA==}

  longest@2.0.1:
    resolution: {integrity: sha512-Ajzxb8CM6WAnFjgiloPsI3bF+WCxcvhdIG3KNA2KN962+tdBsHcuQ4k4qX/EcS/2CRkcc0iAkR956Nib6aXU/Q==}
    engines: {node: '>=0.10.0'}

  loose-envify@1.4.0:
    resolution: {integrity: sha512-lyuxPGr/Wfhrlem2CL/UcnUc1zcqKAImBDzukY7Y5F/yQiNdko6+fRLevlw1HgMySw7f611UIY408EtxRSoK3Q==}
    hasBin: true

  lru-cache@5.1.1:
    resolution: {integrity: sha512-KpNARQA3Iwv+jTA0utUVVbrh+Jlrr1Fv0e56GGzAFOXN7dk/FviaDW8LHmK52DlcH4WP2n6gI8vN1aesBFgo9w==}

  lru-cache@6.0.0:
    resolution: {integrity: sha512-Jo6dJ04CmSjuznwJSS3pUeWmd/H0ffTlkXXgwZi+eq1UCmqQwCh+eLsYOYCwY991i2Fah4h1BEMCx4qThGbsiA==}
    engines: {node: '>=10'}

  lucide-react@0.536.0:
    resolution: {integrity: sha512-2PgvNa9v+qz4Jt/ni8vPLt4jwoFybXHuubQT8fv4iCW5TjDxkbZjNZZHa485ad73NSEn/jdsEtU57eE1g+ma8A==}
    peerDependencies:
      react: ^16.5.1 || ^17.0.0 || ^18.0.0 || ^19.0.0

  magic-string@0.25.9:
    resolution: {integrity: sha512-RmF0AsMzgt25qzqqLc1+MbHmhdx0ojF2Fvs4XnOqz2ZOBXzzkEwc/dJQZCYHAn7v1jbVOjAZfK8msRn4BxO4VQ==}

  magic-string@0.30.17:
    resolution: {integrity: sha512-sNPKHvyjVf7gyjwS4xGTaW/mCnF8wnjtifKBEhxfZ7E/S8tQ0rssrwGNn6q8JH/ohItJfSQp9mBtQYuTlH5QnA==}

  make-dir@3.1.0:
    resolution: {integrity: sha512-g3FeP20LNwhALb/6Cz6Dd4F2ngze0jz7tbzrD2wAV+o9FeNHe4rL+yK2md0J/fiSf1sa1ADhXqi5+oVwOM/eGw==}
    engines: {node: '>=8'}

  matchmediaquery@0.4.2:
    resolution: {integrity: sha512-wrZpoT50ehYOudhDjt/YvUJc6eUzcdFPdmbizfgvswCKNHD1/OBOHYJpHie+HXpu6bSkEGieFMYk6VuutaiRfA==}

  math-intrinsics@1.1.0:
    resolution: {integrity: sha512-/IXtbwEk5HTPyEwyKX6hGkYXxM9nbj64B+ilVJnC/R6B0pH5G4V3b0pVbL7DBj4tkhBAppbQUlf6F6Xl9LHu1g==}
    engines: {node: '>= 0.4'}

  md5@2.3.0:
    resolution: {integrity: sha512-T1GITYmFaKuO91vxyoQMFETst+O71VUPEU3ze5GNzDm0OWdP8v1ziTaAEPUr/3kLsY3Sftgz242A1SetQiDL7g==}

  media-chrome@4.11.1:
    resolution: {integrity: sha512-+2niDc4qOwlpFAjwxg1OaizK/zKV6y7QqGm4nBFEVlSaG0ZBgOmfc4IXAPiirZqAlZGaFFUaMqCl1SpGU0/naA==}

  media-tracks@0.3.3:
    resolution: {integrity: sha512-9P2FuUHnZZ3iji+2RQk7Zkh5AmZTnOG5fODACnjhCVveX1McY3jmCRHofIEI+yTBqplz7LXy48c7fQ3Uigp88w==}

  memory-pager@1.5.0:
    resolution: {integrity: sha512-ZS4Bp4r/Zoeq6+NLJpP+0Zzm0pR8whtGPf1XExKLJBAczGMnSi3It14OiNCStjQjM6NU1okjQGSxgEZN8eBYKg==}

  merge-stream@2.0.0:
    resolution: {integrity: sha512-abv/qOcuPfk3URPfDzmZU1LKmuw8kT+0nIHvKrKgFrwifol/doWcdA4ZqsWQ8ENrFKkd67Mfpo/LovbIUsbt3w==}

  merge2@1.4.1:
    resolution: {integrity: sha512-8q7VEgMJW4J8tcfVPy8g09NcQwZdbwFEqhe/WZkoIzjn/3TGDwtOCYtXGxA3O8tPzpczCCDgv+P2P5y00ZJOOg==}
    engines: {node: '>= 8'}

  merge@2.1.1:
    resolution: {integrity: sha512-jz+Cfrg9GWOZbQAnDQ4hlVnQky+341Yk5ru8bZSe6sIDTCIg8n9i/u7hSQGSVOF3C7lH6mGtqjkiT9G4wFLL0w==}

  micromatch@4.0.8:
    resolution: {integrity: sha512-PXwfBhYu0hBCPw8Dn0E+WDYb7af3dSLVWKi3HGv84IdF4TyFoC0ysxFd0Goxw7nSv4T/PzEJQxsYsEiFCKo2BA==}
    engines: {node: '>=8.6'}

  mime-db@1.52.0:
    resolution: {integrity: sha512-sPU4uV7dYlvtWJxwwxHD0PuihVNiE7TyAbQ5SWxDCB9mUYvOgroQOwYQQOKPJ8CIbE+1ETVlOoK1UC2nU3gYvg==}
    engines: {node: '>= 0.6'}

  mime-types@2.1.35:
    resolution: {integrity: sha512-ZDY+bPm5zTTF+YpCrAU9nK0UgICYPT0QtT1NZWFv4s++TNkcgVaT0g6+4R2uI4MjQjzysHB1zxuWL50hzaeXiw==}
    engines: {node: '>= 0.6'}

  mimic-fn@2.1.0:
    resolution: {integrity: sha512-OqbOk5oEQeAZ8WXWydlu9HJjz9WVdEIvamMCcXmuqUYjTknH/sqsWvhQ3vgwKFRR1HpjvNBKQ37nbJgYzGqGcg==}
    engines: {node: '>=6'}

  mimic-function@5.0.1:
    resolution: {integrity: sha512-VP79XUPxV2CigYP3jWwAUFSku2aKqBH7uTAapFWCBqutsbmDo96KY5o8uh6U+/YSIn5OxJnXp73beVkpqMIGhA==}
    engines: {node: '>=18'}

  minimalistic-assert@1.0.1:
    resolution: {integrity: sha512-UtJcAD4yEaGtjPezWuO9wC4nwUnVH/8/Im3yEHQP4b67cXlD/Qr9hdITCU1xDbSEXg2XKNaP8jsReV7vQd00/A==}

<<<<<<< HEAD
  minimatch@10.0.3:
    resolution: {integrity: sha512-IPZ167aShDZZUMdRk66cyQAW3qr0WzbHkPdMYa8bzZhlHhO3jALbKdxcaak7W9FfT2rZNpQuUu4Od7ILEpXSaw==}
    engines: {node: 20 || >=22}

=======
>>>>>>> 72ac95b3
  minimatch@3.1.2:
    resolution: {integrity: sha512-J7p63hRiAjw1NDEww1W7i37+ByIrOWO5XQQAzZ3VOcL0PNybwpfmV/N05zFAzwQ9USyEcX6t3UO+K5aqBQOIHw==}

  minimatch@5.1.6:
    resolution: {integrity: sha512-lKwV/1brpG6mBUFHtb7NUmtABCb2WZZmm2wNiOA5hAb8VdCS4B3dtMWyvcoViccwAW/COERjXLt0zP1zXUN26g==}
    engines: {node: '>=10'}

  minimatch@9.0.5:
    resolution: {integrity: sha512-G6T0ZX48xgozx7587koeX9Ys2NYy6Gmv//P89sEte9V9whIapMNF4idKxnW2QtCcLiTWlb/wfCabAtAFWhhBow==}
    engines: {node: '>=16 || 14 >=14.17'}

  minimist@1.2.7:
    resolution: {integrity: sha512-bzfL1YUZsP41gmu/qjrEk0Q6i2ix/cVeAhbCbqH9u3zYutS1cLg00qhrD0M2MVdCcx4Sc0UpP2eBWo9rotpq6g==}

  minimist@1.2.8:
    resolution: {integrity: sha512-2yyAR8qBkN3YuheJanUpWC5U3bb5osDywNB8RzDVlDwDHbocAJveqqj1u8+SVD7jkWT4yvsHCpWqqWqAxb0zCA==}

  minipass@7.1.2:
    resolution: {integrity: sha512-qOOzS1cBTWYF4BH8fVePDBOO9iptMnGUEZwNc/cMWnTV2nVLZ7VoNWEPHkYczZA0pdoA7dl6e7FL659nX9S2aw==}
    engines: {node: '>=16 || 14 >=14.17'}

  minizlib@3.0.2:
    resolution: {integrity: sha512-oG62iEk+CYt5Xj2YqI5Xi9xWUeZhDI8jjQmC5oThVH5JGCTgIjr7ciJDzC7MBzYd//WvR1OTmP5Q38Q8ShQtVA==}
    engines: {node: '>= 18'}

  mkdirp@3.0.1:
    resolution: {integrity: sha512-+NsyUUAZDmo6YVHzL/stxSu3t9YS1iljliy3BSDrXJ/dkn1KYdmtZODGGjLcc9XLgVVpH4KshHB8XmZgMhaBXg==}
    engines: {node: '>=10'}
    hasBin: true

  moment-timezone@0.6.0:
    resolution: {integrity: sha512-ldA5lRNm3iJCWZcBCab4pnNL3HSZYXVb/3TYr75/1WCTWYuTqYUb5f/S384pncYjJ88lbO8Z4uPDvmoluHJc8Q==}

  moment@2.30.1:
    resolution: {integrity: sha512-uEmtNhbDOrWPFS+hdjFCBfy9f2YoyzRpwcl+DqpC6taX21FzsTLQVbMV/W7PzNSX6x/bhC1zA3c2UQ5NzH6how==}

  mongodb-connection-string-url@3.0.2:
    resolution: {integrity: sha512-rMO7CGo/9BFwyZABcKAWL8UJwH/Kc2x0g72uhDWzG48URRax5TCIcJ7Rc3RZqffZzO/Gwff/jyKwCU9TN8gehA==}

  mongodb@6.18.0:
    resolution: {integrity: sha512-fO5ttN9VC8P0F5fqtQmclAkgXZxbIkYRTUi1j8JO6IYwvamkhtYDilJr35jOPELR49zqCJgXZWwCtW7B+TM8vQ==}
    engines: {node: '>=16.20.1'}
    peerDependencies:
      '@aws-sdk/credential-providers': ^3.188.0
      '@mongodb-js/zstd': ^1.1.0 || ^2.0.0
      gcp-metadata: ^5.2.0
      kerberos: ^2.0.1
      mongodb-client-encryption: '>=6.0.0 <7'
      snappy: ^7.2.2
      socks: ^2.7.1
    peerDependenciesMeta:
      '@aws-sdk/credential-providers':
        optional: true
      '@mongodb-js/zstd':
        optional: true
      gcp-metadata:
        optional: true
      kerberos:
        optional: true
      mongodb-client-encryption:
        optional: true
      snappy:
        optional: true
      socks:
        optional: true

  mongoose@8.17.1:
    resolution: {integrity: sha512-aodS4cacux5caoxB5ErEwRmrafIUsVRJxHnvP7URnSUnTenr32j1qBVV+KjYxryyLSisQkxglAFF69TNLeZTLg==}
    engines: {node: '>=16.20.1'}

  motion-dom@12.23.12:
    resolution: {integrity: sha512-RcR4fvMCTESQBD/uKQe49D5RUeDOokkGRmz4ceaJKDBgHYtZtntC/s2vLvY38gqGaytinij/yi3hMcWVcEF5Kw==}

  motion-utils@12.23.6:
    resolution: {integrity: sha512-eAWoPgr4eFEOFfg2WjIsMoqJTW6Z8MTUCgn/GZ3VRpClWBdnbjryiA3ZSNLyxCTmCQx4RmYX6jX1iWHbenUPNQ==}

  mpath@0.9.0:
    resolution: {integrity: sha512-ikJRQTk8hw5DEoFVxHG1Gn9T/xcjtdnOKIU1JTmGjZZlg9LST2mBLmcX3/ICIbgJydT2GOc15RnNy5mHmzfSew==}
    engines: {node: '>=4.0.0'}

  mquery@5.0.0:
    resolution: {integrity: sha512-iQMncpmEK8R8ncT8HJGsGc9Dsp8xcgYMVSbs5jgnm1lFHTZqMJTUWTDx1LBO8+mK3tPNZWFLBghQEIOULSTHZg==}
    engines: {node: '>=14.0.0'}

  mrmime@2.0.1:
    resolution: {integrity: sha512-Y3wQdFg2Va6etvQ5I82yUhGdsKrcYox6p7FfL1LbK2J4V01F9TGlepTIhnK24t7koZibmg82KGglhA1XK5IsLQ==}
    engines: {node: '>=10'}

  ms@2.1.3:
    resolution: {integrity: sha512-6FlzubTLZG3J2a/NVCAleEhjzq5oxgHyaCU9yYXvcLsvoVaHJq/s5xXI6/XXP6tz7R9xAOtHnSO/tXtF3WRTlA==}

  mute-stream@0.0.8:
    resolution: {integrity: sha512-nnbWWOkoWyUsTjKrhgD0dcz22mdkSnpYqbEjIm2nhwhuxlSkpywJmBo8h0ZqJdkp73mb90SssHkN4rsRaBAfAA==}

  mux-embed@5.11.0:
    resolution: {integrity: sha512-uczzXVraqMRmyYmpGh2zthTmBKvvc5D5yaVKQRgGhFOnF7E4nkhqNkdkQc4C0WTPzdqdPl5OtCelNWMF4tg5RQ==}

  mux-embed@5.9.0:
    resolution: {integrity: sha512-wmunL3uoPhma/tWy8PrDPZkvJpXvSFBwbD3KkC4PG8Ztjfb1X3hRJwGUAQyRz7z99b/ovLm2UTTitrkvStjH4w==}

  nano-spawn@1.0.2:
    resolution: {integrity: sha512-21t+ozMQDAL/UGgQVBbZ/xXvNO10++ZPuTmKRO8k9V3AClVRht49ahtDjfY8l1q6nSHOrE5ASfthzH3ol6R/hg==}
    engines: {node: '>=20.17'}

  nanoid@3.3.11:
    resolution: {integrity: sha512-N8SpfPUnUp1bK+PMYW8qSWdl9U+wwNWI4QKxOYDy9JAro3WMX7p2OeVRF9v+347pnakNevPmiHhNmZ2HbFA76w==}
    engines: {node: ^10 || ^12 || ^13.7 || ^14 || >=15.0.1}
    hasBin: true

  napi-postinstall@0.3.3:
    resolution: {integrity: sha512-uTp172LLXSxuSYHv/kou+f6KW3SMppU9ivthaVTXian9sOt3XM/zHYHpRZiLgQoxeWfYUnslNWQHF1+G71xcow==}
    engines: {node: ^12.20.0 || ^14.18.0 || >=16.0.0}
    hasBin: true

  native-promise-only@0.8.1:
    resolution: {integrity: sha512-zkVhZUA3y8mbz652WrL5x0fB0ehrBkulWT3TomAQ9iDtyXZvzKeEA6GPxAItBYeNYl5yngKRX612qHOhvMkDeg==}

  natural-compare@1.4.0:
    resolution: {integrity: sha512-OWND8ei3VtNC9h7V60qff3SVobHr996CTwgxubgyQYEpg290h9J0buyECNNJexkFm5sOajh5G116RYA1c8ZMSw==}

  neo-async@2.6.2:
    resolution: {integrity: sha512-Yd3UES5mWCSqR+qNT93S3UoYUkqAZ9lLg8a7g9rimsWmYGK8cVToA4/sF3RrshdyV3sAGMXVUmpMYOw+dLpOuw==}

<<<<<<< HEAD
  next-auth@4.24.11:
    resolution: {integrity: sha512-pCFXzIDQX7xmHFs4KVH4luCjaCbuPRtZ9oBUjUhOk84mZ9WVPf94n87TxYI4rSRf9HmfHEF8Yep3JrYDVOo3Cw==}
    peerDependencies:
      '@auth/core': 0.34.2
      next: ^12.2.5 || ^13 || ^14 || ^15
      nodemailer: ^6.6.5
      react: ^17.0.2 || ^18 || ^19
      react-dom: ^17.0.2 || ^18 || ^19
    peerDependenciesMeta:
      '@auth/core':
        optional: true
      nodemailer:
        optional: true

=======
>>>>>>> 72ac95b3
  next-pwa@5.6.0:
    resolution: {integrity: sha512-XV8g8C6B7UmViXU8askMEYhWwQ4qc/XqJGnexbLV68hzKaGHZDMtHsm2TNxFcbR7+ypVuth/wwpiIlMwpRJJ5A==}
    peerDependencies:
      next: '>=9.0.0'

  next@13.5.11:
    resolution: {integrity: sha512-WUPJ6WbAX9tdC86kGTu92qkrRdgRqVrY++nwM+shmWQwmyxt4zhZfR59moXSI4N8GDYCBY3lIAqhzjDd4rTC8Q==}
    engines: {node: '>=16.14.0'}
    hasBin: true
    peerDependencies:
      '@opentelemetry/api': ^1.1.0
      react: ^18.2.0
      react-dom: ^18.2.0
      sass: ^1.3.0
    peerDependenciesMeta:
      '@opentelemetry/api':
        optional: true
      sass:
        optional: true

  next@15.4.5:
    resolution: {integrity: sha512-nJ4v+IO9CPmbmcvsPebIoX3Q+S7f6Fu08/dEWu0Ttfa+wVwQRh9epcmsyCPjmL2b8MxC+CkBR97jgDhUUztI3g==}
    engines: {node: ^18.18.0 || ^19.8.0 || >= 20.0.0}
    hasBin: true
    peerDependencies:
      '@opentelemetry/api': ^1.1.0
      '@playwright/test': ^1.51.1
      babel-plugin-react-compiler: '*'
      react: ^18.2.0 || 19.0.0-rc-de68d2f4-20241204 || ^19.0.0
      react-dom: ^18.2.0 || 19.0.0-rc-de68d2f4-20241204 || ^19.0.0
      sass: ^1.3.0
    peerDependenciesMeta:
      '@opentelemetry/api':
        optional: true
      '@playwright/test':
        optional: true
      babel-plugin-react-compiler:
        optional: true
      sass:
        optional: true

  node-domexception@1.0.0:
    resolution: {integrity: sha512-/jKZoMpw0F8GRwl4/eLROPA3cfcXtLApP0QzLmUT/HuPCZWyB7IY9ZrMeKw2O/nFIqPQB3PVM9aYm0F312AXDQ==}
    engines: {node: '>=10.5.0'}
    deprecated: Use your platform's native DOMException instead

  node-fetch@3.3.2:
    resolution: {integrity: sha512-dRB78srN/l6gqWulah9SrxeYnxeddIG30+GOqK/9OlLVyLg3HPnr6SqOWTWOXKRwC2eGYCkZ59NNuSgvSrpgOA==}
    engines: {node: ^12.20.0 || ^14.13.1 || >=16.0.0}

  node-releases@2.0.19:
    resolution: {integrity: sha512-xxOWJsBKtzAq7DY0J+DTzuz58K8e7sJbdgwkbMWQe8UYB6ekmsQ45q0M/tJDsGaZmbC+l7n57UV8Hl5tHxO9uw==}

  normalize-range@0.1.2:
    resolution: {integrity: sha512-bdok/XvKII3nUpklnV6P2hxtMNrCboOjAcyBuQnWEhO665FwrSNRxU+AqpsyvO6LgGYPspN+lu5CLtw4jPRKNA==}
    engines: {node: '>=0.10.0'}

<<<<<<< HEAD
  oauth@0.9.15:
    resolution: {integrity: sha512-a5ERWK1kh38ExDEfoO6qUHJb32rd7aYmPHuyCu3Fta/cnICvYmgd2uhuKXvPD+PXB+gCEYYEaQdIRAjCOwAKNA==}

=======
>>>>>>> 72ac95b3
  object-assign@4.1.1:
    resolution: {integrity: sha512-rJgTQnkUnH1sFw8yT6VSU3zD3sWmu6sZhIseY8VX+GRu3P6F7Fu+JNDoXfklElbLJSnc3FUQHVe4cU5hj+BcUg==}
    engines: {node: '>=0.10.0'}

  object-hash@2.2.0:
    resolution: {integrity: sha512-gScRMn0bS5fH+IuwyIFgnh9zBdo4DV+6GhygmWM9HyNJSgS0hScp1f5vjtm7oIIOiT9trXrShAkLFSc2IqKNgw==}
    engines: {node: '>= 6'}

  object-inspect@1.13.4:
    resolution: {integrity: sha512-W67iLl4J2EXEGTbfeHCffrjDfitvLANg0UlX3wFUUSTx92KXRFegMHUVgSqE+wvhAbi4WqjGg9czysTV2Epbew==}
    engines: {node: '>= 0.4'}

  object-keys@1.1.1:
    resolution: {integrity: sha512-NuAESUOUMrlIXOfHKzD6bpPu3tYt3xvjNdRIQ+FeT0lNb4K8WR70CaDxhuNguS2XG+GjkyMwOzsN5ZktImfhLA==}
    engines: {node: '>= 0.4'}

  object.assign@4.1.7:
    resolution: {integrity: sha512-nK28WOo+QIjBkDduTINE4JkF/UJJKyf2EJxvJKfblDpyg0Q+pkOHNTL0Qwy6NP6FhE/EnzV73BxxqcJaXY9anw==}
    engines: {node: '>= 0.4'}

  object.entries@1.1.9:
    resolution: {integrity: sha512-8u/hfXFRBD1O0hPUjioLhoWFHRmt6tKA4/vZPyckBr18l1KE9uHrFaFaUi8MDRTpi4uak2goyPTSNJLXX2k2Hw==}
    engines: {node: '>= 0.4'}

  object.fromentries@2.0.8:
    resolution: {integrity: sha512-k6E21FzySsSK5a21KRADBd/NGneRegFO5pLHfdQLpRDETUNJueLXs3WCzyQ3tFRDYgbq3KHGXfTbi2bs8WQ6rQ==}
    engines: {node: '>= 0.4'}

  object.groupby@1.0.3:
    resolution: {integrity: sha512-+Lhy3TQTuzXI5hevh8sBGqbmurHbbIjAi0Z4S63nthVLmLxfbj4T54a4CfZrXIrt9iP4mVAPYMo/v99taj3wjQ==}
    engines: {node: '>= 0.4'}

  object.values@1.2.1:
    resolution: {integrity: sha512-gXah6aZrcUxjWg2zR2MwouP2eHlCBzdV4pygudehaKXSGW4v2AsRQUK+lwwXhii6KFZcunEnmSUoYp5CXibxtA==}
    engines: {node: '>= 0.4'}

  oidc-token-hash@5.1.1:
    resolution: {integrity: sha512-D7EmwxJV6DsEB6vOFLrBM2OzsVgQzgPWyHlV2OOAVj772n+WTXpudC9e9u5BVKQnYwaD30Ivhi9b+4UeBcGu9g==}
    engines: {node: ^10.13.0 || >=12.0.0}

  once@1.4.0:
    resolution: {integrity: sha512-lNaJgI+2Q5URQBkccEKHTQOPaXdUxnZZElQTZY0MFUAuaEqe1E+Nyvgdz/aIyNi6Z9MzO5dv1H8n58/GELp3+w==}

  onetime@5.1.2:
    resolution: {integrity: sha512-kbpaSSGJTWdAY5KPVeMOKXSrPtr8C8C7wodJbcsd51jRnmD+GZu8Y0VoU6Dm5Z4vWr0Ig/1NKuWRKf7j5aaYSg==}
    engines: {node: '>=6'}

  onetime@7.0.0:
    resolution: {integrity: sha512-VXJjc87FScF88uafS3JllDgvAm+c/Slfz06lorj2uAY34rlUu0Nt+v8wreiImcrgAjjIHp1rXpTDlLOGw29WwQ==}
    engines: {node: '>=18'}

  opener@1.5.2:
    resolution: {integrity: sha512-ur5UIdyw5Y7yEj9wLzhqXiy6GZ3Mwx0yGI+5sMn2r0N0v3cKJvUmFH5yPP+WXh9e0xfyzyJX95D8l088DNFj7A==}
    hasBin: true

  openid-client@5.7.1:
    resolution: {integrity: sha512-jDBPgSVfTnkIh71Hg9pRvtJc6wTwqjRkN88+gCFtYWrlP4Yx2Dsrow8uPi3qLr/aeymPF3o2+dS+wOpglK04ew==}

  optionator@0.9.4:
    resolution: {integrity: sha512-6IpQ7mKUxRcZNLIObR0hz7lxsapSSIYNZJwXPGeF0mTVqGKFIXj1DQcMoT22S3ROcLyY/rz0PWaWZ9ayWmad9g==}
    engines: {node: '>= 0.8.0'}

  ora@5.4.1:
    resolution: {integrity: sha512-5b6Y85tPxZZ7QytO+BQzysW31HJku27cRIlkbAXaNx+BdcVi+LlRFmVXzeF6a7JCwJpyw5c4b+YSVImQIrBpuQ==}
    engines: {node: '>=10'}

  os-tmpdir@1.0.2:
    resolution: {integrity: sha512-D2FR03Vir7FIu45XBY20mTb+/ZSWB00sjU9jdQXt83gDrI4Ztz5Fs7/yy74g2N5SVQY4xY1qDr4rNddwYRVX0g==}
    engines: {node: '>=0.10.0'}

  own-keys@1.0.1:
    resolution: {integrity: sha512-qFOyK5PjiWZd+QQIh+1jhdb9LpxTF0qs7Pm8o5QHYZ0M3vKqSqzsZaEB6oWlxZ+q2sJBMI/Ktgd2N5ZwQoRHfg==}
    engines: {node: '>= 0.4'}

  p-limit@2.3.0:
    resolution: {integrity: sha512-//88mFWSJx8lxCzwdAABTJL2MyWB12+eIY7MDL2SqLmAkeKU9qxRvWuSyTjm3FUmpBEMuFfckAIqEaVGUDxb6w==}
    engines: {node: '>=6'}

  p-limit@3.1.0:
    resolution: {integrity: sha512-TYOanM3wGwNGsZN2cVTYPArw454xnXj5qmWF1bEoAc4+cU/ol7GVh7odevjp1FNHduHc3KZMcFduxU5Xc6uJRQ==}
    engines: {node: '>=10'}

  p-locate@4.1.0:
    resolution: {integrity: sha512-R79ZZ/0wAxKGu3oYMlz8jy/kbhsNrS7SKZ7PxEHBgJ5+F2mtFW2fK2cOtBh1cHYkQsbzFV7I+EoRKe6Yt0oK7A==}
    engines: {node: '>=8'}

  p-locate@5.0.0:
    resolution: {integrity: sha512-LaNjtRWUBY++zB5nE/NwcaoMylSPk+S+ZHNB1TzdbMJMny6dynpAGt7X/tl/QYq3TIeE6nxHppbo2LGymrG5Pw==}
    engines: {node: '>=10'}

  p-map@2.1.0:
    resolution: {integrity: sha512-y3b8Kpd8OAN444hxfBbFfj1FY/RjtTd8tzYwhUqNYXx0fXx2iX4maP4Qr6qhIKbQXI02wTLAda4fYUbDagTUFw==}
    engines: {node: '>=6'}

  p-try@2.2.0:
    resolution: {integrity: sha512-R4nPAVTAU0B9D35/Gk3uJf/7XYbQcyohSKdvAxIRSNghFl4e71hVoGnBNQz9cWaXxO2I10KTC+3jMdvvoKw6dQ==}
    engines: {node: '>=6'}

  pako@2.1.0:
    resolution: {integrity: sha512-w+eufiZ1WuJYgPXbV/PO3NCMEc3xqylkKHzp8bxp1uW4qaSNQUkwmLLEc3kKsfz8lpV1F8Ht3U1Cm+9Srog2ug==}

  parent-module@1.0.1:
    resolution: {integrity: sha512-GQ2EWRpQV8/o+Aw8YqtfZZPfNRWZYkbidE9k5rpl/hC3vtHHBfGm2Ifi6qWV+coDGkrUKZAxE3Lot5kcsRlh+g==}
    engines: {node: '>=6'}

  parse-imports-exports@0.2.4:
    resolution: {integrity: sha512-4s6vd6dx1AotCx/RCI2m7t7GCh5bDRUtGNvRfHSP2wbBQdMi67pPe7mtzmgwcaQ8VKK/6IB7Glfyu3qdZJPybQ==}

  parse-json@5.2.0:
    resolution: {integrity: sha512-ayCKvm/phCGxOkYRSCM82iDwct8/EonSEgCSxWxD7ve6jHggsFl4fZVQBPRNgQoKiuV/odhFrGzQXZwbifC8Rg==}
    engines: {node: '>=8'}

  parse-passwd@1.0.0:
    resolution: {integrity: sha512-1Y1A//QUXEZK7YKz+rD9WydcE1+EuPr6ZBgKecAB8tmoW6UFv0NREVJe1p+jRxtThkcbbKkfwIbWJe/IeE6m2Q==}
    engines: {node: '>=0.10.0'}

  parse-statements@1.0.11:
    resolution: {integrity: sha512-HlsyYdMBnbPQ9Jr/VgJ1YF4scnldvJpJxCVx6KgqPL4dxppsWrJHCIIxQXMJrqGnsRkNPATbeMJ8Yxu7JMsYcA==}

  path-browserify@1.0.1:
    resolution: {integrity: sha512-b7uo2UCUOYZcnF/3ID0lulOJi/bafxa1xPe7ZPsammBSpjSWQkjNxlt635YGS2MiR9GjvuXCtz2emr3jbsz98g==}

  path-exists@4.0.0:
    resolution: {integrity: sha512-ak9Qy5Q7jYb2Wwcey5Fpvg2KoAc/ZIhLSLOSBmRmygPsGwkVVt0fZa0qrtMz+m6tJTAHfZQ8FnmB4MG4LWy7/w==}
    engines: {node: '>=8'}

  path-is-absolute@1.0.1:
    resolution: {integrity: sha512-AVbw3UJ2e9bq64vSaS9Am0fje1Pa8pbGqTTsmXfaIiMpnr5DlDhfJOuLj9Sf95ZPVDAUerDfEk88MPmPe7UCQg==}
    engines: {node: '>=0.10.0'}

  path-is-inside@1.0.2:
    resolution: {integrity: sha512-DUWJr3+ULp4zXmol/SZkFf3JGsS9/SIv+Y3Rt93/UjPpDpklB5f1er4O3POIbUuUJ3FXgqte2Q7SrU6zAqwk8w==}

  path-key@3.1.1:
    resolution: {integrity: sha512-ojmeN0qd+y0jszEtoY48r0Peq5dwMEkIlCOu6Q5f41lfkswXuKtYrhgoTpLnyIcHm24Uhqx+5Tqm2InSwLhE6Q==}
    engines: {node: '>=8'}

  path-parse@1.0.7:
    resolution: {integrity: sha512-LDJzPVEEEPR+y48z93A0Ed0yXb8pAByGWo/k5YYdYgpY2/2EsOsksJrq7lOHxryrVOn1ejG6oAp8ahvOIQD8sw==}

  path-type@4.0.0:
    resolution: {integrity: sha512-gDKb8aZMDeD/tZWs9P6+q0J9Mwkdl6xMV8TjnGP3qJVJ06bdMgkbBlLU8IdfOsIsFz2BW1rNVT3XuNEl8zPAvw==}
    engines: {node: '>=8'}

  picocolors@1.1.1:
    resolution: {integrity: sha512-xceH2snhtb5M9liqDsmEw56le376mTZkEX/jEb/RxNFyegNul7eNslCXP9FDj/Lcu0X8KEyMceP2ntpaHrDEVA==}

  picomatch@2.3.1:
    resolution: {integrity: sha512-JU3teHTNjmE2VCGFzuY8EXzCDVwEqB2a8fsIvwaStHhAWJEeVd1o1QD80CU6+ZdEXXSLbSsuLwJjkCBWqRQUVA==}
    engines: {node: '>=8.6'}

  picomatch@4.0.3:
    resolution: {integrity: sha512-5gTmgEY/sqK6gFXLIsQNH19lWb4ebPDLA4SdLP7dsWkIXHWlG66oPuVvXSGFPppYZz8ZDZq0dYYrbHfBCVUb1Q==}
    engines: {node: '>=12'}

  pidtree@0.6.0:
    resolution: {integrity: sha512-eG2dWTVw5bzqGRztnHExczNxt5VGsE6OwTeCG3fdUf9KBsZzO3R5OIIIzWR+iZA0NtZ+RDVdaoE2dK1cn6jH4g==}
    engines: {node: '>=0.10'}
    hasBin: true

  pify@2.3.0:
    resolution: {integrity: sha512-udgsAY+fTnvv7kI7aaxbqwWNb0AHiB0qBO89PZKPkoTmGOgdbrHDKD+0B2X4uTfJ/FT1R09r9gTsjUjNJotuog==}
    engines: {node: '>=0.10.0'}

  pify@4.0.1:
    resolution: {integrity: sha512-uB80kBFb/tfd68bVleG9T5GGsGPjJrLAUpR5PZIrhBnIaRTQRjqdJSsIKkOP6OAIFbj7GOrcudc5pNjZ+geV2g==}
    engines: {node: '>=6'}

  pinkie-promise@2.0.1:
    resolution: {integrity: sha512-0Gni6D4UcLTbv9c57DfxDGdr41XfgUjqWZu492f0cIGr16zDU06BWP/RAEvOuo7CQ0CNjHaLlM59YJJFm3NWlw==}
    engines: {node: '>=0.10.0'}

  pinkie@2.0.4:
    resolution: {integrity: sha512-MnUuEycAemtSaeFSjXKW/aroV7akBbY+Sv+RkyqFjgAe73F+MR0TBWKBRDkmfWq/HiFmdavfZ1G7h4SPZXaCSg==}
    engines: {node: '>=0.10.0'}

  pkg-dir@4.2.0:
    resolution: {integrity: sha512-HRDzbaKjC+AOWVXxAU/x54COGeIv9eb+6CkDSQoNTt4XyWoIJvuPsXizxu/Fr23EiekbtZwmh1IcIG/l/a10GQ==}
    engines: {node: '>=8'}

  player.style@0.1.9:
    resolution: {integrity: sha512-aFmIhHMrnAP8YliFYFMnRw+5AlHqBvnqWy4vHGo2kFxlC+XjmTXqgg62qSxlE8ubAY83c0ViEZGYglSJi6mGCA==}

  possible-typed-array-names@1.1.0:
    resolution: {integrity: sha512-/+5VFTchJDoVj3bhoqi6UeymcD00DAwb1nJwamzPvHEszJ4FpF6SNNbUbOS8yI56qHzdV8eK0qEfOSiodkTdxg==}
    engines: {node: '>= 0.4'}

  postcss-value-parser@4.2.0:
    resolution: {integrity: sha512-1NNCs6uurfkVbeXG4S8JFT9t19m45ICnif8zWLd5oPSZ50QnwMfK+H3jv408d4jw/7Bttv5axS5IiHoLaVNHeQ==}

  postcss@8.4.31:
    resolution: {integrity: sha512-PS08Iboia9mts/2ygV3eLpY5ghnUcfLV/EXTOW1E2qYxJKGGBUtNjN76FYHnMs36RmARn41bC0AZmn+rR0OVpQ==}
    engines: {node: ^10 || ^12 || >=14}

  postcss@8.5.6:
    resolution: {integrity: sha512-3Ybi1tAuwAP9s0r1UQ2J4n5Y0G05bJkpUIO0/bI9MhwmD70S5aTWbXGBwxHrelT+XM1k6dM0pk+SwNkpTRN7Pg==}
    engines: {node: ^10 || ^12 || >=14}

<<<<<<< HEAD
  preact-render-to-string@5.2.6:
    resolution: {integrity: sha512-JyhErpYOvBV1hEPwIxc/fHWXPfnEGdRKxc8gFdAZ7XV4tlzyzG847XAyEZqoDnynP88akM4eaHcSOzNcLWFguw==}
    peerDependencies:
      preact: '>=10'

  preact@10.27.0:
    resolution: {integrity: sha512-/DTYoB6mwwgPytiqQTh/7SFRL98ZdiD8Sk8zIUVOxtwq4oWcwrcd1uno9fE/zZmUaUrFNYzbH14CPebOz9tZQw==}

=======
>>>>>>> 72ac95b3
  prelude-ls@1.2.1:
    resolution: {integrity: sha512-vkcDPrRZo1QZLbn5RLGPpg/WmIQ65qoWWhcGKf/b5eplkkarX0m9z8ppCat4mlOqUsWpyNuYgO3VRyrYHSzX5g==}
    engines: {node: '>= 0.8.0'}

  pretty-bytes@5.6.0:
    resolution: {integrity: sha512-FFw039TmrBqFK8ma/7OL3sDz/VytdtJr044/QUJtH0wK9lb9jLq9tJyIxUwtQJHwar2BqtiA4iCWSwo9JLkzFg==}
    engines: {node: '>=6'}

  pretty-format@3.8.0:
    resolution: {integrity: sha512-WuxUnVtlWL1OfZFQFuqvnvs6MiAGk9UNsBostyBOB0Is9wb5uRESevA6rnl/rkksXaGX3GzZhPup5d6Vp1nFew==}

  prop-types@15.8.1:
    resolution: {integrity: sha512-oj87CgZICdulUohogVAR7AjlC0327U4el4L6eAvOqCeudMDVU0NThNaV+b9Df4dXgSP1gXMTnPdhfe/2qDH5cg==}

  protobufjs@7.5.3:
    resolution: {integrity: sha512-sildjKwVqOI2kmFDiXQ6aEB0fjYTafpEvIBs8tOR8qI4spuL9OPROLVu2qZqi/xgCfsHIwVqlaF8JBjWFHnKbw==}
    engines: {node: '>=12.0.0'}

  proxy-from-env@1.1.0:
    resolution: {integrity: sha512-D+zkORCbA9f1tdWRK0RaCR3GPv50cMxcrz4X8k5LTSUD1Dkw47mKJEZQNunItRTkWwgtaUSo1RVFRIG9ZXiFYg==}

  punycode@2.3.1:
    resolution: {integrity: sha512-vYt7UD1U9Wg6138shLtLOvdAu+8DsC/ilFtEVHcH+wydcSpNE20AfSOduf6MkRFahL5FY7X1oU7nKVZFtfq8Fg==}
    engines: {node: '>=6'}

  queue-microtask@1.2.3:
    resolution: {integrity: sha512-NuaNSa6flKT5JaSYQzJok04JzTL1CA6aGhv5rfLW3PgqA+M2ChpZQnAC8h8i4ZFkBS8X5RqkDBHA7r4hej3K9A==}

  randombytes@2.1.0:
    resolution: {integrity: sha512-vYl3iOX+4CKUWuxGi9Ukhie6fsqXqS9FE2Zaic4tNFD2N2QQaXOMFbuKK4QmDHC0JO6B1Zp41J0LpT0oR68amQ==}

  react-dom@19.1.0:
    resolution: {integrity: sha512-Xs1hdnE+DyKgeHJeJznQmYMIBG3TKIHJJT95Q58nHLSrElKlGQqDTR2HQ9fx5CN/Gk6Vh/kupBTDLU11/nDk/g==}
    peerDependencies:
      react: ^19.1.0

  react-dropzone@14.3.8:
    resolution: {integrity: sha512-sBgODnq+lcA4P296DY4wacOZz3JFpD99fp+hb//iBO2HHnyeZU3FwWyXJ6salNpqQdsZrgMrotuko/BdJMV8Ug==}
    engines: {node: '>= 10.13'}
    peerDependencies:
      react: '>= 16.8 || 18.0.0'

  react-hook-form@7.62.0:
    resolution: {integrity: sha512-7KWFejc98xqG/F4bAxpL41NB3o1nnvQO1RWZT3TqRZYL8RryQETGfEdVnJN2fy1crCiBLLjkRBVK05j24FxJGA==}
    engines: {node: '>=18.0.0'}
    peerDependencies:
      react: ^16.8.0 || ^17 || ^18 || ^19

  react-icons@5.5.0:
    resolution: {integrity: sha512-MEFcXdkP3dLo8uumGI5xN3lDFNsRtrjbOEKDLD7yv76v4wpnEq2Lt2qeHaQOr34I/wPN3s3+N08WkQ+CW37Xiw==}
    peerDependencies:
      react: '*'

  react-is@16.13.1:
    resolution: {integrity: sha512-24e6ynE2H+OKt4kqsOvNd8kBpV65zoxbA4BVsEOB3ARVWQki/DHzaUoC5KuON/BiccDaCCTZBuOcfZs70kR8bQ==}

  react-player@3.3.1:
    resolution: {integrity: sha512-wE/xLloneXZ1keelFCaNeIFVNUp4/7YoUjfHjwF945aQzsbDKiIB0LQuCchGL+la0Y1IybxnR0R6Cm3AiqInMw==}
    peerDependencies:
      '@types/react': ^17.0.0 || ^18 || ^19
      react: ^17.0.2 || ^18 || ^19
      react-dom: ^17.0.2 || ^18 || ^19

  react-remove-scroll-bar@2.3.8:
    resolution: {integrity: sha512-9r+yi9+mgU33AKcj6IbT9oRCO78WriSj6t/cF8DWBZJ9aOGPOTEDvdUDz1FwKim7QXWwmHqtdHnRJfhAxEG46Q==}
    engines: {node: '>=10'}
    peerDependencies:
      '@types/react': '*'
      react: ^16.8.0 || ^17.0.0 || ^18.0.0 || ^19.0.0
    peerDependenciesMeta:
      '@types/react':
        optional: true

  react-remove-scroll@2.7.1:
    resolution: {integrity: sha512-HpMh8+oahmIdOuS5aFKKY6Pyog+FNaZV/XyJOq7b4YFwsFHe5yYfdbIalI4k3vU2nSDql7YskmUseHsRrJqIPA==}
    engines: {node: '>=10'}
    peerDependencies:
      '@types/react': '*'
      react: ^16.8.0 || ^17.0.0 || ^18.0.0 || ^19.0.0 || ^19.0.0-rc
    peerDependenciesMeta:
      '@types/react':
        optional: true

  react-responsive@10.0.1:
    resolution: {integrity: sha512-OM5/cRvbtUWEX8le8RCT8scA8y2OPtb0Q/IViEyCEM5FBN8lRrkUOZnu87I88A6njxDldvxG+rLBxWiA7/UM9g==}
    engines: {node: '>=14'}
    peerDependencies:
      react: '>=16.8.0'

  react-signature-canvas@1.1.0-alpha.2:
    resolution: {integrity: sha512-tKUNk3Gmh04Ug4K8p5g8Is08BFUKvbXxi0PyetQ/f8OgCBzcx4vqNf9+OArY/TdNdfHtswXQNRwZD6tyELjkjQ==}
    peerDependencies:
      '@types/prop-types': ^15.7.3
      '@types/react': 0.14 - 19
      prop-types: ^15.5.8
      react: 0.14 - 19
      react-dom: 0.14 - 19
    peerDependenciesMeta:
      '@types/prop-types':
        optional: true
      '@types/react':
        optional: true

  react-style-singleton@2.2.3:
    resolution: {integrity: sha512-b6jSvxvVnyptAiLjbkWLE/lOnR4lfTtDAl+eUC7RZy+QQWc6wRzIV2CE6xBuMmDxc2qIihtDCZD5NPOFl7fRBQ==}
    engines: {node: '>=10'}
    peerDependencies:
      '@types/react': '*'
      react: ^16.8.0 || ^17.0.0 || ^18.0.0 || ^19.0.0 || ^19.0.0-rc
    peerDependenciesMeta:
      '@types/react':
        optional: true

  react@19.1.0:
    resolution: {integrity: sha512-FS+XFBNvn3GTAWq26joslQgWNoFu08F4kl0J4CgdNKADkdSGXQyTCnKteIAJy96Br6YbpEU1LSzV5dYtjMkMDg==}
    engines: {node: '>=0.10.0'}

  readable-stream@3.6.2:
    resolution: {integrity: sha512-9u/sniCrY3D5WdsERHzHE4G2YCXqoG5FTHUiCC4SIbr6XcLZBY05ya9EKjYek9O5xOAwjGq+1JdGBAS7Q9ScoA==}
    engines: {node: '>= 6'}

  reflect.getprototypeof@1.0.10:
    resolution: {integrity: sha512-00o4I+DVrefhv+nX0ulyi3biSHCPDe+yLv5o/p6d/UVlirijB8E16FtfwSAi4g3tcqrQ4lRAqQSoFEZJehYEcw==}
    engines: {node: '>= 0.4'}

  regenerate-unicode-properties@10.2.0:
    resolution: {integrity: sha512-DqHn3DwbmmPVzeKj9woBadqmXxLvQoQIwu7nopMc72ztvxVmVk2SBhSnx67zuye5TP+lJsb/TBQsjLKhnDf3MA==}
    engines: {node: '>=4'}

  regenerate@1.4.2:
    resolution: {integrity: sha512-zrceR/XhGYU/d/opr2EKO7aRHUeiBI8qjtfHqADTwZd6Szfy16la6kqD0MIUs5z5hx6AaKa+PixpPrR289+I0A==}

  regexp.prototype.flags@1.5.4:
    resolution: {integrity: sha512-dYqgNSZbDwkaJ2ceRd9ojCGjBq+mOm9LmtXnAnEGyHhN/5R7iDW2TRw3h+o/jCFxus3P2LfWIIiwowAjANm7IA==}
    engines: {node: '>= 0.4'}

  regexpu-core@6.2.0:
    resolution: {integrity: sha512-H66BPQMrv+V16t8xtmq+UC0CBpiTBA60V8ibS1QVReIp8T1z8hwFxqcGzm9K6lgsN7sB5edVH8a+ze6Fqm4weA==}
    engines: {node: '>=4'}

  regjsgen@0.8.0:
    resolution: {integrity: sha512-RvwtGe3d7LvWiDQXeQw8p5asZUmfU1G/l6WbUXeHta7Y2PEIvBTwH6E2EfmYUK8pxcxEdEmaomqyp0vZZ7C+3Q==}

  regjsparser@0.12.0:
    resolution: {integrity: sha512-cnE+y8bz4NhMjISKbgeVJtqNbtf5QpjZP+Bslo+UqkIt9QPnX9q095eiRRASJG1/tz6dlNr6Z5NsBiWYokp6EQ==}
    hasBin: true

  require-directory@2.1.1:
    resolution: {integrity: sha512-fGxEI7+wsG9xrvdjsrlmL22OMTTiHRwAMroiEeMgq8gzoLC/PQr7RsRDSTLUg/bZAZtF+TVIkHc6/4RIKrui+Q==}
    engines: {node: '>=0.10.0'}

  require-from-string@2.0.2:
    resolution: {integrity: sha512-Xf0nWe6RseziFMu+Ap9biiUbmplq6S9/p+7w7YXP/JBHhrUDDUhwa+vANyubuqfZWTveU//DYVGsDG7RKL/vEw==}
    engines: {node: '>=0.10.0'}

  resolve-dir@1.0.1:
    resolution: {integrity: sha512-R7uiTjECzvOsWSfdM0QKFNBVFcK27aHOUwdvK53BcW8zqnGdYp0Fbj82cy54+2A4P2tFM22J5kRfe1R+lM/1yg==}
    engines: {node: '>=0.10.0'}

  resolve-from@4.0.0:
    resolution: {integrity: sha512-pb/MYmXstAkysRFx8piNI1tGFNQIFA3vkE3Gq4EuA1dF6gHp/+vgZqsCGJapvy8N3Q+4o7FwvquPJcnZ7RYy4g==}
    engines: {node: '>=4'}

  resolve-from@5.0.0:
    resolution: {integrity: sha512-qYg9KP24dD5qka9J47d0aVky0N+b4fTU89LN9iDnjB5waksiC49rvMB0PrUJQGoTmH50XPiqOvAjDfaijGxYZw==}
    engines: {node: '>=8'}

  resolve-pkg-maps@1.0.0:
    resolution: {integrity: sha512-seS2Tj26TBVOC2NIc2rOe2y2ZO7efxITtLZcGSOnHHNOQ7CkiUBfw0Iw2ck6xkIhPwLhKNLS8BO+hEpngQlqzw==}

  resolve@1.22.10:
    resolution: {integrity: sha512-NPRy+/ncIMeDlTAsuqwKIiferiawhefFJtkNSW0qZJEqMEb+qBt/77B/jGeeek+F0uOeN05CDa6HXbbIgtVX4w==}
    engines: {node: '>= 0.4'}
    hasBin: true

  resolve@2.0.0-next.5:
    resolution: {integrity: sha512-U7WjGVG9sH8tvjW5SmGbQuui75FiyjAX72HX15DwBBwF9dNiQZRQAg9nnPhYy+TUnE0+VcrttuvNI8oSxZcocA==}
    hasBin: true

  restore-cursor@3.1.0:
    resolution: {integrity: sha512-l+sSefzHpj5qimhFSE5a8nufZYAM3sBSVMAPtYkmC+4EH2anSGaEMXSD0izRQbu9nfyQ9y5JrVmp7E8oZrUjvA==}
    engines: {node: '>=8'}

  restore-cursor@5.1.0:
    resolution: {integrity: sha512-oMA2dcrw6u0YfxJQXm342bFKX/E4sG9rbTzO9ptUcR/e8A33cHuvStiYOwH7fszkZlZ1z/ta9AAoPk2F4qIOHA==}
    engines: {node: '>=18'}

  reusify@1.1.0:
    resolution: {integrity: sha512-g6QUff04oZpHs0eG5p83rFLhHeV00ug/Yf9nZM6fLeUrPguBTkTQOdpAWWspMh55TZfVQDPaN3NQJfbVRAxdIw==}
    engines: {iojs: '>=1.0.0', node: '>=0.10.0'}

  rfdc@1.4.1:
    resolution: {integrity: sha512-q1b3N5QkRUWUl7iyylaaj3kOpIT0N2i9MqIEQXP73GVsN9cw3fdx8X63cEmWhJGi2PPCF23Ijp7ktmd39rawIA==}

  rimraf@2.7.1:
    resolution: {integrity: sha512-uWjbaKIK3T1OSVptzX7Nl6PvQ3qAGtKEtVRjRuazjfL3Bx5eI409VZSqgND+4UNnmzLVdPj9FqFJNPqBZFve4w==}
    deprecated: Rimraf versions prior to v4 are no longer supported
    hasBin: true

  rollup-plugin-terser@7.0.2:
    resolution: {integrity: sha512-w3iIaU4OxcF52UUXiZNsNeuXIMDvFrr+ZXK6bFZ0Q60qyVfq4uLptoS4bbq3paG3x216eQllFZX7zt6TIImguQ==}
    deprecated: This package has been deprecated and is no longer maintained. Please use @rollup/plugin-terser
    peerDependencies:
      rollup: ^2.0.0

  rollup@2.79.2:
    resolution: {integrity: sha512-fS6iqSPZDs3dr/y7Od6y5nha8dW1YnbgtsyotCVvoFGKbERG++CVRFv1meyGDE1SNItQA8BrnCw7ScdAhRJ3XQ==}
    engines: {node: '>=10.0.0'}
    hasBin: true

  run-async@2.4.1:
    resolution: {integrity: sha512-tvVnVv01b8c1RrA6Ep7JkStj85Guv/YrMcwqYQnwjsAS2cTmmPGBBjAjpCW7RrSodNSoE2/qg9O4bceNvUuDgQ==}
    engines: {node: '>=0.12.0'}

  run-parallel@1.2.0:
    resolution: {integrity: sha512-5l4VyZR86LZ/lDxZTR6jqL8AFE2S0IFLMP26AbjsLVADxHdhB/c0GUsH+y39UfCi3dzz8OlQuPmnaJOMoDHQBA==}

  rxjs@7.8.2:
    resolution: {integrity: sha512-dhKf903U/PQZY6boNNtAGdWbG85WAbjT/1xYoZIC7FAY0yWapOBQVsVrDl58W86//e1VpMNBtRV4MaXfdMySFA==}

  safe-array-concat@1.1.3:
    resolution: {integrity: sha512-AURm5f0jYEOydBj7VQlVvDrjeFgthDdEF5H1dP+6mNpoXOMo1quQqJ4wvJDyRZ9+pO3kGWoOdmV08cSv2aJV6Q==}
    engines: {node: '>=0.4'}

  safe-buffer@5.2.1:
    resolution: {integrity: sha512-rp3So07KcdmmKbGvgaNxQSJr7bGVSVk5S9Eq1F+ppbRo70+YeaDxkw5Dd8NPN+GD6bjnYm2VuPuCXmpuYvmCXQ==}

  safe-push-apply@1.0.0:
    resolution: {integrity: sha512-iKE9w/Z7xCzUMIZqdBsp6pEQvwuEebH4vdpjcDWnyzaI6yl6O9FHvVpmGelvEHNsoY6wGblkxR6Zty/h00WiSA==}
    engines: {node: '>= 0.4'}

  safe-regex-test@1.1.0:
    resolution: {integrity: sha512-x/+Cz4YrimQxQccJf5mKEbIa1NzeCRNI5Ecl/ekmlYaampdNLPalVyIcCZNNH3MvmqBugV5TMYZXv0ljslUlaw==}
    engines: {node: '>= 0.4'}

  safer-buffer@2.1.2:
    resolution: {integrity: sha512-YZo3K82SD7Riyi0E1EQPojLz7kpepnSQI9IyPbHHg1XXXevb5dJI7tpyN2ADxGcQbHG7vcyRHk0cbwqcQriUtg==}

  sax@1.2.1:
    resolution: {integrity: sha512-8I2a3LovHTOpm7NV5yOyO8IHqgVsfK4+UuySrXU8YXkSRX7k6hCV9b3HrkKCr3nMpgj+0bmocaJJWpvp1oc7ZA==}

  scheduler@0.26.0:
    resolution: {integrity: sha512-NlHwttCI/l5gCPR3D1nNXtWABUmBwvZpEQiD4IXSbIDq8BzLIK/7Ir5gTFSGZDUu37K5cMNp0hFtzO38sC7gWA==}

  schema-utils@2.7.1:
    resolution: {integrity: sha512-SHiNtMOUGWBQJwzISiVYKu82GiV4QYGePp3odlY1tuKO7gPtphAT5R/py0fA6xtbgLL/RvtJZnU9b8s0F1q0Xg==}
    engines: {node: '>= 8.9.0'}

  schema-utils@4.3.2:
    resolution: {integrity: sha512-Gn/JaSk/Mt9gYubxTtSn/QCV4em9mpAPiR1rqy/Ocu19u/G9J5WWdNoUT4SiV6mFC3y6cxyFcFwdzPM3FgxGAQ==}
    engines: {node: '>= 10.13.0'}

  sdp@3.2.1:
    resolution: {integrity: sha512-lwsAIzOPlH8/7IIjjz3K0zYBk7aBVVcvjMwt3M4fLxpjMYyy7i3I97SLHebgn4YBjirkzfp3RvRDWSKsh/+WFw==}

  semver@6.3.1:
    resolution: {integrity: sha512-BR7VvDCVHO+q2xBEWskxS6DJE1qRnb7DxzUrogb71CWoSficBxYsiAGd+Kl0mmq/MprG9yArRkyrQxTO6XjMzA==}
    hasBin: true

  semver@7.7.2:
    resolution: {integrity: sha512-RF0Fw+rO5AMf9MAyaRXI4AV0Ulj5lMHqVxxdSgiVbixSCXoEmmX/jk0CuJw4+3SqroYO9VoUh+HcuJivvtJemA==}
    engines: {node: '>=10'}
    hasBin: true

  serialize-javascript@4.0.0:
    resolution: {integrity: sha512-GaNA54380uFefWghODBWEGisLZFj00nS5ACs6yHa9nLqlLpVLO8ChDGeKRjZnV4Nh4n0Qi7nhYZD/9fCPzEqkw==}

  serialize-javascript@6.0.2:
    resolution: {integrity: sha512-Saa1xPByTTq2gdeFZYLLo+RFE35NHZkAbqZeWNd3BpzppeVisAqpDjcp8dyf6uIvEqJRd46jemmyA4iFIeVk8g==}

  set-function-length@1.2.2:
    resolution: {integrity: sha512-pgRc4hJ4/sNjWCSS9AmnS40x3bNMDTknHgL5UaMBTMyJnU90EgWh1Rz+MC9eFu4BuN/UwZjKQuY/1v3rM7HMfg==}
    engines: {node: '>= 0.4'}

  set-function-name@2.0.2:
    resolution: {integrity: sha512-7PGFlmtwsEADb0WYyvCMa1t+yke6daIG4Wirafur5kcf+MhUnPms1UeR0CKQdTZD81yESwMHbtn+TR+dMviakQ==}
    engines: {node: '>= 0.4'}

  set-proto@1.0.0:
    resolution: {integrity: sha512-RJRdvCo6IAnPdsvP/7m6bsQqNnn1FCBX5ZNtFL98MmFF/4xAIJTIg1YbHW5DC2W5SKZanrC6i4HsJqlajw/dZw==}
    engines: {node: '>= 0.4'}

  shallow-equal@3.1.0:
    resolution: {integrity: sha512-pfVOw8QZIXpMbhBWvzBISicvToTiM5WBF1EeAUZDDSb5Dt29yl4AYbyywbJFSEsRUMr7gJaxqCdr4L3tQf9wVg==}

  sharp@0.34.3:
    resolution: {integrity: sha512-eX2IQ6nFohW4DbvHIOLRB3MHFpYqaqvXd3Tp5e/T/dSH83fxaNJQRvDMhASmkNTsNTVF2/OOopzRCt7xokgPfg==}
    engines: {node: ^18.17.0 || ^20.3.0 || >=21.0.0}

  shebang-command@2.0.0:
    resolution: {integrity: sha512-kHxr2zZpYtdmrN1qDjrrX/Z1rR1kG8Dx+gkpK1G4eXmvXswmcE1hTWBWYUzlraYw1/yZp6YuDY77YtvbN0dmDA==}
    engines: {node: '>=8'}

  shebang-regex@3.0.0:
    resolution: {integrity: sha512-7++dFhtcx3353uBaq8DDR4NuxBetBzC7ZQOhmTQInHEd6bSrXdiEyzCvG07Z44UYdLShWUyXt5M/yhz8ekcb1A==}
    engines: {node: '>=8'}

  side-channel-list@1.0.0:
    resolution: {integrity: sha512-FCLHtRD/gnpCiCHEiJLOwdmFP+wzCmDEkc9y7NsYxeF4u7Btsn1ZuwgwJGxImImHicJArLP4R0yX4c2KCrMrTA==}
    engines: {node: '>= 0.4'}

  side-channel-map@1.0.1:
    resolution: {integrity: sha512-VCjCNfgMsby3tTdo02nbjtM/ewra6jPHmpThenkTYh8pG9ucZ/1P8So4u4FGBek/BjpOVsDCMoLA/iuBKIFXRA==}
    engines: {node: '>= 0.4'}

  side-channel-weakmap@1.0.2:
    resolution: {integrity: sha512-WPS/HvHQTYnHisLo9McqBHOJk2FkHO/tlpvldyrnem4aeQp4hai3gythswg6p01oSoTl58rcpiFAjF2br2Ak2A==}
    engines: {node: '>= 0.4'}

  side-channel@1.1.0:
    resolution: {integrity: sha512-ZX99e6tRweoUXqR+VBrslhda51Nh5MTQwou5tnUDgbtyM0dBgmhEDtWGP/xbKn6hqfPRHujUNwz5fy/wbbhnpw==}
    engines: {node: '>= 0.4'}

  sift@17.1.3:
    resolution: {integrity: sha512-Rtlj66/b0ICeFzYTuNvX/EF1igRbbnGSvEyT79McoZa/DeGhMyC5pWKOEsZKnpkqtSeovd5FL/bjHWC3CIIvCQ==}

  signal-exit@3.0.7:
    resolution: {integrity: sha512-wnD2ZE+l+SPC/uoS0vXeE9L1+0wuaMqKlfz9AMUo38JsyLSBWSFcHR1Rri62LZc12vLr1gb3jl7iwQhgwpAbGQ==}

  signal-exit@4.1.0:
    resolution: {integrity: sha512-bzyZ1e88w9O1iNJbKnOlvYTrWPDl46O1bG0D3XInv+9tkPrxrN8jUUTiFlDkkmKWgn1M6CfIA13SuGqOa9Korw==}
    engines: {node: '>=14'}

<<<<<<< HEAD
  signature_pad@2.3.2:
    resolution: {integrity: sha512-peYXLxOsIY6MES2TrRLDiNg2T++8gGbpP2yaC+6Ohtxr+a2dzoaqWosWDY9sWqTAAk6E/TyQO+LJw9zQwyu5kA==}

=======
>>>>>>> 72ac95b3
  simple-swizzle@0.2.2:
    resolution: {integrity: sha512-JA//kQgZtbuY83m+xT+tXJkmJncGMTFT+C+g2h2R9uxkYIrE2yy9sgmcLhCnw57/WSD+Eh3J97FPEDFnbXnDUg==}

  sirv@2.0.4:
    resolution: {integrity: sha512-94Bdh3cC2PKrbgSOUqTiGPWVZeSiXfKOVZNJniWoqrWrRkB1CJzBU3NEbiTsPcYy1lDsANA/THzS+9WBiy5nfQ==}
    engines: {node: '>= 10'}

  slash@3.0.0:
    resolution: {integrity: sha512-g9Q1haeby36OSStwb4ntCGGGaKsaVSjQ68fBxoQcutl5fS1vuY18H3wSt3jFyFtrkx+Kz0V1G85A4MyAdDMi2Q==}
    engines: {node: '>=8'}

  slice-ansi@5.0.0:
    resolution: {integrity: sha512-FC+lgizVPfie0kkhqUScwRu1O/lF6NOgJmlCgK+/LYxDCTk8sGelYaHDhFcDN+Sn3Cv+3VSa4Byeo+IMCzpMgQ==}
    engines: {node: '>=12'}

  slice-ansi@7.1.0:
    resolution: {integrity: sha512-bSiSngZ/jWeX93BqeIAbImyTbEihizcwNjFoRUIY/T1wWQsfsm2Vw1agPKylXvQTU7iASGdHhyqRlqQzfz+Htg==}
    engines: {node: '>=18'}

  sonner@2.0.7:
    resolution: {integrity: sha512-W6ZN4p58k8aDKA4XPcx2hpIQXBRAgyiWVkYhT7CvK6D3iAu7xjvVyhQHg2/iaKJZ1XVJ4r7XuwGL+WGEK37i9w==}
    peerDependencies:
      react: ^18.0.0 || ^19.0.0 || ^19.0.0-rc
      react-dom: ^18.0.0 || ^19.0.0 || ^19.0.0-rc

  source-list-map@2.0.1:
    resolution: {integrity: sha512-qnQ7gVMxGNxsiL4lEuJwe/To8UnK7fAnmbGEEH8RpLouuKbeEm0lhbQVFIrNSuB+G7tVrAlVsZgETT5nljf+Iw==}

  source-map-js@1.2.1:
    resolution: {integrity: sha512-UXWMKhLOwVKb728IUtQPXxfYU+usdybtUrK/8uGE8CQMvrhOpwvzDBwj0QhSL7MQc7vIsISBG8VQ8+IDQxpfQA==}
    engines: {node: '>=0.10.0'}

  source-map-support@0.5.21:
    resolution: {integrity: sha512-uBHU3L3czsIyYXKX88fdrGovxdSCoTGDRZ6SYXtSRxLZUzHg5P/66Ht6uoUlHu9EZod+inXhKo3qQgwXUT/y1w==}

  source-map@0.6.1:
    resolution: {integrity: sha512-UjgapumWlbMhkBgzT7Ykc5YXUT46F0iKu8SGXq0bcwP5dz/h0Plj6enJqjz1Zbq2l5WaqYnrVbwWOWMyF3F47g==}
    engines: {node: '>=0.10.0'}

  source-map@0.8.0-beta.0:
    resolution: {integrity: sha512-2ymg6oRBpebeZi9UUNsgQ89bhx01TcTkmNTGnNO88imTmbSgy4nfujrgVEFKWpMTEGA11EDkTt7mqObTPdigIA==}
    engines: {node: '>= 8'}
    deprecated: The work that was done in this beta branch won't be included in future versions

  sourcemap-codec@1.4.8:
    resolution: {integrity: sha512-9NykojV5Uih4lgo5So5dtw+f0JgJX30KCNI8gwhz2J9A15wD0Ml6tjHKwf6fTSa6fAdVBdZeNOs9eJ71qCk8vA==}
    deprecated: Please use @jridgewell/sourcemap-codec instead

  sparse-bitfield@3.0.3:
    resolution: {integrity: sha512-kvzhi7vqKTfkh0PZU+2D2PIllw2ymqJKujUcyPMd9Y75Nv4nPbGJZXNhxsgdQab2BmlDct1YnfQCguEvHr7VsQ==}

  spdx-exceptions@2.5.0:
    resolution: {integrity: sha512-PiU42r+xO4UbUS1buo3LPJkjlO7430Xn5SVAhdpzzsPHsjbYVflnnFdATgabnLude+Cqu25p6N+g2lw/PFsa4w==}

  spdx-expression-parse@4.0.0:
    resolution: {integrity: sha512-Clya5JIij/7C6bRR22+tnGXbc4VKlibKSVj2iHvVeX5iMW7s1SIQlqu699JkODJJIhh/pUu8L0/VLh8xflD+LQ==}

  spdx-license-ids@3.0.22:
    resolution: {integrity: sha512-4PRT4nh1EImPbt2jASOKHX7PB7I+e4IWNLvkKFDxNhJlfjbYlleYQh285Z/3mPTHSAK/AvdMmw5BNNuYH8ShgQ==}

  spotify-audio-element@1.0.3:
    resolution: {integrity: sha512-I1/qD8cg/UnTlCIMiKSdZUJTyYfYhaqFK7LIVElc48eOqUUbVCaw1bqL8I6mJzdMJTh3eoNyF/ewvB7NoS/g9A==}

  stable-hash@0.0.5:
    resolution: {integrity: sha512-+L3ccpzibovGXFK+Ap/f8LOS0ahMrHTf3xu7mMLSpEGU0EO9ucaysSylKo9eRDFNhWve/y275iPmIZ4z39a9iA==}

  stop-iteration-iterator@1.1.0:
    resolution: {integrity: sha512-eLoXW/DHyl62zxY4SCaIgnRhuMr6ri4juEYARS8E6sCEqzKpOiE521Ucofdx+KnDZl5xmvGYaaKCk5FEOxJCoQ==}
    engines: {node: '>= 0.4'}

  streamsearch@1.1.0:
    resolution: {integrity: sha512-Mcc5wHehp9aXz1ax6bZUyY5afg9u2rv5cqQI3mRrYkGC8rW2hM02jWuwjtL++LS5qinSyhj2QfLyNsuc+VsExg==}
    engines: {node: '>=10.0.0'}

  string-argv@0.3.2:
    resolution: {integrity: sha512-aqD2Q0144Z+/RqG52NeHEkZauTAUWJO8c6yTftGJKO3Tja5tUgIfmIl6kExvhtxSDP7fXB6DvzkfMpCd/F3G+Q==}
    engines: {node: '>=0.6.19'}

  string-width@4.2.3:
    resolution: {integrity: sha512-wKyQRQpjJ0sIp62ErSZdGsjMJWsap5oRNihHhu6G7JVO/9jIB6UyevL+tXuOqrng8j/cxKTWyWUwvSTriiZz/g==}
    engines: {node: '>=8'}

  string-width@7.2.0:
    resolution: {integrity: sha512-tsaTIkKW9b4N+AEj+SVA+WhJzV7/zMhcSu78mLKWSk7cXMOSHsBKFWUs0fWwq8QyK3MgJBQRX6Gbi4kYbdvGkQ==}
    engines: {node: '>=18'}

  string.prototype.includes@2.0.1:
    resolution: {integrity: sha512-o7+c9bW6zpAdJHTtujeePODAhkuicdAryFsfVKwA+wGw89wJ4GTY484WTucM9hLtDEOpOvI+aHnzqnC5lHp4Rg==}
    engines: {node: '>= 0.4'}

  string.prototype.matchall@4.0.12:
    resolution: {integrity: sha512-6CC9uyBL+/48dYizRf7H7VAYCMCNTBeM78x/VTUe9bFEaxBepPJDa1Ow99LqI/1yF7kuy7Q3cQsYMrcjGUcskA==}
    engines: {node: '>= 0.4'}

  string.prototype.repeat@1.0.0:
    resolution: {integrity: sha512-0u/TldDbKD8bFCQ/4f5+mNRrXwZ8hg2w7ZR8wa16e8z9XpePWl3eGEcUD0OXpEH/VJH/2G3gjUtR3ZOiBe2S/w==}

  string.prototype.trim@1.2.10:
    resolution: {integrity: sha512-Rs66F0P/1kedk5lyYyH9uBzuiI/kNRmwJAR9quK6VOtIpZ2G+hMZd+HQbbv25MgCA6gEffoMZYxlTod4WcdrKA==}
    engines: {node: '>= 0.4'}

  string.prototype.trimend@1.0.9:
    resolution: {integrity: sha512-G7Ok5C6E/j4SGfyLCloXTrngQIQU3PWtXGst3yM7Bea9FRURf1S42ZHlZZtsNque2FN2PoUhfZXYLNWwEr4dLQ==}
    engines: {node: '>= 0.4'}

  string.prototype.trimstart@1.0.8:
    resolution: {integrity: sha512-UXSH262CSZY1tfu3G3Secr6uGLCFVPMhIqHjlgCUtCCcgihYc/xKs9djMTMUOb2j1mVSeU8EU6NWc/iQKU6Gfg==}
    engines: {node: '>= 0.4'}

  string_decoder@1.3.0:
    resolution: {integrity: sha512-hkRX8U1WjJFd8LsDJ2yQ/wWWxaopEsABU1XfkM8A+j0+85JAGppt16cr1Whg6KIbb4okU6Mql6BOj+uup/wKeA==}

  stringify-object@3.3.0:
    resolution: {integrity: sha512-rHqiFh1elqCQ9WPLIC8I0Q/g/wj5J1eMkyoiD6eoQApWHP0FtlK7rqnhmabL5VUY9JQCcqwwvlOaSuutekgyrw==}
    engines: {node: '>=4'}

  strip-ansi@6.0.1:
    resolution: {integrity: sha512-Y38VPSHcqkFrCpFnQ9vuSXmquuv5oXOKpGeT6aGrr3o3Gc9AlVa6JBfUSOCnbxGGZF+/0ooI7KrPuUSztUdU5A==}
    engines: {node: '>=8'}

  strip-ansi@7.1.0:
    resolution: {integrity: sha512-iq6eVVI64nQQTRYq2KtEg2d2uU7LElhTJwsH4YzIHZshxlgZms/wIc4VoDQTlG/IvVIrBKG06CrZnp0qv7hkcQ==}
    engines: {node: '>=12'}

  strip-bom@3.0.0:
    resolution: {integrity: sha512-vavAMRXOgBVNF6nyEEmL3DBK19iRpDcoIwW+swQ+CbGiu7lju6t+JklA1MHweoWtadgt4ISVUsXLyDq34ddcwA==}
    engines: {node: '>=4'}

  strip-bom@4.0.0:
    resolution: {integrity: sha512-3xurFv5tEgii33Zi8Jtp55wEIILR9eh34FAW00PZf+JnSsTmV/ioewSgQl97JHvgjoRGwPShsWm+IdrxB35d0w==}
    engines: {node: '>=8'}

  strip-comments@2.0.1:
    resolution: {integrity: sha512-ZprKx+bBLXv067WTCALv8SSz5l2+XhpYCsVtSqlMnkAXMWDq+/ekVbl1ghqP9rUHTzv6sm/DwCOiYutU/yp1fw==}
    engines: {node: '>=10'}

  strip-json-comments@3.1.1:
    resolution: {integrity: sha512-6fPc+R4ihwqP6N/aIv2f1gMH8lOVtWQHoqC4yK6oSDVVocumAsfCqjkXnqiYMhmMwS/mEHLp7Vehlt3ql6lEig==}
    engines: {node: '>=8'}

  styled-jsx@5.1.1:
    resolution: {integrity: sha512-pW7uC1l4mBZ8ugbiZrcIsiIvVx1UmTfw7UkC3Um2tmfUq9Bhk8IiyEIPl6F8agHgjzku6j0xQEZbfA5uSgSaCw==}
    engines: {node: '>= 12.0.0'}
    peerDependencies:
      '@babel/core': '*'
      babel-plugin-macros: '*'
      react: '>= 16.8.0 || 17.x.x || ^18.0.0-0'
    peerDependenciesMeta:
      '@babel/core':
        optional: true
      babel-plugin-macros:
        optional: true

  styled-jsx@5.1.6:
    resolution: {integrity: sha512-qSVyDTeMotdvQYoHWLNGwRFJHC+i+ZvdBRYosOFgC+Wg1vx4frN2/RG/NA7SYqqvKNLf39P2LSRA2pu6n0XYZA==}
    engines: {node: '>= 12.0.0'}
    peerDependencies:
      '@babel/core': '*'
      babel-plugin-macros: '*'
      react: '>= 16.8.0 || 17.x.x || ^18.0.0-0 || ^19.0.0-0'
    peerDependenciesMeta:
      '@babel/core':
        optional: true
      babel-plugin-macros:
        optional: true

  super-media-element@1.4.2:
    resolution: {integrity: sha512-9pP/CVNp4NF2MNlRzLwQkjiTgKKe9WYXrLh9+8QokWmMxz+zt2mf1utkWLco26IuA3AfVcTb//qtlTIjY3VHxA==}

  supports-color@5.5.0:
    resolution: {integrity: sha512-QjVjwdXIt408MIiAqCX4oUKsgU2EqAGzs2Ppkm4aQYbjm+ZEWEcW4SfFNTr4uMNZma0ey4f5lgLrkB0aX0QMow==}
    engines: {node: '>=4'}

  supports-color@7.2.0:
    resolution: {integrity: sha512-qpCAvRl9stuOHveKsn7HncJRvv501qIacKzQlO/+Lwxc9+0q2wLyv4Dfvt80/DPn2pqOBsJdDiogXGR9+OvwRw==}
    engines: {node: '>=8'}

  supports-color@8.1.1:
    resolution: {integrity: sha512-MpUEN2OodtUzxvKQl72cUF7RQ5EiHsGvSsVG0ia9c5RbWGL2CI4C7EpPS8UTBIplnlzZiNuV56w+FuNxy3ty2Q==}
    engines: {node: '>=10'}

  supports-preserve-symlinks-flag@1.0.0:
    resolution: {integrity: sha512-ot0WnXS9fgdkgIcePe6RHNk1WA8+muPa6cSjeR3V8K27q9BB1rTE3R1p7Hv0z1ZyAc8s6Vvv8DIyWf681MAt0w==}
    engines: {node: '>= 0.4'}

  tailwind-merge@3.3.1:
    resolution: {integrity: sha512-gBXpgUm/3rp1lMZZrM/w7D8GKqshif0zAymAhbCyIt8KMe+0v9DQ7cdYLR4FHH/cKpdTXb+A/tKKU3eolfsI+g==}

  tailwindcss@4.1.11:
    resolution: {integrity: sha512-2E9TBm6MDD/xKYe+dvJZAmg3yxIEDNRc0jwlNyDg/4Fil2QcSLjFKGVff0lAf1jjeaArlG/M75Ey/EYr/OJtBA==}

  tapable@2.2.2:
    resolution: {integrity: sha512-Re10+NauLTMCudc7T5WLFLAwDhQ0JWdrMK+9B2M8zR5hRExKmsRDCBA7/aV/pNJFltmBFO5BAMlQFi/vq3nKOg==}
    engines: {node: '>=6'}

  tar@7.4.3:
    resolution: {integrity: sha512-5S7Va8hKfV7W5U6g3aYxXmlPoZVAwUMy9AOKyF2fVuZa2UD3qZjg578OrLRt8PcNN1PleVaL/5/yYATNL0ICUw==}
    engines: {node: '>=18'}

  temp-dir@2.0.0:
    resolution: {integrity: sha512-aoBAniQmmwtcKp/7BzsH8Cxzv8OL736p7v1ihGb5e9DJ9kTwGWHrQrVB5+lfVDzfGrdRzXch+ig7LHaY1JTOrg==}
    engines: {node: '>=8'}

  tempy@0.6.0:
    resolution: {integrity: sha512-G13vtMYPT/J8A4X2SjdtBTphZlrp1gKv6hZiOjw14RCWg6GbHuQBGtjlx75xLbYV/wEc0D7G5K4rxKP/cXk8Bw==}
    engines: {node: '>=10'}

  terser-webpack-plugin@5.3.14:
    resolution: {integrity: sha512-vkZjpUjb6OMS7dhV+tILUW6BhpDR7P2L/aQSAv+Uwk+m8KATX9EccViHTJR2qDtACKPIYndLGCyl3FMo+r2LMw==}
    engines: {node: '>= 10.13.0'}
    peerDependencies:
      '@swc/core': '*'
      esbuild: '*'
      uglify-js: '*'
      webpack: ^5.1.0
    peerDependenciesMeta:
      '@swc/core':
        optional: true
      esbuild:
        optional: true
      uglify-js:
        optional: true

  terser@5.43.1:
    resolution: {integrity: sha512-+6erLbBm0+LROX2sPXlUYx/ux5PyE9K/a92Wrt6oA+WDAoFTdpHE5tCYCI5PNzq2y8df4rA+QgHLJuR4jNymsg==}
    engines: {node: '>=10'}
    hasBin: true

  through@2.3.8:
    resolution: {integrity: sha512-w89qg7PI8wAdvX60bMDP+bFoD5Dvhm9oLheFp5O4a2QF0cSBGsBX4qZmadPMvVqlLJBBci+WqGGOAPvcDeNSVg==}

  tiktok-video-element@0.1.1:
    resolution: {integrity: sha512-BaiVzvNz2UXDKTdSrXzrNf4q6Ecc+/utYUh7zdEu2jzYcJVDoqYbVfUl0bCfMoOeeAqg28vD/yN63Y3E9jOrlA==}

  tinyglobby@0.2.14:
    resolution: {integrity: sha512-tX5e7OM1HnYr2+a2C/4V0htOcSQcoSTH9KgJnVvNm5zm/cyEWKJ7j7YutsH9CxMdtOkkLFy2AHrMci9IM8IPZQ==}
    engines: {node: '>=12.0.0'}

  tmp@0.0.33:
    resolution: {integrity: sha512-jRCJlojKnZ3addtTOjdIqoRuPEKBvNXcGYqzO6zWZX8KfKEpnGY5jfggJQ3EjKuu8D4bJRr0y+cYJFmYbImXGw==}
    engines: {node: '>=0.6.0'}

  to-regex-range@5.0.1:
    resolution: {integrity: sha512-65P7iz6X5yEr1cwcgvQxbbIw7Uk3gOy5dIdtZ4rDveLqhrdJP+Li/Hx6tyK0NEb+2GCyneCMJiGqrADCSNk8sQ==}
    engines: {node: '>=8.0'}

  totalist@3.0.1:
    resolution: {integrity: sha512-sf4i37nQ2LBx4m3wB74y+ubopq6W/dIzXg0FDGjsYnZHVa1Da8FH853wlL2gtUhg+xJXjfk3kUZS3BRoQeoQBQ==}
    engines: {node: '>=6'}

  tr46@1.0.1:
    resolution: {integrity: sha512-dTpowEjclQ7Kgx5SdBkqRzVhERQXov8/l9Ft9dVM9fmg0W0KQSVaXX9T4i6twCPNtYiZM53lpSSUAwJbFPOHxA==}

  tr46@5.1.1:
    resolution: {integrity: sha512-hdF5ZgjTqgAntKkklYw0R03MG2x/bSzTtkxmIRw/sTNV8YXsCJ1tfLAX23lhxhHJlEf3CRCOCGGWw3vI3GaSPw==}
    engines: {node: '>=18'}

  trim-canvas@0.1.2:
    resolution: {integrity: sha512-nd4Ga3iLFV94mdhW9JFMLpQbHUyCQuhFOD71PEAt1NjtMD5wbZctzhX8c3agHNybMR5zXD1XTGoIEWk995E6pQ==}

  ts-api-utils@2.1.0:
    resolution: {integrity: sha512-CUgTZL1irw8u29bzrOD/nH85jqyc74D6SshFgujOIA7osm2Rz7dYH77agkx7H4FBNxDq7Cjf+IjaX/8zwFW+ZQ==}
    engines: {node: '>=18.12'}
    peerDependencies:
      typescript: '>=4.8.4'

  tsconfig-paths@3.15.0:
    resolution: {integrity: sha512-2Ac2RgzDe/cn48GvOe3M+o82pEFewD3UPbyoUHHdKasHwJKjds4fLXWf/Ux5kATBKN20oaFGu+jbElp1pos0mg==}

  tslib@2.8.1:
    resolution: {integrity: sha512-oJFu94HQb+KVduSUQL7wnpmqnfmLsOA/nAh6b6EH0wCEoK0/mPeXU6c3wKDV83MkOuHPRHtSXKKU99IBazS/2w==}

  tw-animate-css@1.3.6:
    resolution: {integrity: sha512-9dy0R9UsYEGmgf26L8UcHiLmSFTHa9+D7+dAt/G/sF5dCnPePZbfgDYinc7/UzAM7g/baVrmS6m9yEpU46d+LA==}

  twitch-video-element@0.1.4:
    resolution: {integrity: sha512-SDpZ4f7sZmwHF6XG5PF0KWuP18pH/kNG04MhTcpqJby7Lk/D3TS/lCYd+RSg0rIAAVi1LDgSIo1yJs9kmHlhgw==}

  type-check@0.4.0:
    resolution: {integrity: sha512-XleUoc9uwGXqjWwXaUTZAmzMcFZ5858QA2vvx1Ur5xIcixXIP+8LnFDgRplU30us6teqdlskFfu+ae4K79Ooew==}
    engines: {node: '>= 0.8.0'}

  type-fest@0.16.0:
    resolution: {integrity: sha512-eaBzG6MxNzEn9kiwvtre90cXaNLkmadMWa1zQMs3XORCXNbsH/OewwbxC5ia9dCxIxnTAsSxXJaa/p5y8DlvJg==}
    engines: {node: '>=10'}

  type-fest@0.21.3:
    resolution: {integrity: sha512-t0rzBq87m3fVcduHDUFhKmyyX+9eo6WQjZvf51Ea/M0Q7+T374Jp1aUiyUl0GKxp8M/OETVHSDvmkyPgvX+X2w==}
    engines: {node: '>=10'}

  typed-array-buffer@1.0.3:
    resolution: {integrity: sha512-nAYYwfY3qnzX30IkA6AQZjVbtK6duGontcQm1WSG1MD94YLqK0515GNApXkoxKOWMusVssAHWLh9SeaoefYFGw==}
    engines: {node: '>= 0.4'}

  typed-array-byte-length@1.0.3:
    resolution: {integrity: sha512-BaXgOuIxz8n8pIq3e7Atg/7s+DpiYrxn4vdot3w9KbnBhcRQq6o3xemQdIfynqSeXeDrF32x+WvfzmOjPiY9lg==}
    engines: {node: '>= 0.4'}

  typed-array-byte-offset@1.0.4:
    resolution: {integrity: sha512-bTlAFB/FBYMcuX81gbL4OcpH5PmlFHqlCCpAl8AlEzMz5k53oNDvN8p1PNOWLEmI2x4orp3raOFB51tv9X+MFQ==}
    engines: {node: '>= 0.4'}

  typed-array-length@1.0.7:
    resolution: {integrity: sha512-3KS2b+kL7fsuk/eJZ7EQdnEmQoaho/r6KUef7hxvltNA5DR8NAUM+8wJMbJyZ4G9/7i3v5zPBIMN5aybAh2/Jg==}
    engines: {node: '>= 0.4'}

  typescript@5.9.2:
    resolution: {integrity: sha512-CWBzXQrc/qOkhidw1OzBTQuYRbfyxDXJMVJ1XNwUHGROVmuaeiEm3OslpZ1RV96d7SKKjZKrSJu3+t/xlw3R9A==}
    engines: {node: '>=14.17'}
    hasBin: true

  ua-parser-js@0.7.40:
    resolution: {integrity: sha512-us1E3K+3jJppDBa3Tl0L3MOJiGhe1C6P0+nIvQAFYbxlMAx0h81eOwLmU57xgqToduDDPx3y5QsdjPfDu+FgOQ==}
    hasBin: true

  ua-parser-js@1.0.40:
    resolution: {integrity: sha512-z6PJ8Lml+v3ichVojCiB8toQJBuwR42ySM4ezjXIqXK3M0HczmKQ3LF4rhU55PfD99KEEXQG6yb7iOMyvYuHew==}
    hasBin: true

  unbox-primitive@1.1.0:
    resolution: {integrity: sha512-nWJ91DjeOkej/TA8pXQ3myruKpKEYgqvpw9lz4OPHj/NWFNluYrjbz9j01CJ8yKQd2g4jFoOkINCTW2I5LEEyw==}
    engines: {node: '>= 0.4'}

  undici-types@6.21.0:
    resolution: {integrity: sha512-iwDZqg0QAGrg9Rav5H4n0M64c3mkR59cJ6wQp+7C4nI0gsmExaedaYLNO44eT4AtBBwjbTiGPMlt2Md0T9H9JQ==}

  unicode-canonical-property-names-ecmascript@2.0.1:
    resolution: {integrity: sha512-dA8WbNeb2a6oQzAQ55YlT5vQAWGV9WXOsi3SskE3bcCdM0P4SDd+24zS/OCacdRq5BkdsRj9q3Pg6YyQoxIGqg==}
    engines: {node: '>=4'}

  unicode-match-property-ecmascript@2.0.0:
    resolution: {integrity: sha512-5kaZCrbp5mmbz5ulBkDkbY0SsPOjKqVS35VpL9ulMPfSl0J0Xsm+9Evphv9CoIZFwre7aJoa94AY6seMKGVN5Q==}
    engines: {node: '>=4'}

  unicode-match-property-value-ecmascript@2.2.0:
    resolution: {integrity: sha512-4IehN3V/+kkr5YeSSDDQG8QLqO26XpL2XP3GQtqwlT/QYSECAwFztxVHjlbh0+gjJ3XmNLS0zDsbgs9jWKExLg==}
    engines: {node: '>=4'}

  unicode-property-aliases-ecmascript@2.1.0:
    resolution: {integrity: sha512-6t3foTQI9qne+OZoVQB/8x8rk2k1eVy1gRXhV3oFQ5T6R1dqQ1xtin3XqSlx3+ATBkliTaR/hHyJBm+LVPNM8w==}
    engines: {node: '>=4'}

  unique-string@2.0.0:
    resolution: {integrity: sha512-uNaeirEPvpZWSgzwsPGtU2zVSTrn/8L5q/IexZmH0eH6SA73CmAA5U4GwORTxQAZs95TAXLNqeLoPPNO5gZfWg==}
    engines: {node: '>=8'}

  universalify@2.0.1:
    resolution: {integrity: sha512-gptHNQghINnc/vTGIk0SOFGFNXw7JVrlRUtConJRlvaw6DuX0wO5Jeko9sWrMBhh+PsYAZ7oXAiOnf/UKogyiw==}
    engines: {node: '>= 10.0.0'}

  unrs-resolver@1.11.1:
    resolution: {integrity: sha512-bSjt9pjaEBnNiGgc9rUiHGKv5l4/TGzDmYw3RhnkJGtLhbnnA/5qJj7x3dNDCRx/PJxu774LlH8lCOlB4hEfKg==}

  upath@1.2.0:
    resolution: {integrity: sha512-aZwGpamFO61g3OlfT7OQCHqhGnW43ieH9WZeP7QxN/G/jS4jfqUkZxoryvJgVPEcrl5NL/ggHsSmLMHuH64Lhg==}
    engines: {node: '>=4'}

  update-browserslist-db@1.1.3:
    resolution: {integrity: sha512-UxhIZQ+QInVdunkDAaiazvvT/+fXL5Osr0JZlJulepYu6Jd7qJtDZjlur0emRlT71EN3ScPoE7gvsuIKKNavKw==}
    hasBin: true
    peerDependencies:
      browserslist: '>= 4.21.0'

  uri-js@4.4.1:
    resolution: {integrity: sha512-7rKUyy33Q1yc98pQ1DAmLtwX109F7TIfWlW1Ydo8Wl1ii1SeHieeh0HHfPeL2fMXK6z0s8ecKs9frCuLJvndBg==}

  use-callback-ref@1.3.3:
    resolution: {integrity: sha512-jQL3lRnocaFtu3V00JToYz/4QkNWswxijDaCVNZRiRTO3HQDLsdu1ZtmIUvV4yPp+rvWm5j0y0TG/S61cuijTg==}
    engines: {node: '>=10'}
    peerDependencies:
      '@types/react': '*'
      react: ^16.8.0 || ^17.0.0 || ^18.0.0 || ^19.0.0 || ^19.0.0-rc
    peerDependenciesMeta:
      '@types/react':
        optional: true

  use-sidecar@1.1.3:
    resolution: {integrity: sha512-Fedw0aZvkhynoPYlA5WXrMCAMm+nSWdZt6lzJQ7Ok8S6Q+VsHmHpRWndVRJ8Be0ZbkfPc5LRYH+5XrzXcEeLRQ==}
    engines: {node: '>=10'}
    peerDependencies:
      '@types/react': '*'
      react: ^16.8.0 || ^17.0.0 || ^18.0.0 || ^19.0.0 || ^19.0.0-rc
    peerDependenciesMeta:
      '@types/react':
        optional: true

  use-sync-external-store@1.5.0:
    resolution: {integrity: sha512-Rb46I4cGGVBmjamjphe8L/UnvJD+uPPtTkNvX5mZgqdbavhI4EbgIWJiIHXJ8bc/i9EQGPRh4DwEURJ552Do0A==}
    peerDependencies:
      react: ^16.8.0 || ^17.0.0 || ^18.0.0 || ^19.0.0

  util-deprecate@1.0.2:
    resolution: {integrity: sha512-EPD5q1uXyFxJpCrLnCc1nHnq3gOa6DZBocAIiI2TaSCA7VCJ1UJDMagCzIkXNsUYfD1daK//LTEQ8xiIbrHtcw==}

  uuid@8.3.2:
    resolution: {integrity: sha512-+NYs2QeMWy+GWFOEm9xnn6HCDp0l7QBD7ml8zLUmJ+93Q5NF0NocErnwkTkXVFNiX3/fpC6afS8Dhb/gz7R7eg==}
    hasBin: true

  vimeo-video-element@1.5.4:
    resolution: {integrity: sha512-4C9+Gnac7gOVNNu3tWQgzuwG4mFVaiCmUz8RtV1l+xkirgcZ0kEJOSIblXx/Y7DIfM+BbeepptxL9SP/ZrskJA==}

  watchpack@2.4.0:
    resolution: {integrity: sha512-Lcvm7MGST/4fup+ifyKi2hjyIAwcdI4HRgtvTpIUxBRhB+RFtUh8XtDOxUfctVCnhVi+QQj49i91OyvzkJl6cg==}
    engines: {node: '>=10.13.0'}

  watchpack@2.4.4:
    resolution: {integrity: sha512-c5EGNOiyxxV5qmTtAB7rbiXxi1ooX1pQKMLX/MIabJjRA0SJBQOjKF+KSVfHkr9U1cADPon0mRiVe/riyaiDUA==}
    engines: {node: '>=10.13.0'}

  wcwidth@1.0.1:
    resolution: {integrity: sha512-XHPEwS0q6TaxcvG85+8EYkbiCux2XtWG2mkc47Ng2A77BQu9+DqIOJldST4HgPkuea7dvKSj5VgX3P1d4rW8Tg==}

  weakmap-polyfill@2.0.4:
    resolution: {integrity: sha512-ZzxBf288iALJseijWelmECm/1x7ZwQn3sMYIkDr2VvZp7r6SEKuT8D0O9Wiq6L9Nl5mazrOMcmiZE/2NCenaxw==}
    engines: {node: '>=8.10.0'}

  web-push@3.6.7:
    resolution: {integrity: sha512-OpiIUe8cuGjrj3mMBFWY+e4MMIkW3SVT+7vEIjvD9kejGUypv8GPDf84JdPWskK8zMRIJ6xYGm+Kxr8YkPyA0A==}
    engines: {node: '>= 16'}
    hasBin: true

  web-streams-polyfill@3.3.3:
    resolution: {integrity: sha512-d2JWLCivmZYTSIoge9MsgFCZrt571BikcWGYkjC1khllbTeDlGqZ2D8vD8E/lJa8WGWbb7Plm8/XJYV7IJHZZw==}
    engines: {node: '>= 8'}

  web-vitals@4.2.4:
    resolution: {integrity: sha512-r4DIlprAGwJ7YM11VZp4R884m0Vmgr6EAKe3P+kO0PPj3Unqyvv59rczf6UiGcb9Z8QxZVcqKNwv/g0WNdWwsw==}

  webidl-conversions@4.0.2:
    resolution: {integrity: sha512-YQ+BmxuTgd6UXZW3+ICGfyqRyHXVlD5GtQr5+qjiNW7bF0cqrzX500HVXPBOvgXb5YnzDd+h0zqyv61KUD7+Sg==}

  webidl-conversions@7.0.0:
    resolution: {integrity: sha512-VwddBukDzu71offAQR975unBIGqfKZpM+8ZX6ySk8nYhVoo5CYaZyzt3YBvYtRtO+aoGlqxPg/B87NGVZ/fu6g==}
    engines: {node: '>=12'}

  webpack-bundle-analyzer@4.10.1:
    resolution: {integrity: sha512-s3P7pgexgT/HTUSYgxJyn28A+99mmLq4HsJepMPzu0R8ImJc52QNqaFYW1Z2z2uIb1/J3eYgaAWVpaC+v/1aAQ==}
    engines: {node: '>= 10.13.0'}
    hasBin: true

  webpack-sources@1.4.3:
    resolution: {integrity: sha512-lgTS3Xhv1lCOKo7SA5TjKXMjpSM4sBjNV5+q2bqesbSPs5FjGmU6jjtBSkX9b4qW87vDIsCIlUPOEhbZrMdjeQ==}

  webpack-sources@3.3.3:
    resolution: {integrity: sha512-yd1RBzSGanHkitROoPFd6qsrxt+oFhg/129YzheDGqeustzX0vTZJZsSsQjVQC4yzBQ56K55XU8gaNCtIzOnTg==}
    engines: {node: '>=10.13.0'}

  webpack@5.101.1:
    resolution: {integrity: sha512-rHY3vHXRbkSfhG6fH8zYQdth/BtDgXXuR2pHF++1f/EBkI8zkgM5XWfsC3BvOoW9pr1CvZ1qQCxhCEsbNgT50g==}
    engines: {node: '>=10.13.0'}
    hasBin: true
    peerDependencies:
      webpack-cli: '*'
    peerDependenciesMeta:
      webpack-cli:
        optional: true

  webrtc-adapter@8.2.0:
    resolution: {integrity: sha512-umxCMgedPAVq4Pe/jl3xmelLXLn4XZWFEMR5Iipb5wJ+k1xMX0yC4ZY9CueZUU1MjapFxai1tFGE7R/kotH6Ww==}
    engines: {node: '>=6.0.0', npm: '>=3.10.0'}

  websocket-driver@0.7.4:
    resolution: {integrity: sha512-b17KeDIQVjvb0ssuSDF2cYXSg2iztliJ4B9WdsuB6J952qCPKmnVq4DyW5motImXHDC1cBT/1UezrJVsKw5zjg==}
    engines: {node: '>=0.8.0'}

  websocket-extensions@0.1.4:
    resolution: {integrity: sha512-OqedPIGOfsDlo31UNwYbCFMSaO9m9G/0faIHj5/dZFDMFqPTcx6UwqyOy3COEaEOg/9VsGIpdqn62W5KhoKSpg==}
    engines: {node: '>=0.8.0'}

  whatwg-url@14.2.0:
    resolution: {integrity: sha512-De72GdQZzNTUBBChsXueQUnPKDkg/5A5zp7pFDuQAj5UFoENpiACU0wlCvzpAGnTkj++ihpKwKyYewn/XNUbKw==}
    engines: {node: '>=18'}

  whatwg-url@7.1.0:
    resolution: {integrity: sha512-WUu7Rg1DroM7oQvGWfOiAK21n74Gg+T4elXEQYkOhtyLeWiJFoOGLXPKI/9gzIie9CtwVLm8wtw6YJdKyxSjeg==}

  which-boxed-primitive@1.1.1:
    resolution: {integrity: sha512-TbX3mj8n0odCBFVlY8AxkqcHASw3L60jIuF8jFP78az3C2YhmGvqbHBpAjTRH2/xqYunrJ9g1jSyjCjpoWzIAA==}
    engines: {node: '>= 0.4'}

  which-builtin-type@1.2.1:
    resolution: {integrity: sha512-6iBczoX+kDQ7a3+YJBnh3T+KZRxM/iYNPXicqk66/Qfm1b93iu+yOImkg0zHbj5LNOcNv1TEADiZ0xa34B4q6Q==}
    engines: {node: '>= 0.4'}

  which-collection@1.0.2:
    resolution: {integrity: sha512-K4jVyjnBdgvc86Y6BkaLZEN933SwYOuBFkdmBu9ZfkcAbdVbpITnDmjvZ/aQjRXQrv5EPkTnD1s39GiiqbngCw==}
    engines: {node: '>= 0.4'}

  which-typed-array@1.1.19:
    resolution: {integrity: sha512-rEvr90Bck4WZt9HHFC4DJMsjvu7x+r6bImz0/BrbWb7A2djJ8hnZMrWnHo9F8ssv0OMErasDhftrfROTyqSDrw==}
    engines: {node: '>= 0.4'}

  which@1.3.1:
    resolution: {integrity: sha512-HxJdYWq1MTIQbJ3nw0cqssHoTNU267KlrDuGZ1WYlxDStUtKUhOaJmh112/TZmHxxUfuJqPXSOm7tDyas0OSIQ==}
    hasBin: true

  which@2.0.2:
    resolution: {integrity: sha512-BLI3Tl1TW3Pvl70l3yq3Y64i+awpwXqsGBYWkkqMtnbXgrMD+yj7rhW0kuEDxzJaYXGjEW5ogapKNMEKNMjibA==}
    engines: {node: '>= 8'}
    hasBin: true

  wistia-video-element@1.3.4:
    resolution: {integrity: sha512-2l22oaQe4jUfi3yvsh2m2oCEgvbqTzaSYx6aJnZAvV5hlMUJlyZheFUnaj0JU2wGlHdVGV7xNY+5KpKu+ruLYA==}

  word-wrap@1.2.5:
    resolution: {integrity: sha512-BN22B5eaMMI9UMtjrGd5g5eCYPpCPDUy0FJXbYsaT5zYxjFOckS53SQDE3pWkVoWpHXVb3BrYcEN4Twa55B5cA==}
    engines: {node: '>=0.10.0'}

  workbox-background-sync@6.6.0:
    resolution: {integrity: sha512-jkf4ZdgOJxC9u2vztxLuPT/UjlH7m/nWRQ/MgGL0v8BJHoZdVGJd18Kck+a0e55wGXdqyHO+4IQTk0685g4MUw==}

  workbox-broadcast-update@6.6.0:
    resolution: {integrity: sha512-nm+v6QmrIFaB/yokJmQ/93qIJ7n72NICxIwQwe5xsZiV2aI93MGGyEyzOzDPVz5THEr5rC3FJSsO3346cId64Q==}

  workbox-build@6.6.0:
    resolution: {integrity: sha512-Tjf+gBwOTuGyZwMz2Nk/B13Fuyeo0Q84W++bebbVsfr9iLkDSo6j6PST8tET9HYA58mlRXwlMGpyWO8ETJiXdQ==}
    engines: {node: '>=10.0.0'}

  workbox-cacheable-response@6.6.0:
    resolution: {integrity: sha512-JfhJUSQDwsF1Xv3EV1vWzSsCOZn4mQ38bWEBR3LdvOxSPgB65gAM6cS2CX8rkkKHRgiLrN7Wxoyu+TuH67kHrw==}
    deprecated: workbox-background-sync@6.6.0

  workbox-core@6.6.0:
    resolution: {integrity: sha512-GDtFRF7Yg3DD859PMbPAYPeJyg5gJYXuBQAC+wyrWuuXgpfoOrIQIvFRZnQ7+czTIQjIr1DhLEGFzZanAT/3bQ==}

  workbox-expiration@6.6.0:
    resolution: {integrity: sha512-baplYXcDHbe8vAo7GYvyAmlS4f6998Jff513L4XvlzAOxcl8F620O91guoJ5EOf5qeXG4cGdNZHkkVAPouFCpw==}

  workbox-google-analytics@6.6.0:
    resolution: {integrity: sha512-p4DJa6OldXWd6M9zRl0H6vB9lkrmqYFkRQ2xEiNdBFp9U0LhsGO7hsBscVEyH9H2/3eZZt8c97NB2FD9U2NJ+Q==}
    deprecated: It is not compatible with newer versions of GA starting with v4, as long as you are using GAv3 it should be ok, but the package is not longer being maintained

  workbox-navigation-preload@6.6.0:
    resolution: {integrity: sha512-utNEWG+uOfXdaZmvhshrh7KzhDu/1iMHyQOV6Aqup8Mm78D286ugu5k9MFD9SzBT5TcwgwSORVvInaXWbvKz9Q==}

  workbox-precaching@6.6.0:
    resolution: {integrity: sha512-eYu/7MqtRZN1IDttl/UQcSZFkHP7dnvr/X3Vn6Iw6OsPMruQHiVjjomDFCNtd8k2RdjLs0xiz9nq+t3YVBcWPw==}

  workbox-range-requests@6.6.0:
    resolution: {integrity: sha512-V3aICz5fLGq5DpSYEU8LxeXvsT//mRWzKrfBOIxzIdQnV/Wj7R+LyJVTczi4CQ4NwKhAaBVaSujI1cEjXW+hTw==}

  workbox-recipes@6.6.0:
    resolution: {integrity: sha512-TFi3kTgYw73t5tg73yPVqQC8QQjxJSeqjXRO4ouE/CeypmP2O/xqmB/ZFBBQazLTPxILUQ0b8aeh0IuxVn9a6A==}

  workbox-routing@6.6.0:
    resolution: {integrity: sha512-x8gdN7VDBiLC03izAZRfU+WKUXJnbqt6PG9Uh0XuPRzJPpZGLKce/FkOX95dWHRpOHWLEq8RXzjW0O+POSkKvw==}

  workbox-strategies@6.6.0:
    resolution: {integrity: sha512-eC07XGuINAKUWDnZeIPdRdVja4JQtTuc35TZ8SwMb1ztjp7Ddq2CJ4yqLvWzFWGlYI7CG/YGqaETntTxBGdKgQ==}

  workbox-streams@6.6.0:
    resolution: {integrity: sha512-rfMJLVvwuED09CnH1RnIep7L9+mj4ufkTyDPVaXPKlhi9+0czCu+SJggWCIFbPpJaAZmp2iyVGLqS3RUmY3fxg==}

  workbox-sw@6.6.0:
    resolution: {integrity: sha512-R2IkwDokbtHUE4Kus8pKO5+VkPHD2oqTgl+XJwh4zbF1HyjAbgNmK/FneZHVU7p03XUt9ICfuGDYISWG9qV/CQ==}

  workbox-webpack-plugin@6.6.0:
    resolution: {integrity: sha512-xNZIZHalboZU66Wa7x1YkjIqEy1gTR+zPM+kjrYJzqN7iurYZBctBLISyScjhkJKYuRrZUP0iqViZTh8rS0+3A==}
    engines: {node: '>=10.0.0'}
    peerDependencies:
      webpack: ^4.4.0 || ^5.9.0

  workbox-window@6.6.0:
    resolution: {integrity: sha512-L4N9+vka17d16geaJXXRjENLFldvkWy7JyGxElRD0JvBxvFEd8LOhr+uXCcar/NzAmIBRv9EZ+M+Qr4mOoBITw==}

  wrap-ansi@7.0.0:
    resolution: {integrity: sha512-YVGIj2kamLSTxw6NsZjoBxfSwsn0ycdesmc4p+Q21c5zPuZ1pl+NfxVdxPtdHvmNVOQ6XSYG4AUtyt/Fi7D16Q==}
    engines: {node: '>=10'}

  wrap-ansi@9.0.0:
    resolution: {integrity: sha512-G8ura3S+3Z2G+mkgNRq8dqaFZAuxfsxpBB8OCTGRTCtp+l/v9nbFNmCUP1BZMts3G1142MsZfn6eeUKrr4PD1Q==}
    engines: {node: '>=18'}

  wrappy@1.0.2:
    resolution: {integrity: sha512-l4Sp/DRseor9wL6EvV2+TuQn63dMkPjZ/sp9XkghTEbV9KlPS1xUsZ3u7/IQO4wxtcFB4bgpQPRcR3QCvezPcQ==}

  ws@7.5.10:
    resolution: {integrity: sha512-+dbF1tHwZpXcbOJdVOkzLDxZP1ailvSxM6ZweXTegylPny803bFhA+vqBYw4s31NSAk4S2Qz+AKXK9a4wkdjcQ==}
    engines: {node: '>=8.3.0'}
    peerDependencies:
      bufferutil: ^4.0.1
      utf-8-validate: ^5.0.2
    peerDependenciesMeta:
      bufferutil:
        optional: true
      utf-8-validate:
        optional: true

  y18n@5.0.8:
    resolution: {integrity: sha512-0pfFzegeDWJHJIAmTLRP2DwHjdF5s7jo9tuztdQxAhINCdvS+3nGINqPd00AphqJR/0LhANUS6/+7SCb98YOfA==}
    engines: {node: '>=10'}

  yallist@3.1.1:
    resolution: {integrity: sha512-a4UGQaWPH59mOXUYnAG2ewncQS4i4F43Tv3JoAM+s2VDAmS9NsK8GpDMLrCHPksFT7h3K6TOoUNn2pb7RoXx4g==}

  yallist@4.0.0:
    resolution: {integrity: sha512-3wdGidZyq5PB084XLES5TpOSRA3wjXAlIWMhum2kRcv/41Sn2emQ0dycQW4uZXLejwKvg6EsvbdlVL+FYEct7A==}

  yallist@5.0.0:
    resolution: {integrity: sha512-YgvUTfwqyc7UXVMrB+SImsVYSmTS8X/tSrtdNZMImM+n7+QTriRXyXim0mBrTXNeqzVF0KWGgHPeiyViFFrNDw==}
    engines: {node: '>=18'}

  yaml@2.8.1:
    resolution: {integrity: sha512-lcYcMxX2PO9XMGvAJkJ3OsNMw+/7FKes7/hgerGUYWIoWu5j/+YQqcZr5JnPZWzOsEBgMbSbiSTn/dv/69Mkpw==}
    engines: {node: '>= 14.6'}
    hasBin: true

  yargs-parser@21.1.1:
    resolution: {integrity: sha512-tVpsJW7DdjecAiFpbIB1e3qxIQsE6NoPc5/eTdrbbIC4h0LVsWhnoa3g+m2HclBIujHzsxZ4VJVA+GUuc2/LBw==}
    engines: {node: '>=12'}

  yargs@17.7.2:
    resolution: {integrity: sha512-7dSzzRQ++CKnNI/krKnYRV7JKKPUXMEh61soaHKg9mrWEhzFWhFnxPxGl+69cD1Ou63C13NUPCnmIcrvqCuM6w==}
    engines: {node: '>=12'}

  yocto-queue@0.1.0:
    resolution: {integrity: sha512-rVksvsnNCdJ/ohGc6xgPwyN8eheCxsiLM8mxuE/t/mOVqJewPuO1miLpTHQiRgTKCLexL4MeAFVagts7HmNZ2Q==}
    engines: {node: '>=10'}

  youtube-video-element@1.6.2:
    resolution: {integrity: sha512-YHDIOAqgRpfl1Ois9HcB8UFtWOxK8KJrV5TXpImj4BKYP1rWT04f/fMM9tQ9SYZlBKukT7NR+9wcI3UpB5BMDQ==}

  zod@4.0.17:
    resolution: {integrity: sha512-1PHjlYRevNxxdy2JZ8JcNAw7rX8V9P1AKkP+x/xZfxB0K5FYfuV+Ug6P/6NVSR2jHQ+FzDDoDHS04nYUsOIyLQ==}

snapshots:

  '@agora-js/media@4.24.0':
    dependencies:
      '@agora-js/report': 4.24.0
      '@agora-js/shared': 4.24.0
      agora-rte-extension: 1.2.4
      axios: 1.11.0
      webrtc-adapter: 8.2.0
    transitivePeerDependencies:
      - debug

  '@agora-js/report@4.24.0':
    dependencies:
      '@agora-js/shared': 4.24.0
      axios: 1.11.0
    transitivePeerDependencies:
      - debug

  '@agora-js/shared@4.24.0':
    dependencies:
      axios: 1.11.0
      ua-parser-js: 0.7.40
    transitivePeerDependencies:
      - debug

  '@alloc/quick-lru@5.2.0': {}

  '@ampproject/remapping@2.3.0':
    dependencies:
      '@jridgewell/gen-mapping': 0.3.13
      '@jridgewell/trace-mapping': 0.3.30

  '@apideck/better-ajv-errors@0.3.6(ajv@8.17.1)':
    dependencies:
      ajv: 8.17.1
      json-schema: 0.4.0
      jsonpointer: 5.0.1
      leven: 3.1.0

  '@babel/code-frame@7.27.1':
    dependencies:
      '@babel/helper-validator-identifier': 7.27.1
      js-tokens: 4.0.0
      picocolors: 1.1.1

  '@babel/compat-data@7.28.0': {}

  '@babel/core@7.28.0':
    dependencies:
      '@ampproject/remapping': 2.3.0
      '@babel/code-frame': 7.27.1
      '@babel/generator': 7.28.0
      '@babel/helper-compilation-targets': 7.27.2
      '@babel/helper-module-transforms': 7.27.3(@babel/core@7.28.0)
      '@babel/helpers': 7.28.2
      '@babel/parser': 7.28.0
      '@babel/template': 7.27.2
      '@babel/traverse': 7.28.0
      '@babel/types': 7.28.2
      convert-source-map: 2.0.0
      debug: 4.4.1
      gensync: 1.0.0-beta.2
      json5: 2.2.3
      semver: 6.3.1
    transitivePeerDependencies:
      - supports-color

  '@babel/generator@7.28.0':
    dependencies:
      '@babel/parser': 7.28.0
      '@babel/types': 7.28.2
      '@jridgewell/gen-mapping': 0.3.13
      '@jridgewell/trace-mapping': 0.3.30
      jsesc: 3.1.0

  '@babel/helper-annotate-as-pure@7.27.3':
    dependencies:
      '@babel/types': 7.28.2

  '@babel/helper-compilation-targets@7.27.2':
    dependencies:
      '@babel/compat-data': 7.28.0
      '@babel/helper-validator-option': 7.27.1
      browserslist: 4.25.2
      lru-cache: 5.1.1
      semver: 6.3.1

  '@babel/helper-create-class-features-plugin@7.27.1(@babel/core@7.28.0)':
    dependencies:
      '@babel/core': 7.28.0
      '@babel/helper-annotate-as-pure': 7.27.3
      '@babel/helper-member-expression-to-functions': 7.27.1
      '@babel/helper-optimise-call-expression': 7.27.1
      '@babel/helper-replace-supers': 7.27.1(@babel/core@7.28.0)
      '@babel/helper-skip-transparent-expression-wrappers': 7.27.1
      '@babel/traverse': 7.28.0
      semver: 6.3.1
    transitivePeerDependencies:
      - supports-color

  '@babel/helper-create-regexp-features-plugin@7.27.1(@babel/core@7.28.0)':
    dependencies:
      '@babel/core': 7.28.0
      '@babel/helper-annotate-as-pure': 7.27.3
      regexpu-core: 6.2.0
      semver: 6.3.1

  '@babel/helper-define-polyfill-provider@0.6.5(@babel/core@7.28.0)':
    dependencies:
      '@babel/core': 7.28.0
      '@babel/helper-compilation-targets': 7.27.2
      '@babel/helper-plugin-utils': 7.27.1
      debug: 4.4.1
      lodash.debounce: 4.0.8
      resolve: 1.22.10
    transitivePeerDependencies:
      - supports-color

  '@babel/helper-globals@7.28.0': {}

  '@babel/helper-member-expression-to-functions@7.27.1':
    dependencies:
      '@babel/traverse': 7.28.0
      '@babel/types': 7.28.2
    transitivePeerDependencies:
      - supports-color

  '@babel/helper-module-imports@7.27.1':
    dependencies:
      '@babel/traverse': 7.28.0
      '@babel/types': 7.28.2
    transitivePeerDependencies:
      - supports-color

  '@babel/helper-module-transforms@7.27.3(@babel/core@7.28.0)':
    dependencies:
      '@babel/core': 7.28.0
      '@babel/helper-module-imports': 7.27.1
      '@babel/helper-validator-identifier': 7.27.1
      '@babel/traverse': 7.28.0
    transitivePeerDependencies:
      - supports-color

  '@babel/helper-optimise-call-expression@7.27.1':
    dependencies:
      '@babel/types': 7.28.2

  '@babel/helper-plugin-utils@7.27.1': {}

  '@babel/helper-remap-async-to-generator@7.27.1(@babel/core@7.28.0)':
    dependencies:
      '@babel/core': 7.28.0
      '@babel/helper-annotate-as-pure': 7.27.3
      '@babel/helper-wrap-function': 7.27.1
      '@babel/traverse': 7.28.0
    transitivePeerDependencies:
      - supports-color

  '@babel/helper-replace-supers@7.27.1(@babel/core@7.28.0)':
    dependencies:
      '@babel/core': 7.28.0
      '@babel/helper-member-expression-to-functions': 7.27.1
      '@babel/helper-optimise-call-expression': 7.27.1
      '@babel/traverse': 7.28.0
    transitivePeerDependencies:
      - supports-color

  '@babel/helper-skip-transparent-expression-wrappers@7.27.1':
    dependencies:
      '@babel/traverse': 7.28.0
      '@babel/types': 7.28.2
    transitivePeerDependencies:
      - supports-color

  '@babel/helper-string-parser@7.27.1': {}

  '@babel/helper-validator-identifier@7.27.1': {}

  '@babel/helper-validator-option@7.27.1': {}

  '@babel/helper-wrap-function@7.27.1':
    dependencies:
      '@babel/template': 7.27.2
      '@babel/traverse': 7.28.0
      '@babel/types': 7.28.2
    transitivePeerDependencies:
      - supports-color

  '@babel/helpers@7.28.2':
    dependencies:
      '@babel/template': 7.27.2
      '@babel/types': 7.28.2

  '@babel/parser@7.28.0':
    dependencies:
      '@babel/types': 7.28.2

  '@babel/plugin-bugfix-firefox-class-in-computed-class-key@7.27.1(@babel/core@7.28.0)':
    dependencies:
      '@babel/core': 7.28.0
      '@babel/helper-plugin-utils': 7.27.1
      '@babel/traverse': 7.28.0
    transitivePeerDependencies:
      - supports-color

  '@babel/plugin-bugfix-safari-class-field-initializer-scope@7.27.1(@babel/core@7.28.0)':
    dependencies:
      '@babel/core': 7.28.0
      '@babel/helper-plugin-utils': 7.27.1

  '@babel/plugin-bugfix-safari-id-destructuring-collision-in-function-expression@7.27.1(@babel/core@7.28.0)':
    dependencies:
      '@babel/core': 7.28.0
      '@babel/helper-plugin-utils': 7.27.1

  '@babel/plugin-bugfix-v8-spread-parameters-in-optional-chaining@7.27.1(@babel/core@7.28.0)':
    dependencies:
      '@babel/core': 7.28.0
      '@babel/helper-plugin-utils': 7.27.1
      '@babel/helper-skip-transparent-expression-wrappers': 7.27.1
      '@babel/plugin-transform-optional-chaining': 7.27.1(@babel/core@7.28.0)
    transitivePeerDependencies:
      - supports-color

  '@babel/plugin-bugfix-v8-static-class-fields-redefine-readonly@7.27.1(@babel/core@7.28.0)':
    dependencies:
      '@babel/core': 7.28.0
      '@babel/helper-plugin-utils': 7.27.1
      '@babel/traverse': 7.28.0
    transitivePeerDependencies:
      - supports-color

  '@babel/plugin-proposal-private-property-in-object@7.21.0-placeholder-for-preset-env.2(@babel/core@7.28.0)':
    dependencies:
      '@babel/core': 7.28.0

  '@babel/plugin-syntax-import-assertions@7.27.1(@babel/core@7.28.0)':
    dependencies:
      '@babel/core': 7.28.0
      '@babel/helper-plugin-utils': 7.27.1

  '@babel/plugin-syntax-import-attributes@7.27.1(@babel/core@7.28.0)':
    dependencies:
      '@babel/core': 7.28.0
      '@babel/helper-plugin-utils': 7.27.1

  '@babel/plugin-syntax-unicode-sets-regex@7.18.6(@babel/core@7.28.0)':
    dependencies:
      '@babel/core': 7.28.0
      '@babel/helper-create-regexp-features-plugin': 7.27.1(@babel/core@7.28.0)
      '@babel/helper-plugin-utils': 7.27.1

  '@babel/plugin-transform-arrow-functions@7.27.1(@babel/core@7.28.0)':
    dependencies:
      '@babel/core': 7.28.0
      '@babel/helper-plugin-utils': 7.27.1

  '@babel/plugin-transform-async-generator-functions@7.28.0(@babel/core@7.28.0)':
    dependencies:
      '@babel/core': 7.28.0
      '@babel/helper-plugin-utils': 7.27.1
      '@babel/helper-remap-async-to-generator': 7.27.1(@babel/core@7.28.0)
      '@babel/traverse': 7.28.0
    transitivePeerDependencies:
      - supports-color

  '@babel/plugin-transform-async-to-generator@7.27.1(@babel/core@7.28.0)':
    dependencies:
      '@babel/core': 7.28.0
      '@babel/helper-module-imports': 7.27.1
      '@babel/helper-plugin-utils': 7.27.1
      '@babel/helper-remap-async-to-generator': 7.27.1(@babel/core@7.28.0)
    transitivePeerDependencies:
      - supports-color

  '@babel/plugin-transform-block-scoped-functions@7.27.1(@babel/core@7.28.0)':
    dependencies:
      '@babel/core': 7.28.0
      '@babel/helper-plugin-utils': 7.27.1

  '@babel/plugin-transform-block-scoping@7.28.0(@babel/core@7.28.0)':
    dependencies:
      '@babel/core': 7.28.0
      '@babel/helper-plugin-utils': 7.27.1

  '@babel/plugin-transform-class-properties@7.27.1(@babel/core@7.28.0)':
    dependencies:
      '@babel/core': 7.28.0
      '@babel/helper-create-class-features-plugin': 7.27.1(@babel/core@7.28.0)
      '@babel/helper-plugin-utils': 7.27.1
    transitivePeerDependencies:
      - supports-color

  '@babel/plugin-transform-class-static-block@7.27.1(@babel/core@7.28.0)':
    dependencies:
      '@babel/core': 7.28.0
      '@babel/helper-create-class-features-plugin': 7.27.1(@babel/core@7.28.0)
      '@babel/helper-plugin-utils': 7.27.1
    transitivePeerDependencies:
      - supports-color

  '@babel/plugin-transform-classes@7.28.0(@babel/core@7.28.0)':
    dependencies:
      '@babel/core': 7.28.0
      '@babel/helper-annotate-as-pure': 7.27.3
      '@babel/helper-compilation-targets': 7.27.2
      '@babel/helper-globals': 7.28.0
      '@babel/helper-plugin-utils': 7.27.1
      '@babel/helper-replace-supers': 7.27.1(@babel/core@7.28.0)
      '@babel/traverse': 7.28.0
    transitivePeerDependencies:
      - supports-color

  '@babel/plugin-transform-computed-properties@7.27.1(@babel/core@7.28.0)':
    dependencies:
      '@babel/core': 7.28.0
      '@babel/helper-plugin-utils': 7.27.1
      '@babel/template': 7.27.2

  '@babel/plugin-transform-destructuring@7.28.0(@babel/core@7.28.0)':
    dependencies:
      '@babel/core': 7.28.0
      '@babel/helper-plugin-utils': 7.27.1
      '@babel/traverse': 7.28.0
    transitivePeerDependencies:
      - supports-color

  '@babel/plugin-transform-dotall-regex@7.27.1(@babel/core@7.28.0)':
    dependencies:
      '@babel/core': 7.28.0
      '@babel/helper-create-regexp-features-plugin': 7.27.1(@babel/core@7.28.0)
      '@babel/helper-plugin-utils': 7.27.1

  '@babel/plugin-transform-duplicate-keys@7.27.1(@babel/core@7.28.0)':
    dependencies:
      '@babel/core': 7.28.0
      '@babel/helper-plugin-utils': 7.27.1

  '@babel/plugin-transform-duplicate-named-capturing-groups-regex@7.27.1(@babel/core@7.28.0)':
    dependencies:
      '@babel/core': 7.28.0
      '@babel/helper-create-regexp-features-plugin': 7.27.1(@babel/core@7.28.0)
      '@babel/helper-plugin-utils': 7.27.1

  '@babel/plugin-transform-dynamic-import@7.27.1(@babel/core@7.28.0)':
    dependencies:
      '@babel/core': 7.28.0
      '@babel/helper-plugin-utils': 7.27.1

  '@babel/plugin-transform-explicit-resource-management@7.28.0(@babel/core@7.28.0)':
    dependencies:
      '@babel/core': 7.28.0
      '@babel/helper-plugin-utils': 7.27.1
      '@babel/plugin-transform-destructuring': 7.28.0(@babel/core@7.28.0)
    transitivePeerDependencies:
      - supports-color

  '@babel/plugin-transform-exponentiation-operator@7.27.1(@babel/core@7.28.0)':
    dependencies:
      '@babel/core': 7.28.0
      '@babel/helper-plugin-utils': 7.27.1

  '@babel/plugin-transform-export-namespace-from@7.27.1(@babel/core@7.28.0)':
    dependencies:
      '@babel/core': 7.28.0
      '@babel/helper-plugin-utils': 7.27.1

  '@babel/plugin-transform-for-of@7.27.1(@babel/core@7.28.0)':
    dependencies:
      '@babel/core': 7.28.0
      '@babel/helper-plugin-utils': 7.27.1
      '@babel/helper-skip-transparent-expression-wrappers': 7.27.1
    transitivePeerDependencies:
      - supports-color

  '@babel/plugin-transform-function-name@7.27.1(@babel/core@7.28.0)':
    dependencies:
      '@babel/core': 7.28.0
      '@babel/helper-compilation-targets': 7.27.2
      '@babel/helper-plugin-utils': 7.27.1
      '@babel/traverse': 7.28.0
    transitivePeerDependencies:
      - supports-color

  '@babel/plugin-transform-json-strings@7.27.1(@babel/core@7.28.0)':
    dependencies:
      '@babel/core': 7.28.0
      '@babel/helper-plugin-utils': 7.27.1

  '@babel/plugin-transform-literals@7.27.1(@babel/core@7.28.0)':
    dependencies:
      '@babel/core': 7.28.0
      '@babel/helper-plugin-utils': 7.27.1

  '@babel/plugin-transform-logical-assignment-operators@7.27.1(@babel/core@7.28.0)':
    dependencies:
      '@babel/core': 7.28.0
      '@babel/helper-plugin-utils': 7.27.1

  '@babel/plugin-transform-member-expression-literals@7.27.1(@babel/core@7.28.0)':
    dependencies:
      '@babel/core': 7.28.0
      '@babel/helper-plugin-utils': 7.27.1

  '@babel/plugin-transform-modules-amd@7.27.1(@babel/core@7.28.0)':
    dependencies:
      '@babel/core': 7.28.0
      '@babel/helper-module-transforms': 7.27.3(@babel/core@7.28.0)
      '@babel/helper-plugin-utils': 7.27.1
    transitivePeerDependencies:
      - supports-color

  '@babel/plugin-transform-modules-commonjs@7.27.1(@babel/core@7.28.0)':
    dependencies:
      '@babel/core': 7.28.0
      '@babel/helper-module-transforms': 7.27.3(@babel/core@7.28.0)
      '@babel/helper-plugin-utils': 7.27.1
    transitivePeerDependencies:
      - supports-color

  '@babel/plugin-transform-modules-systemjs@7.27.1(@babel/core@7.28.0)':
    dependencies:
      '@babel/core': 7.28.0
      '@babel/helper-module-transforms': 7.27.3(@babel/core@7.28.0)
      '@babel/helper-plugin-utils': 7.27.1
      '@babel/helper-validator-identifier': 7.27.1
      '@babel/traverse': 7.28.0
    transitivePeerDependencies:
      - supports-color

  '@babel/plugin-transform-modules-umd@7.27.1(@babel/core@7.28.0)':
    dependencies:
      '@babel/core': 7.28.0
      '@babel/helper-module-transforms': 7.27.3(@babel/core@7.28.0)
      '@babel/helper-plugin-utils': 7.27.1
    transitivePeerDependencies:
      - supports-color

  '@babel/plugin-transform-named-capturing-groups-regex@7.27.1(@babel/core@7.28.0)':
    dependencies:
      '@babel/core': 7.28.0
      '@babel/helper-create-regexp-features-plugin': 7.27.1(@babel/core@7.28.0)
      '@babel/helper-plugin-utils': 7.27.1

  '@babel/plugin-transform-new-target@7.27.1(@babel/core@7.28.0)':
    dependencies:
      '@babel/core': 7.28.0
      '@babel/helper-plugin-utils': 7.27.1

  '@babel/plugin-transform-nullish-coalescing-operator@7.27.1(@babel/core@7.28.0)':
    dependencies:
      '@babel/core': 7.28.0
      '@babel/helper-plugin-utils': 7.27.1

  '@babel/plugin-transform-numeric-separator@7.27.1(@babel/core@7.28.0)':
    dependencies:
      '@babel/core': 7.28.0
      '@babel/helper-plugin-utils': 7.27.1

  '@babel/plugin-transform-object-rest-spread@7.28.0(@babel/core@7.28.0)':
    dependencies:
      '@babel/core': 7.28.0
      '@babel/helper-compilation-targets': 7.27.2
      '@babel/helper-plugin-utils': 7.27.1
      '@babel/plugin-transform-destructuring': 7.28.0(@babel/core@7.28.0)
      '@babel/plugin-transform-parameters': 7.27.7(@babel/core@7.28.0)
      '@babel/traverse': 7.28.0
    transitivePeerDependencies:
      - supports-color

  '@babel/plugin-transform-object-super@7.27.1(@babel/core@7.28.0)':
    dependencies:
      '@babel/core': 7.28.0
      '@babel/helper-plugin-utils': 7.27.1
      '@babel/helper-replace-supers': 7.27.1(@babel/core@7.28.0)
    transitivePeerDependencies:
      - supports-color

  '@babel/plugin-transform-optional-catch-binding@7.27.1(@babel/core@7.28.0)':
    dependencies:
      '@babel/core': 7.28.0
      '@babel/helper-plugin-utils': 7.27.1

  '@babel/plugin-transform-optional-chaining@7.27.1(@babel/core@7.28.0)':
    dependencies:
      '@babel/core': 7.28.0
      '@babel/helper-plugin-utils': 7.27.1
      '@babel/helper-skip-transparent-expression-wrappers': 7.27.1
    transitivePeerDependencies:
      - supports-color

  '@babel/plugin-transform-parameters@7.27.7(@babel/core@7.28.0)':
    dependencies:
      '@babel/core': 7.28.0
      '@babel/helper-plugin-utils': 7.27.1

  '@babel/plugin-transform-private-methods@7.27.1(@babel/core@7.28.0)':
    dependencies:
      '@babel/core': 7.28.0
      '@babel/helper-create-class-features-plugin': 7.27.1(@babel/core@7.28.0)
      '@babel/helper-plugin-utils': 7.27.1
    transitivePeerDependencies:
      - supports-color

  '@babel/plugin-transform-private-property-in-object@7.27.1(@babel/core@7.28.0)':
    dependencies:
      '@babel/core': 7.28.0
      '@babel/helper-annotate-as-pure': 7.27.3
      '@babel/helper-create-class-features-plugin': 7.27.1(@babel/core@7.28.0)
      '@babel/helper-plugin-utils': 7.27.1
    transitivePeerDependencies:
      - supports-color

  '@babel/plugin-transform-property-literals@7.27.1(@babel/core@7.28.0)':
    dependencies:
      '@babel/core': 7.28.0
      '@babel/helper-plugin-utils': 7.27.1

  '@babel/plugin-transform-regenerator@7.28.1(@babel/core@7.28.0)':
    dependencies:
      '@babel/core': 7.28.0
      '@babel/helper-plugin-utils': 7.27.1

  '@babel/plugin-transform-regexp-modifiers@7.27.1(@babel/core@7.28.0)':
    dependencies:
      '@babel/core': 7.28.0
      '@babel/helper-create-regexp-features-plugin': 7.27.1(@babel/core@7.28.0)
      '@babel/helper-plugin-utils': 7.27.1

  '@babel/plugin-transform-reserved-words@7.27.1(@babel/core@7.28.0)':
    dependencies:
      '@babel/core': 7.28.0
      '@babel/helper-plugin-utils': 7.27.1

  '@babel/plugin-transform-shorthand-properties@7.27.1(@babel/core@7.28.0)':
    dependencies:
      '@babel/core': 7.28.0
      '@babel/helper-plugin-utils': 7.27.1

  '@babel/plugin-transform-spread@7.27.1(@babel/core@7.28.0)':
    dependencies:
      '@babel/core': 7.28.0
      '@babel/helper-plugin-utils': 7.27.1
      '@babel/helper-skip-transparent-expression-wrappers': 7.27.1
    transitivePeerDependencies:
      - supports-color

  '@babel/plugin-transform-sticky-regex@7.27.1(@babel/core@7.28.0)':
    dependencies:
      '@babel/core': 7.28.0
      '@babel/helper-plugin-utils': 7.27.1

  '@babel/plugin-transform-template-literals@7.27.1(@babel/core@7.28.0)':
    dependencies:
      '@babel/core': 7.28.0
      '@babel/helper-plugin-utils': 7.27.1

  '@babel/plugin-transform-typeof-symbol@7.27.1(@babel/core@7.28.0)':
    dependencies:
      '@babel/core': 7.28.0
      '@babel/helper-plugin-utils': 7.27.1

  '@babel/plugin-transform-unicode-escapes@7.27.1(@babel/core@7.28.0)':
    dependencies:
      '@babel/core': 7.28.0
      '@babel/helper-plugin-utils': 7.27.1

  '@babel/plugin-transform-unicode-property-regex@7.27.1(@babel/core@7.28.0)':
    dependencies:
      '@babel/core': 7.28.0
      '@babel/helper-create-regexp-features-plugin': 7.27.1(@babel/core@7.28.0)
      '@babel/helper-plugin-utils': 7.27.1

  '@babel/plugin-transform-unicode-regex@7.27.1(@babel/core@7.28.0)':
    dependencies:
      '@babel/core': 7.28.0
      '@babel/helper-create-regexp-features-plugin': 7.27.1(@babel/core@7.28.0)
      '@babel/helper-plugin-utils': 7.27.1

  '@babel/plugin-transform-unicode-sets-regex@7.27.1(@babel/core@7.28.0)':
    dependencies:
      '@babel/core': 7.28.0
      '@babel/helper-create-regexp-features-plugin': 7.27.1(@babel/core@7.28.0)
      '@babel/helper-plugin-utils': 7.27.1

  '@babel/preset-env@7.28.0(@babel/core@7.28.0)':
    dependencies:
      '@babel/compat-data': 7.28.0
      '@babel/core': 7.28.0
      '@babel/helper-compilation-targets': 7.27.2
      '@babel/helper-plugin-utils': 7.27.1
      '@babel/helper-validator-option': 7.27.1
      '@babel/plugin-bugfix-firefox-class-in-computed-class-key': 7.27.1(@babel/core@7.28.0)
      '@babel/plugin-bugfix-safari-class-field-initializer-scope': 7.27.1(@babel/core@7.28.0)
      '@babel/plugin-bugfix-safari-id-destructuring-collision-in-function-expression': 7.27.1(@babel/core@7.28.0)
      '@babel/plugin-bugfix-v8-spread-parameters-in-optional-chaining': 7.27.1(@babel/core@7.28.0)
      '@babel/plugin-bugfix-v8-static-class-fields-redefine-readonly': 7.27.1(@babel/core@7.28.0)
      '@babel/plugin-proposal-private-property-in-object': 7.21.0-placeholder-for-preset-env.2(@babel/core@7.28.0)
      '@babel/plugin-syntax-import-assertions': 7.27.1(@babel/core@7.28.0)
      '@babel/plugin-syntax-import-attributes': 7.27.1(@babel/core@7.28.0)
      '@babel/plugin-syntax-unicode-sets-regex': 7.18.6(@babel/core@7.28.0)
      '@babel/plugin-transform-arrow-functions': 7.27.1(@babel/core@7.28.0)
      '@babel/plugin-transform-async-generator-functions': 7.28.0(@babel/core@7.28.0)
      '@babel/plugin-transform-async-to-generator': 7.27.1(@babel/core@7.28.0)
      '@babel/plugin-transform-block-scoped-functions': 7.27.1(@babel/core@7.28.0)
      '@babel/plugin-transform-block-scoping': 7.28.0(@babel/core@7.28.0)
      '@babel/plugin-transform-class-properties': 7.27.1(@babel/core@7.28.0)
      '@babel/plugin-transform-class-static-block': 7.27.1(@babel/core@7.28.0)
      '@babel/plugin-transform-classes': 7.28.0(@babel/core@7.28.0)
      '@babel/plugin-transform-computed-properties': 7.27.1(@babel/core@7.28.0)
      '@babel/plugin-transform-destructuring': 7.28.0(@babel/core@7.28.0)
      '@babel/plugin-transform-dotall-regex': 7.27.1(@babel/core@7.28.0)
      '@babel/plugin-transform-duplicate-keys': 7.27.1(@babel/core@7.28.0)
      '@babel/plugin-transform-duplicate-named-capturing-groups-regex': 7.27.1(@babel/core@7.28.0)
      '@babel/plugin-transform-dynamic-import': 7.27.1(@babel/core@7.28.0)
      '@babel/plugin-transform-explicit-resource-management': 7.28.0(@babel/core@7.28.0)
      '@babel/plugin-transform-exponentiation-operator': 7.27.1(@babel/core@7.28.0)
      '@babel/plugin-transform-export-namespace-from': 7.27.1(@babel/core@7.28.0)
      '@babel/plugin-transform-for-of': 7.27.1(@babel/core@7.28.0)
      '@babel/plugin-transform-function-name': 7.27.1(@babel/core@7.28.0)
      '@babel/plugin-transform-json-strings': 7.27.1(@babel/core@7.28.0)
      '@babel/plugin-transform-literals': 7.27.1(@babel/core@7.28.0)
      '@babel/plugin-transform-logical-assignment-operators': 7.27.1(@babel/core@7.28.0)
      '@babel/plugin-transform-member-expression-literals': 7.27.1(@babel/core@7.28.0)
      '@babel/plugin-transform-modules-amd': 7.27.1(@babel/core@7.28.0)
      '@babel/plugin-transform-modules-commonjs': 7.27.1(@babel/core@7.28.0)
      '@babel/plugin-transform-modules-systemjs': 7.27.1(@babel/core@7.28.0)
      '@babel/plugin-transform-modules-umd': 7.27.1(@babel/core@7.28.0)
      '@babel/plugin-transform-named-capturing-groups-regex': 7.27.1(@babel/core@7.28.0)
      '@babel/plugin-transform-new-target': 7.27.1(@babel/core@7.28.0)
      '@babel/plugin-transform-nullish-coalescing-operator': 7.27.1(@babel/core@7.28.0)
      '@babel/plugin-transform-numeric-separator': 7.27.1(@babel/core@7.28.0)
      '@babel/plugin-transform-object-rest-spread': 7.28.0(@babel/core@7.28.0)
      '@babel/plugin-transform-object-super': 7.27.1(@babel/core@7.28.0)
      '@babel/plugin-transform-optional-catch-binding': 7.27.1(@babel/core@7.28.0)
      '@babel/plugin-transform-optional-chaining': 7.27.1(@babel/core@7.28.0)
      '@babel/plugin-transform-parameters': 7.27.7(@babel/core@7.28.0)
      '@babel/plugin-transform-private-methods': 7.27.1(@babel/core@7.28.0)
      '@babel/plugin-transform-private-property-in-object': 7.27.1(@babel/core@7.28.0)
      '@babel/plugin-transform-property-literals': 7.27.1(@babel/core@7.28.0)
      '@babel/plugin-transform-regenerator': 7.28.1(@babel/core@7.28.0)
      '@babel/plugin-transform-regexp-modifiers': 7.27.1(@babel/core@7.28.0)
      '@babel/plugin-transform-reserved-words': 7.27.1(@babel/core@7.28.0)
      '@babel/plugin-transform-shorthand-properties': 7.27.1(@babel/core@7.28.0)
      '@babel/plugin-transform-spread': 7.27.1(@babel/core@7.28.0)
      '@babel/plugin-transform-sticky-regex': 7.27.1(@babel/core@7.28.0)
      '@babel/plugin-transform-template-literals': 7.27.1(@babel/core@7.28.0)
      '@babel/plugin-transform-typeof-symbol': 7.27.1(@babel/core@7.28.0)
      '@babel/plugin-transform-unicode-escapes': 7.27.1(@babel/core@7.28.0)
      '@babel/plugin-transform-unicode-property-regex': 7.27.1(@babel/core@7.28.0)
      '@babel/plugin-transform-unicode-regex': 7.27.1(@babel/core@7.28.0)
      '@babel/plugin-transform-unicode-sets-regex': 7.27.1(@babel/core@7.28.0)
      '@babel/preset-modules': 0.1.6-no-external-plugins(@babel/core@7.28.0)
      babel-plugin-polyfill-corejs2: 0.4.14(@babel/core@7.28.0)
      babel-plugin-polyfill-corejs3: 0.13.0(@babel/core@7.28.0)
      babel-plugin-polyfill-regenerator: 0.6.5(@babel/core@7.28.0)
      core-js-compat: 3.45.0
      semver: 6.3.1
    transitivePeerDependencies:
      - supports-color

  '@babel/preset-modules@0.1.6-no-external-plugins(@babel/core@7.28.0)':
    dependencies:
      '@babel/core': 7.28.0
      '@babel/helper-plugin-utils': 7.27.1
      '@babel/types': 7.28.2
      esutils: 2.0.3

  '@babel/runtime@7.28.2': {}

  '@babel/template@7.27.2':
    dependencies:
      '@babel/code-frame': 7.27.1
      '@babel/parser': 7.28.0
      '@babel/types': 7.28.2

  '@babel/traverse@7.28.0':
    dependencies:
      '@babel/code-frame': 7.27.1
      '@babel/generator': 7.28.0
      '@babel/helper-globals': 7.28.0
      '@babel/parser': 7.28.0
      '@babel/template': 7.27.2
      '@babel/types': 7.28.2
      debug: 4.4.1
    transitivePeerDependencies:
      - supports-color

  '@babel/types@7.28.2':
    dependencies:
      '@babel/helper-string-parser': 7.27.1
      '@babel/helper-validator-identifier': 7.27.1

  '@commitlint/config-validator@19.8.1':
    dependencies:
      '@commitlint/types': 19.8.1
      ajv: 8.17.1
    optional: true

  '@commitlint/execute-rule@19.8.1':
    optional: true

  '@commitlint/load@19.8.1(@types/node@20.19.10)(typescript@5.9.2)':
    dependencies:
      '@commitlint/config-validator': 19.8.1
      '@commitlint/execute-rule': 19.8.1
      '@commitlint/resolve-extends': 19.8.1
      '@commitlint/types': 19.8.1
      chalk: 5.5.0
      cosmiconfig: 9.0.0(typescript@5.9.2)
      cosmiconfig-typescript-loader: 6.1.0(@types/node@20.19.10)(cosmiconfig@9.0.0(typescript@5.9.2))(typescript@5.9.2)
      lodash.isplainobject: 4.0.6
      lodash.merge: 4.6.2
      lodash.uniq: 4.5.0
    transitivePeerDependencies:
      - '@types/node'
      - typescript
    optional: true

  '@commitlint/resolve-extends@19.8.1':
    dependencies:
      '@commitlint/config-validator': 19.8.1
      '@commitlint/types': 19.8.1
      global-directory: 4.0.1
      import-meta-resolve: 4.1.0
      lodash.mergewith: 4.6.2
      resolve-from: 5.0.0
    optional: true

  '@commitlint/types@19.8.1':
    dependencies:
      '@types/conventional-commits-parser': 5.0.1
      chalk: 5.5.0
    optional: true

  '@discoveryjs/json-ext@0.5.7': {}

  '@emnapi/core@1.4.5':
    dependencies:
      '@emnapi/wasi-threads': 1.0.4
      tslib: 2.8.1
    optional: true

  '@emnapi/runtime@1.4.5':
    dependencies:
      tslib: 2.8.1
    optional: true

  '@emnapi/wasi-threads@1.0.4':
    dependencies:
      tslib: 2.8.1
    optional: true

  '@es-joy/jsdoccomment@0.52.0':
    dependencies:
      '@types/estree': 1.0.8
<<<<<<< HEAD
      '@typescript-eslint/types': 8.39.1
=======
      '@typescript-eslint/types': 8.39.0
>>>>>>> 72ac95b3
      comment-parser: 1.4.1
      esquery: 1.6.0
      jsdoc-type-pratt-parser: 4.1.0

  '@eslint-community/eslint-utils@4.7.0(eslint@9.33.0(jiti@2.5.1))':
    dependencies:
      eslint: 9.33.0(jiti@2.5.1)
      eslint-visitor-keys: 3.4.3

  '@eslint-community/regexpp@4.12.1': {}

  '@eslint/config-array@0.21.0':
    dependencies:
      '@eslint/object-schema': 2.1.6
      debug: 4.4.1
      minimatch: 3.1.2
    transitivePeerDependencies:
      - supports-color

  '@eslint/config-helpers@0.3.1': {}

  '@eslint/core@0.15.2':
    dependencies:
      '@types/json-schema': 7.0.15

  '@eslint/eslintrc@3.3.1':
    dependencies:
      ajv: 6.12.6
      debug: 4.4.1
      espree: 10.4.0
      globals: 14.0.0
      ignore: 5.3.2
      import-fresh: 3.3.1
      js-yaml: 4.1.0
      minimatch: 3.1.2
      strip-json-comments: 3.1.1
    transitivePeerDependencies:
      - supports-color

  '@eslint/js@9.33.0': {}

  '@eslint/object-schema@2.1.6': {}

  '@eslint/plugin-kit@0.3.5':
    dependencies:
      '@eslint/core': 0.15.2
      levn: 0.4.1

  '@firebase/ai@2.1.0(@firebase/app-types@0.9.3)(@firebase/app@0.14.1)':
    dependencies:
      '@firebase/app': 0.14.1
      '@firebase/app-check-interop-types': 0.3.3
      '@firebase/app-types': 0.9.3
      '@firebase/component': 0.7.0
      '@firebase/logger': 0.5.0
      '@firebase/util': 1.13.0
      tslib: 2.8.1

  '@firebase/analytics-compat@0.2.24(@firebase/app-compat@0.5.1)(@firebase/app@0.14.1)':
    dependencies:
      '@firebase/analytics': 0.10.18(@firebase/app@0.14.1)
      '@firebase/analytics-types': 0.8.3
      '@firebase/app-compat': 0.5.1
      '@firebase/component': 0.7.0
      '@firebase/util': 1.13.0
      tslib: 2.8.1
    transitivePeerDependencies:
      - '@firebase/app'

  '@firebase/analytics-types@0.8.3': {}

  '@firebase/analytics@0.10.18(@firebase/app@0.14.1)':
    dependencies:
      '@firebase/app': 0.14.1
      '@firebase/component': 0.7.0
      '@firebase/installations': 0.6.19(@firebase/app@0.14.1)
      '@firebase/logger': 0.5.0
      '@firebase/util': 1.13.0
      tslib: 2.8.1

  '@firebase/app-check-compat@0.4.0(@firebase/app-compat@0.5.1)(@firebase/app@0.14.1)':
    dependencies:
      '@firebase/app-check': 0.11.0(@firebase/app@0.14.1)
      '@firebase/app-check-types': 0.5.3
      '@firebase/app-compat': 0.5.1
      '@firebase/component': 0.7.0
      '@firebase/logger': 0.5.0
      '@firebase/util': 1.13.0
      tslib: 2.8.1
    transitivePeerDependencies:
      - '@firebase/app'

  '@firebase/app-check-interop-types@0.3.3': {}

  '@firebase/app-check-types@0.5.3': {}

  '@firebase/app-check@0.11.0(@firebase/app@0.14.1)':
    dependencies:
      '@firebase/app': 0.14.1
      '@firebase/component': 0.7.0
      '@firebase/logger': 0.5.0
      '@firebase/util': 1.13.0
      tslib: 2.8.1

  '@firebase/app-compat@0.5.1':
    dependencies:
      '@firebase/app': 0.14.1
      '@firebase/component': 0.7.0
      '@firebase/logger': 0.5.0
      '@firebase/util': 1.13.0
      tslib: 2.8.1

  '@firebase/app-types@0.9.3': {}

  '@firebase/app@0.14.1':
    dependencies:
      '@firebase/component': 0.7.0
      '@firebase/logger': 0.5.0
      '@firebase/util': 1.13.0
      idb: 7.1.1
      tslib: 2.8.1

  '@firebase/auth-compat@0.6.0(@firebase/app-compat@0.5.1)(@firebase/app-types@0.9.3)(@firebase/app@0.14.1)':
    dependencies:
      '@firebase/app-compat': 0.5.1
      '@firebase/auth': 1.11.0(@firebase/app@0.14.1)
      '@firebase/auth-types': 0.13.0(@firebase/app-types@0.9.3)(@firebase/util@1.13.0)
      '@firebase/component': 0.7.0
      '@firebase/util': 1.13.0
      tslib: 2.8.1
    transitivePeerDependencies:
      - '@firebase/app'
      - '@firebase/app-types'
      - '@react-native-async-storage/async-storage'

  '@firebase/auth-interop-types@0.2.4': {}

  '@firebase/auth-types@0.13.0(@firebase/app-types@0.9.3)(@firebase/util@1.13.0)':
    dependencies:
      '@firebase/app-types': 0.9.3
      '@firebase/util': 1.13.0

  '@firebase/auth@1.11.0(@firebase/app@0.14.1)':
    dependencies:
      '@firebase/app': 0.14.1
      '@firebase/component': 0.7.0
      '@firebase/logger': 0.5.0
      '@firebase/util': 1.13.0
      tslib: 2.8.1

  '@firebase/component@0.7.0':
    dependencies:
      '@firebase/util': 1.13.0
      tslib: 2.8.1

  '@firebase/data-connect@0.3.11(@firebase/app@0.14.1)':
    dependencies:
      '@firebase/app': 0.14.1
      '@firebase/auth-interop-types': 0.2.4
      '@firebase/component': 0.7.0
      '@firebase/logger': 0.5.0
      '@firebase/util': 1.13.0
      tslib: 2.8.1

  '@firebase/database-compat@2.1.0':
    dependencies:
      '@firebase/component': 0.7.0
      '@firebase/database': 1.1.0
      '@firebase/database-types': 1.0.16
      '@firebase/logger': 0.5.0
      '@firebase/util': 1.13.0
      tslib: 2.8.1

  '@firebase/database-types@1.0.16':
    dependencies:
      '@firebase/app-types': 0.9.3
      '@firebase/util': 1.13.0

  '@firebase/database@1.1.0':
    dependencies:
      '@firebase/app-check-interop-types': 0.3.3
      '@firebase/auth-interop-types': 0.2.4
      '@firebase/component': 0.7.0
      '@firebase/logger': 0.5.0
      '@firebase/util': 1.13.0
      faye-websocket: 0.11.4
      tslib: 2.8.1

  '@firebase/firestore-compat@0.4.0(@firebase/app-compat@0.5.1)(@firebase/app-types@0.9.3)(@firebase/app@0.14.1)':
    dependencies:
      '@firebase/app-compat': 0.5.1
      '@firebase/component': 0.7.0
      '@firebase/firestore': 4.9.0(@firebase/app@0.14.1)
      '@firebase/firestore-types': 3.0.3(@firebase/app-types@0.9.3)(@firebase/util@1.13.0)
      '@firebase/util': 1.13.0
      tslib: 2.8.1
    transitivePeerDependencies:
      - '@firebase/app'
      - '@firebase/app-types'

  '@firebase/firestore-types@3.0.3(@firebase/app-types@0.9.3)(@firebase/util@1.13.0)':
    dependencies:
      '@firebase/app-types': 0.9.3
      '@firebase/util': 1.13.0

  '@firebase/firestore@4.9.0(@firebase/app@0.14.1)':
    dependencies:
      '@firebase/app': 0.14.1
      '@firebase/component': 0.7.0
      '@firebase/logger': 0.5.0
      '@firebase/util': 1.13.0
      '@firebase/webchannel-wrapper': 1.0.4
      '@grpc/grpc-js': 1.9.15
      '@grpc/proto-loader': 0.7.15
      tslib: 2.8.1

  '@firebase/functions-compat@0.4.0(@firebase/app-compat@0.5.1)(@firebase/app@0.14.1)':
    dependencies:
      '@firebase/app-compat': 0.5.1
      '@firebase/component': 0.7.0
      '@firebase/functions': 0.13.0(@firebase/app@0.14.1)
      '@firebase/functions-types': 0.6.3
      '@firebase/util': 1.13.0
      tslib: 2.8.1
    transitivePeerDependencies:
      - '@firebase/app'

  '@firebase/functions-types@0.6.3': {}

  '@firebase/functions@0.13.0(@firebase/app@0.14.1)':
    dependencies:
      '@firebase/app': 0.14.1
      '@firebase/app-check-interop-types': 0.3.3
      '@firebase/auth-interop-types': 0.2.4
      '@firebase/component': 0.7.0
      '@firebase/messaging-interop-types': 0.2.3
      '@firebase/util': 1.13.0
      tslib: 2.8.1

  '@firebase/installations-compat@0.2.19(@firebase/app-compat@0.5.1)(@firebase/app-types@0.9.3)(@firebase/app@0.14.1)':
    dependencies:
      '@firebase/app-compat': 0.5.1
      '@firebase/component': 0.7.0
      '@firebase/installations': 0.6.19(@firebase/app@0.14.1)
      '@firebase/installations-types': 0.5.3(@firebase/app-types@0.9.3)
      '@firebase/util': 1.13.0
      tslib: 2.8.1
    transitivePeerDependencies:
      - '@firebase/app'
      - '@firebase/app-types'

  '@firebase/installations-types@0.5.3(@firebase/app-types@0.9.3)':
    dependencies:
      '@firebase/app-types': 0.9.3

  '@firebase/installations@0.6.19(@firebase/app@0.14.1)':
    dependencies:
      '@firebase/app': 0.14.1
      '@firebase/component': 0.7.0
      '@firebase/util': 1.13.0
      idb: 7.1.1
      tslib: 2.8.1

  '@firebase/logger@0.5.0':
    dependencies:
      tslib: 2.8.1

  '@firebase/messaging-compat@0.2.23(@firebase/app-compat@0.5.1)(@firebase/app@0.14.1)':
    dependencies:
      '@firebase/app-compat': 0.5.1
      '@firebase/component': 0.7.0
      '@firebase/messaging': 0.12.23(@firebase/app@0.14.1)
      '@firebase/util': 1.13.0
      tslib: 2.8.1
    transitivePeerDependencies:
      - '@firebase/app'

  '@firebase/messaging-interop-types@0.2.3': {}

  '@firebase/messaging@0.12.23(@firebase/app@0.14.1)':
    dependencies:
      '@firebase/app': 0.14.1
      '@firebase/component': 0.7.0
      '@firebase/installations': 0.6.19(@firebase/app@0.14.1)
      '@firebase/messaging-interop-types': 0.2.3
      '@firebase/util': 1.13.0
      idb: 7.1.1
      tslib: 2.8.1

  '@firebase/performance-compat@0.2.22(@firebase/app-compat@0.5.1)(@firebase/app@0.14.1)':
    dependencies:
      '@firebase/app-compat': 0.5.1
      '@firebase/component': 0.7.0
      '@firebase/logger': 0.5.0
      '@firebase/performance': 0.7.9(@firebase/app@0.14.1)
      '@firebase/performance-types': 0.2.3
      '@firebase/util': 1.13.0
      tslib: 2.8.1
    transitivePeerDependencies:
      - '@firebase/app'

  '@firebase/performance-types@0.2.3': {}

  '@firebase/performance@0.7.9(@firebase/app@0.14.1)':
    dependencies:
      '@firebase/app': 0.14.1
      '@firebase/component': 0.7.0
      '@firebase/installations': 0.6.19(@firebase/app@0.14.1)
      '@firebase/logger': 0.5.0
      '@firebase/util': 1.13.0
      tslib: 2.8.1
      web-vitals: 4.2.4

  '@firebase/remote-config-compat@0.2.19(@firebase/app-compat@0.5.1)(@firebase/app@0.14.1)':
    dependencies:
      '@firebase/app-compat': 0.5.1
      '@firebase/component': 0.7.0
      '@firebase/logger': 0.5.0
      '@firebase/remote-config': 0.6.6(@firebase/app@0.14.1)
      '@firebase/remote-config-types': 0.4.0
      '@firebase/util': 1.13.0
      tslib: 2.8.1
    transitivePeerDependencies:
      - '@firebase/app'

  '@firebase/remote-config-types@0.4.0': {}

  '@firebase/remote-config@0.6.6(@firebase/app@0.14.1)':
    dependencies:
      '@firebase/app': 0.14.1
      '@firebase/component': 0.7.0
      '@firebase/installations': 0.6.19(@firebase/app@0.14.1)
      '@firebase/logger': 0.5.0
      '@firebase/util': 1.13.0
      tslib: 2.8.1

  '@firebase/storage-compat@0.4.0(@firebase/app-compat@0.5.1)(@firebase/app-types@0.9.3)(@firebase/app@0.14.1)':
    dependencies:
      '@firebase/app-compat': 0.5.1
      '@firebase/component': 0.7.0
      '@firebase/storage': 0.14.0(@firebase/app@0.14.1)
      '@firebase/storage-types': 0.8.3(@firebase/app-types@0.9.3)(@firebase/util@1.13.0)
      '@firebase/util': 1.13.0
      tslib: 2.8.1
    transitivePeerDependencies:
      - '@firebase/app'
      - '@firebase/app-types'

  '@firebase/storage-types@0.8.3(@firebase/app-types@0.9.3)(@firebase/util@1.13.0)':
    dependencies:
      '@firebase/app-types': 0.9.3
      '@firebase/util': 1.13.0

  '@firebase/storage@0.14.0(@firebase/app@0.14.1)':
    dependencies:
      '@firebase/app': 0.14.1
      '@firebase/component': 0.7.0
      '@firebase/util': 1.13.0
      tslib: 2.8.1

  '@firebase/util@1.13.0':
    dependencies:
      tslib: 2.8.1

  '@firebase/webchannel-wrapper@1.0.4': {}

  '@floating-ui/core@1.7.3':
    dependencies:
      '@floating-ui/utils': 0.2.10

  '@floating-ui/dom@1.7.3':
    dependencies:
      '@floating-ui/core': 1.7.3
      '@floating-ui/utils': 0.2.10

  '@floating-ui/react-dom@2.1.5(react-dom@19.1.0(react@19.1.0))(react@19.1.0)':
    dependencies:
      '@floating-ui/dom': 1.7.3
      react: 19.1.0
      react-dom: 19.1.0(react@19.1.0)

  '@floating-ui/utils@0.2.10': {}

  '@grpc/grpc-js@1.9.15':
    dependencies:
      '@grpc/proto-loader': 0.7.15
      '@types/node': 20.19.10

  '@grpc/proto-loader@0.7.15':
    dependencies:
      lodash.camelcase: 4.3.0
      long: 5.3.2
      protobufjs: 7.5.3
      yargs: 17.7.2

  '@hookform/resolvers@5.2.1(react-hook-form@7.62.0(react@19.1.0))':
    dependencies:
      '@standard-schema/utils': 0.3.0
      react-hook-form: 7.62.0(react@19.1.0)

  '@humanfs/core@0.19.1': {}

  '@humanfs/node@0.16.6':
    dependencies:
      '@humanfs/core': 0.19.1
      '@humanwhocodes/retry': 0.3.1

  '@humanwhocodes/module-importer@1.0.1': {}

  '@humanwhocodes/retry@0.3.1': {}

  '@humanwhocodes/retry@0.4.3': {}

  '@img/sharp-darwin-arm64@0.34.3':
    optionalDependencies:
      '@img/sharp-libvips-darwin-arm64': 1.2.0
    optional: true

  '@img/sharp-darwin-x64@0.34.3':
    optionalDependencies:
      '@img/sharp-libvips-darwin-x64': 1.2.0
    optional: true

  '@img/sharp-libvips-darwin-arm64@1.2.0':
    optional: true

  '@img/sharp-libvips-darwin-x64@1.2.0':
    optional: true

  '@img/sharp-libvips-linux-arm64@1.2.0':
    optional: true

  '@img/sharp-libvips-linux-arm@1.2.0':
    optional: true

  '@img/sharp-libvips-linux-ppc64@1.2.0':
    optional: true

  '@img/sharp-libvips-linux-s390x@1.2.0':
    optional: true

  '@img/sharp-libvips-linux-x64@1.2.0':
    optional: true

  '@img/sharp-libvips-linuxmusl-arm64@1.2.0':
    optional: true

  '@img/sharp-libvips-linuxmusl-x64@1.2.0':
    optional: true

  '@img/sharp-linux-arm64@0.34.3':
    optionalDependencies:
      '@img/sharp-libvips-linux-arm64': 1.2.0
    optional: true

  '@img/sharp-linux-arm@0.34.3':
    optionalDependencies:
      '@img/sharp-libvips-linux-arm': 1.2.0
    optional: true

  '@img/sharp-linux-ppc64@0.34.3':
    optionalDependencies:
      '@img/sharp-libvips-linux-ppc64': 1.2.0
    optional: true

  '@img/sharp-linux-s390x@0.34.3':
    optionalDependencies:
      '@img/sharp-libvips-linux-s390x': 1.2.0
    optional: true

  '@img/sharp-linux-x64@0.34.3':
    optionalDependencies:
      '@img/sharp-libvips-linux-x64': 1.2.0
    optional: true

  '@img/sharp-linuxmusl-arm64@0.34.3':
    optionalDependencies:
      '@img/sharp-libvips-linuxmusl-arm64': 1.2.0
    optional: true

  '@img/sharp-linuxmusl-x64@0.34.3':
    optionalDependencies:
      '@img/sharp-libvips-linuxmusl-x64': 1.2.0
    optional: true

  '@img/sharp-wasm32@0.34.3':
    dependencies:
      '@emnapi/runtime': 1.4.5
    optional: true

  '@img/sharp-win32-arm64@0.34.3':
    optional: true

  '@img/sharp-win32-ia32@0.34.3':
    optional: true

  '@img/sharp-win32-x64@0.34.3':
    optional: true

  '@isaacs/balanced-match@4.0.1': {}

  '@isaacs/brace-expansion@5.0.0':
    dependencies:
      '@isaacs/balanced-match': 4.0.1

  '@isaacs/fs-minipass@4.0.1':
    dependencies:
      minipass: 7.1.2

  '@jridgewell/gen-mapping@0.3.13':
    dependencies:
      '@jridgewell/sourcemap-codec': 1.5.5
      '@jridgewell/trace-mapping': 0.3.30

  '@jridgewell/resolve-uri@3.1.2': {}

  '@jridgewell/source-map@0.3.11':
    dependencies:
      '@jridgewell/gen-mapping': 0.3.13
      '@jridgewell/trace-mapping': 0.3.30

  '@jridgewell/sourcemap-codec@1.5.5': {}

  '@jridgewell/trace-mapping@0.3.30':
    dependencies:
      '@jridgewell/resolve-uri': 3.1.2
      '@jridgewell/sourcemap-codec': 1.5.5

  '@mongodb-js/saslprep@1.3.0':
    dependencies:
      sparse-bitfield: 3.0.3

  '@mux/mux-data-google-ima@0.2.8':
    dependencies:
      mux-embed: 5.9.0

  '@mux/mux-player-react@3.5.3(@types/react-dom@19.1.7(@types/react@19.1.10))(@types/react@19.1.10)(react-dom@19.1.0(react@19.1.0))(react@19.1.0)':
    dependencies:
      '@mux/mux-player': 3.5.3(react@19.1.0)
      '@mux/playback-core': 0.30.1
      prop-types: 15.8.1
      react: 19.1.0
      react-dom: 19.1.0(react@19.1.0)
    optionalDependencies:
      '@types/react': 19.1.10
      '@types/react-dom': 19.1.7(@types/react@19.1.10)

  '@mux/mux-player@3.5.3(react@19.1.0)':
    dependencies:
      '@mux/mux-video': 0.26.1
      '@mux/playback-core': 0.30.1
      media-chrome: 4.11.1(react@19.1.0)
      player.style: 0.1.9(react@19.1.0)
    transitivePeerDependencies:
      - react

  '@mux/mux-video@0.26.1':
    dependencies:
      '@mux/mux-data-google-ima': 0.2.8
      '@mux/playback-core': 0.30.1
      castable-video: 1.1.10
      custom-media-element: 1.4.5
      media-tracks: 0.3.3

  '@mux/playback-core@0.30.1':
    dependencies:
      hls.js: 1.6.9
      mux-embed: 5.11.0

  '@napi-rs/wasm-runtime@0.2.12':
    dependencies:
      '@emnapi/core': 1.4.5
      '@emnapi/runtime': 1.4.5
      '@tybys/wasm-util': 0.10.0
    optional: true

  '@next/bundle-analyzer@15.4.6':
    dependencies:
      webpack-bundle-analyzer: 4.10.1
    transitivePeerDependencies:
      - bufferutil
      - utf-8-validate

  '@next/env@13.5.11': {}

  '@next/env@15.4.5': {}

  '@next/eslint-plugin-next@15.4.5':
    dependencies:
      fast-glob: 3.3.1

  '@next/swc-darwin-arm64@13.5.9':
    optional: true

  '@next/swc-darwin-arm64@15.4.5':
    optional: true

  '@next/swc-darwin-x64@13.5.9':
    optional: true

  '@next/swc-darwin-x64@15.4.5':
    optional: true

  '@next/swc-linux-arm64-gnu@13.5.9':
    optional: true

  '@next/swc-linux-arm64-gnu@15.4.5':
    optional: true

  '@next/swc-linux-arm64-musl@13.5.9':
    optional: true

  '@next/swc-linux-arm64-musl@15.4.5':
    optional: true

  '@next/swc-linux-x64-gnu@13.5.9':
    optional: true

  '@next/swc-linux-x64-gnu@15.4.5':
    optional: true

  '@next/swc-linux-x64-musl@13.5.9':
    optional: true

  '@next/swc-linux-x64-musl@15.4.5':
    optional: true

  '@next/swc-win32-arm64-msvc@13.5.9':
    optional: true

  '@next/swc-win32-arm64-msvc@15.4.5':
    optional: true

  '@next/swc-win32-ia32-msvc@13.5.9':
    optional: true

  '@next/swc-win32-x64-msvc@13.5.9':
    optional: true

  '@next/swc-win32-x64-msvc@15.4.5':
    optional: true

  '@nodelib/fs.scandir@2.1.5':
    dependencies:
      '@nodelib/fs.stat': 2.0.5
      run-parallel: 1.2.0

  '@nodelib/fs.stat@2.0.5': {}

  '@nodelib/fs.walk@1.2.8':
    dependencies:
      '@nodelib/fs.scandir': 2.1.5
      fastq: 1.19.1

  '@nolyfill/is-core-module@1.0.39': {}

  '@polka/url@1.0.0-next.29': {}

  '@protobufjs/aspromise@1.1.2': {}

  '@protobufjs/base64@1.1.2': {}

  '@protobufjs/codegen@2.0.4': {}

  '@protobufjs/eventemitter@1.1.0': {}

  '@protobufjs/fetch@1.1.0':
    dependencies:
      '@protobufjs/aspromise': 1.1.2
      '@protobufjs/inquire': 1.1.0

  '@protobufjs/float@1.0.2': {}

  '@protobufjs/inquire@1.1.0': {}

  '@protobufjs/path@1.1.2': {}

  '@protobufjs/pool@1.1.0': {}

  '@protobufjs/utf8@1.1.0': {}

  '@radix-ui/number@1.1.1': {}

  '@radix-ui/primitive@1.1.3': {}

  '@radix-ui/react-accordion@1.2.12(@types/react-dom@19.1.7(@types/react@19.1.10))(@types/react@19.1.10)(react-dom@19.1.0(react@19.1.0))(react@19.1.0)':
    dependencies:
      '@radix-ui/primitive': 1.1.3
      '@radix-ui/react-collapsible': 1.1.12(@types/react-dom@19.1.7(@types/react@19.1.10))(@types/react@19.1.10)(react-dom@19.1.0(react@19.1.0))(react@19.1.0)
      '@radix-ui/react-collection': 1.1.7(@types/react-dom@19.1.7(@types/react@19.1.10))(@types/react@19.1.10)(react-dom@19.1.0(react@19.1.0))(react@19.1.0)
      '@radix-ui/react-compose-refs': 1.1.2(@types/react@19.1.10)(react@19.1.0)
      '@radix-ui/react-context': 1.1.2(@types/react@19.1.10)(react@19.1.0)
      '@radix-ui/react-direction': 1.1.1(@types/react@19.1.10)(react@19.1.0)
      '@radix-ui/react-id': 1.1.1(@types/react@19.1.10)(react@19.1.0)
      '@radix-ui/react-primitive': 2.1.3(@types/react-dom@19.1.7(@types/react@19.1.10))(@types/react@19.1.10)(react-dom@19.1.0(react@19.1.0))(react@19.1.0)
      '@radix-ui/react-use-controllable-state': 1.2.2(@types/react@19.1.10)(react@19.1.0)
      react: 19.1.0
      react-dom: 19.1.0(react@19.1.0)
    optionalDependencies:
      '@types/react': 19.1.10
      '@types/react-dom': 19.1.7(@types/react@19.1.10)

  '@radix-ui/react-arrow@1.1.7(@types/react-dom@19.1.7(@types/react@19.1.10))(@types/react@19.1.10)(react-dom@19.1.0(react@19.1.0))(react@19.1.0)':
    dependencies:
      '@radix-ui/react-primitive': 2.1.3(@types/react-dom@19.1.7(@types/react@19.1.10))(@types/react@19.1.10)(react-dom@19.1.0(react@19.1.0))(react@19.1.0)
      react: 19.1.0
      react-dom: 19.1.0(react@19.1.0)
    optionalDependencies:
      '@types/react': 19.1.10
      '@types/react-dom': 19.1.7(@types/react@19.1.10)

  '@radix-ui/react-avatar@1.1.10(@types/react-dom@19.1.7(@types/react@19.1.10))(@types/react@19.1.10)(react-dom@19.1.0(react@19.1.0))(react@19.1.0)':
    dependencies:
      '@radix-ui/react-context': 1.1.2(@types/react@19.1.10)(react@19.1.0)
      '@radix-ui/react-primitive': 2.1.3(@types/react-dom@19.1.7(@types/react@19.1.10))(@types/react@19.1.10)(react-dom@19.1.0(react@19.1.0))(react@19.1.0)
      '@radix-ui/react-use-callback-ref': 1.1.1(@types/react@19.1.10)(react@19.1.0)
      '@radix-ui/react-use-is-hydrated': 0.1.0(@types/react@19.1.10)(react@19.1.0)
      '@radix-ui/react-use-layout-effect': 1.1.1(@types/react@19.1.10)(react@19.1.0)
      react: 19.1.0
      react-dom: 19.1.0(react@19.1.0)
    optionalDependencies:
      '@types/react': 19.1.10
      '@types/react-dom': 19.1.7(@types/react@19.1.10)

  '@radix-ui/react-collapsible@1.1.12(@types/react-dom@19.1.7(@types/react@19.1.10))(@types/react@19.1.10)(react-dom@19.1.0(react@19.1.0))(react@19.1.0)':
    dependencies:
      '@radix-ui/primitive': 1.1.3
      '@radix-ui/react-compose-refs': 1.1.2(@types/react@19.1.10)(react@19.1.0)
      '@radix-ui/react-context': 1.1.2(@types/react@19.1.10)(react@19.1.0)
      '@radix-ui/react-id': 1.1.1(@types/react@19.1.10)(react@19.1.0)
      '@radix-ui/react-presence': 1.1.5(@types/react-dom@19.1.7(@types/react@19.1.10))(@types/react@19.1.10)(react-dom@19.1.0(react@19.1.0))(react@19.1.0)
      '@radix-ui/react-primitive': 2.1.3(@types/react-dom@19.1.7(@types/react@19.1.10))(@types/react@19.1.10)(react-dom@19.1.0(react@19.1.0))(react@19.1.0)
      '@radix-ui/react-use-controllable-state': 1.2.2(@types/react@19.1.10)(react@19.1.0)
      '@radix-ui/react-use-layout-effect': 1.1.1(@types/react@19.1.10)(react@19.1.0)
      react: 19.1.0
      react-dom: 19.1.0(react@19.1.0)
    optionalDependencies:
      '@types/react': 19.1.10
      '@types/react-dom': 19.1.7(@types/react@19.1.10)

  '@radix-ui/react-collection@1.1.7(@types/react-dom@19.1.7(@types/react@19.1.10))(@types/react@19.1.10)(react-dom@19.1.0(react@19.1.0))(react@19.1.0)':
    dependencies:
      '@radix-ui/react-compose-refs': 1.1.2(@types/react@19.1.10)(react@19.1.0)
      '@radix-ui/react-context': 1.1.2(@types/react@19.1.10)(react@19.1.0)
      '@radix-ui/react-primitive': 2.1.3(@types/react-dom@19.1.7(@types/react@19.1.10))(@types/react@19.1.10)(react-dom@19.1.0(react@19.1.0))(react@19.1.0)
      '@radix-ui/react-slot': 1.2.3(@types/react@19.1.10)(react@19.1.0)
      react: 19.1.0
      react-dom: 19.1.0(react@19.1.0)
    optionalDependencies:
      '@types/react': 19.1.10
      '@types/react-dom': 19.1.7(@types/react@19.1.10)

  '@radix-ui/react-compose-refs@1.1.2(@types/react@19.1.10)(react@19.1.0)':
    dependencies:
      react: 19.1.0
    optionalDependencies:
      '@types/react': 19.1.10

  '@radix-ui/react-context@1.1.2(@types/react@19.1.10)(react@19.1.0)':
    dependencies:
      react: 19.1.0
    optionalDependencies:
      '@types/react': 19.1.10

  '@radix-ui/react-dialog@1.1.15(@types/react-dom@19.1.7(@types/react@19.1.10))(@types/react@19.1.10)(react-dom@19.1.0(react@19.1.0))(react@19.1.0)':
    dependencies:
      '@radix-ui/primitive': 1.1.3
      '@radix-ui/react-compose-refs': 1.1.2(@types/react@19.1.10)(react@19.1.0)
      '@radix-ui/react-context': 1.1.2(@types/react@19.1.10)(react@19.1.0)
      '@radix-ui/react-dismissable-layer': 1.1.11(@types/react-dom@19.1.7(@types/react@19.1.10))(@types/react@19.1.10)(react-dom@19.1.0(react@19.1.0))(react@19.1.0)
      '@radix-ui/react-focus-guards': 1.1.3(@types/react@19.1.10)(react@19.1.0)
      '@radix-ui/react-focus-scope': 1.1.7(@types/react-dom@19.1.7(@types/react@19.1.10))(@types/react@19.1.10)(react-dom@19.1.0(react@19.1.0))(react@19.1.0)
      '@radix-ui/react-id': 1.1.1(@types/react@19.1.10)(react@19.1.0)
      '@radix-ui/react-portal': 1.1.9(@types/react-dom@19.1.7(@types/react@19.1.10))(@types/react@19.1.10)(react-dom@19.1.0(react@19.1.0))(react@19.1.0)
      '@radix-ui/react-presence': 1.1.5(@types/react-dom@19.1.7(@types/react@19.1.10))(@types/react@19.1.10)(react-dom@19.1.0(react@19.1.0))(react@19.1.0)
      '@radix-ui/react-primitive': 2.1.3(@types/react-dom@19.1.7(@types/react@19.1.10))(@types/react@19.1.10)(react-dom@19.1.0(react@19.1.0))(react@19.1.0)
      '@radix-ui/react-slot': 1.2.3(@types/react@19.1.10)(react@19.1.0)
      '@radix-ui/react-use-controllable-state': 1.2.2(@types/react@19.1.10)(react@19.1.0)
      aria-hidden: 1.2.6
      react: 19.1.0
      react-dom: 19.1.0(react@19.1.0)
      react-remove-scroll: 2.7.1(@types/react@19.1.10)(react@19.1.0)
    optionalDependencies:
      '@types/react': 19.1.10
      '@types/react-dom': 19.1.7(@types/react@19.1.10)

  '@radix-ui/react-direction@1.1.1(@types/react@19.1.10)(react@19.1.0)':
    dependencies:
      react: 19.1.0
    optionalDependencies:
      '@types/react': 19.1.10

  '@radix-ui/react-dismissable-layer@1.1.11(@types/react-dom@19.1.7(@types/react@19.1.10))(@types/react@19.1.10)(react-dom@19.1.0(react@19.1.0))(react@19.1.0)':
    dependencies:
      '@radix-ui/primitive': 1.1.3
      '@radix-ui/react-compose-refs': 1.1.2(@types/react@19.1.10)(react@19.1.0)
      '@radix-ui/react-primitive': 2.1.3(@types/react-dom@19.1.7(@types/react@19.1.10))(@types/react@19.1.10)(react-dom@19.1.0(react@19.1.0))(react@19.1.0)
      '@radix-ui/react-use-callback-ref': 1.1.1(@types/react@19.1.10)(react@19.1.0)
      '@radix-ui/react-use-escape-keydown': 1.1.1(@types/react@19.1.10)(react@19.1.0)
      react: 19.1.0
      react-dom: 19.1.0(react@19.1.0)
    optionalDependencies:
      '@types/react': 19.1.10
      '@types/react-dom': 19.1.7(@types/react@19.1.10)

  '@radix-ui/react-dropdown-menu@2.1.16(@types/react-dom@19.1.7(@types/react@19.1.10))(@types/react@19.1.10)(react-dom@19.1.0(react@19.1.0))(react@19.1.0)':
    dependencies:
      '@radix-ui/primitive': 1.1.3
      '@radix-ui/react-compose-refs': 1.1.2(@types/react@19.1.10)(react@19.1.0)
      '@radix-ui/react-context': 1.1.2(@types/react@19.1.10)(react@19.1.0)
      '@radix-ui/react-id': 1.1.1(@types/react@19.1.10)(react@19.1.0)
      '@radix-ui/react-menu': 2.1.16(@types/react-dom@19.1.7(@types/react@19.1.10))(@types/react@19.1.10)(react-dom@19.1.0(react@19.1.0))(react@19.1.0)
      '@radix-ui/react-primitive': 2.1.3(@types/react-dom@19.1.7(@types/react@19.1.10))(@types/react@19.1.10)(react-dom@19.1.0(react@19.1.0))(react@19.1.0)
      '@radix-ui/react-use-controllable-state': 1.2.2(@types/react@19.1.10)(react@19.1.0)
      react: 19.1.0
      react-dom: 19.1.0(react@19.1.0)
    optionalDependencies:
      '@types/react': 19.1.10
      '@types/react-dom': 19.1.7(@types/react@19.1.10)

  '@radix-ui/react-focus-guards@1.1.3(@types/react@19.1.10)(react@19.1.0)':
    dependencies:
      react: 19.1.0
    optionalDependencies:
      '@types/react': 19.1.10

  '@radix-ui/react-focus-scope@1.1.7(@types/react-dom@19.1.7(@types/react@19.1.10))(@types/react@19.1.10)(react-dom@19.1.0(react@19.1.0))(react@19.1.0)':
    dependencies:
      '@radix-ui/react-compose-refs': 1.1.2(@types/react@19.1.10)(react@19.1.0)
      '@radix-ui/react-primitive': 2.1.3(@types/react-dom@19.1.7(@types/react@19.1.10))(@types/react@19.1.10)(react-dom@19.1.0(react@19.1.0))(react@19.1.0)
      '@radix-ui/react-use-callback-ref': 1.1.1(@types/react@19.1.10)(react@19.1.0)
      react: 19.1.0
      react-dom: 19.1.0(react@19.1.0)
    optionalDependencies:
      '@types/react': 19.1.10
      '@types/react-dom': 19.1.7(@types/react@19.1.10)

  '@radix-ui/react-id@1.1.1(@types/react@19.1.10)(react@19.1.0)':
    dependencies:
      '@radix-ui/react-use-layout-effect': 1.1.1(@types/react@19.1.10)(react@19.1.0)
      react: 19.1.0
    optionalDependencies:
      '@types/react': 19.1.10

  '@radix-ui/react-label@2.1.7(@types/react-dom@19.1.7(@types/react@19.1.10))(@types/react@19.1.10)(react-dom@19.1.0(react@19.1.0))(react@19.1.0)':
    dependencies:
      '@radix-ui/react-primitive': 2.1.3(@types/react-dom@19.1.7(@types/react@19.1.10))(@types/react@19.1.10)(react-dom@19.1.0(react@19.1.0))(react@19.1.0)
      react: 19.1.0
      react-dom: 19.1.0(react@19.1.0)
    optionalDependencies:
      '@types/react': 19.1.10
      '@types/react-dom': 19.1.7(@types/react@19.1.10)

  '@radix-ui/react-menu@2.1.16(@types/react-dom@19.1.7(@types/react@19.1.10))(@types/react@19.1.10)(react-dom@19.1.0(react@19.1.0))(react@19.1.0)':
    dependencies:
      '@radix-ui/primitive': 1.1.3
      '@radix-ui/react-collection': 1.1.7(@types/react-dom@19.1.7(@types/react@19.1.10))(@types/react@19.1.10)(react-dom@19.1.0(react@19.1.0))(react@19.1.0)
      '@radix-ui/react-compose-refs': 1.1.2(@types/react@19.1.10)(react@19.1.0)
      '@radix-ui/react-context': 1.1.2(@types/react@19.1.10)(react@19.1.0)
      '@radix-ui/react-direction': 1.1.1(@types/react@19.1.10)(react@19.1.0)
      '@radix-ui/react-dismissable-layer': 1.1.11(@types/react-dom@19.1.7(@types/react@19.1.10))(@types/react@19.1.10)(react-dom@19.1.0(react@19.1.0))(react@19.1.0)
      '@radix-ui/react-focus-guards': 1.1.3(@types/react@19.1.10)(react@19.1.0)
      '@radix-ui/react-focus-scope': 1.1.7(@types/react-dom@19.1.7(@types/react@19.1.10))(@types/react@19.1.10)(react-dom@19.1.0(react@19.1.0))(react@19.1.0)
      '@radix-ui/react-id': 1.1.1(@types/react@19.1.10)(react@19.1.0)
      '@radix-ui/react-popper': 1.2.8(@types/react-dom@19.1.7(@types/react@19.1.10))(@types/react@19.1.10)(react-dom@19.1.0(react@19.1.0))(react@19.1.0)
      '@radix-ui/react-portal': 1.1.9(@types/react-dom@19.1.7(@types/react@19.1.10))(@types/react@19.1.10)(react-dom@19.1.0(react@19.1.0))(react@19.1.0)
      '@radix-ui/react-presence': 1.1.5(@types/react-dom@19.1.7(@types/react@19.1.10))(@types/react@19.1.10)(react-dom@19.1.0(react@19.1.0))(react@19.1.0)
      '@radix-ui/react-primitive': 2.1.3(@types/react-dom@19.1.7(@types/react@19.1.10))(@types/react@19.1.10)(react-dom@19.1.0(react@19.1.0))(react@19.1.0)
      '@radix-ui/react-roving-focus': 1.1.11(@types/react-dom@19.1.7(@types/react@19.1.10))(@types/react@19.1.10)(react-dom@19.1.0(react@19.1.0))(react@19.1.0)
      '@radix-ui/react-slot': 1.2.3(@types/react@19.1.10)(react@19.1.0)
      '@radix-ui/react-use-callback-ref': 1.1.1(@types/react@19.1.10)(react@19.1.0)
      aria-hidden: 1.2.6
      react: 19.1.0
      react-dom: 19.1.0(react@19.1.0)
      react-remove-scroll: 2.7.1(@types/react@19.1.10)(react@19.1.0)
    optionalDependencies:
      '@types/react': 19.1.10
      '@types/react-dom': 19.1.7(@types/react@19.1.10)

  '@radix-ui/react-popover@1.1.15(@types/react-dom@19.1.7(@types/react@19.1.10))(@types/react@19.1.10)(react-dom@19.1.0(react@19.1.0))(react@19.1.0)':
    dependencies:
      '@radix-ui/primitive': 1.1.3
      '@radix-ui/react-compose-refs': 1.1.2(@types/react@19.1.10)(react@19.1.0)
      '@radix-ui/react-context': 1.1.2(@types/react@19.1.10)(react@19.1.0)
      '@radix-ui/react-dismissable-layer': 1.1.11(@types/react-dom@19.1.7(@types/react@19.1.10))(@types/react@19.1.10)(react-dom@19.1.0(react@19.1.0))(react@19.1.0)
      '@radix-ui/react-focus-guards': 1.1.3(@types/react@19.1.10)(react@19.1.0)
      '@radix-ui/react-focus-scope': 1.1.7(@types/react-dom@19.1.7(@types/react@19.1.10))(@types/react@19.1.10)(react-dom@19.1.0(react@19.1.0))(react@19.1.0)
      '@radix-ui/react-id': 1.1.1(@types/react@19.1.10)(react@19.1.0)
      '@radix-ui/react-popper': 1.2.8(@types/react-dom@19.1.7(@types/react@19.1.10))(@types/react@19.1.10)(react-dom@19.1.0(react@19.1.0))(react@19.1.0)
      '@radix-ui/react-portal': 1.1.9(@types/react-dom@19.1.7(@types/react@19.1.10))(@types/react@19.1.10)(react-dom@19.1.0(react@19.1.0))(react@19.1.0)
      '@radix-ui/react-presence': 1.1.5(@types/react-dom@19.1.7(@types/react@19.1.10))(@types/react@19.1.10)(react-dom@19.1.0(react@19.1.0))(react@19.1.0)
      '@radix-ui/react-primitive': 2.1.3(@types/react-dom@19.1.7(@types/react@19.1.10))(@types/react@19.1.10)(react-dom@19.1.0(react@19.1.0))(react@19.1.0)
      '@radix-ui/react-slot': 1.2.3(@types/react@19.1.10)(react@19.1.0)
      '@radix-ui/react-use-controllable-state': 1.2.2(@types/react@19.1.10)(react@19.1.0)
      aria-hidden: 1.2.6
      react: 19.1.0
      react-dom: 19.1.0(react@19.1.0)
      react-remove-scroll: 2.7.1(@types/react@19.1.10)(react@19.1.0)
    optionalDependencies:
      '@types/react': 19.1.10
      '@types/react-dom': 19.1.7(@types/react@19.1.10)

  '@radix-ui/react-popper@1.2.8(@types/react-dom@19.1.7(@types/react@19.1.10))(@types/react@19.1.10)(react-dom@19.1.0(react@19.1.0))(react@19.1.0)':
    dependencies:
      '@floating-ui/react-dom': 2.1.5(react-dom@19.1.0(react@19.1.0))(react@19.1.0)
      '@radix-ui/react-arrow': 1.1.7(@types/react-dom@19.1.7(@types/react@19.1.10))(@types/react@19.1.10)(react-dom@19.1.0(react@19.1.0))(react@19.1.0)
      '@radix-ui/react-compose-refs': 1.1.2(@types/react@19.1.10)(react@19.1.0)
      '@radix-ui/react-context': 1.1.2(@types/react@19.1.10)(react@19.1.0)
      '@radix-ui/react-primitive': 2.1.3(@types/react-dom@19.1.7(@types/react@19.1.10))(@types/react@19.1.10)(react-dom@19.1.0(react@19.1.0))(react@19.1.0)
      '@radix-ui/react-use-callback-ref': 1.1.1(@types/react@19.1.10)(react@19.1.0)
      '@radix-ui/react-use-layout-effect': 1.1.1(@types/react@19.1.10)(react@19.1.0)
      '@radix-ui/react-use-rect': 1.1.1(@types/react@19.1.10)(react@19.1.0)
      '@radix-ui/react-use-size': 1.1.1(@types/react@19.1.10)(react@19.1.0)
      '@radix-ui/rect': 1.1.1
      react: 19.1.0
      react-dom: 19.1.0(react@19.1.0)
    optionalDependencies:
      '@types/react': 19.1.10
      '@types/react-dom': 19.1.7(@types/react@19.1.10)

  '@radix-ui/react-portal@1.1.9(@types/react-dom@19.1.7(@types/react@19.1.10))(@types/react@19.1.10)(react-dom@19.1.0(react@19.1.0))(react@19.1.0)':
    dependencies:
      '@radix-ui/react-primitive': 2.1.3(@types/react-dom@19.1.7(@types/react@19.1.10))(@types/react@19.1.10)(react-dom@19.1.0(react@19.1.0))(react@19.1.0)
      '@radix-ui/react-use-layout-effect': 1.1.1(@types/react@19.1.10)(react@19.1.0)
      react: 19.1.0
      react-dom: 19.1.0(react@19.1.0)
    optionalDependencies:
      '@types/react': 19.1.10
      '@types/react-dom': 19.1.7(@types/react@19.1.10)

  '@radix-ui/react-presence@1.1.5(@types/react-dom@19.1.7(@types/react@19.1.10))(@types/react@19.1.10)(react-dom@19.1.0(react@19.1.0))(react@19.1.0)':
    dependencies:
      '@radix-ui/react-compose-refs': 1.1.2(@types/react@19.1.10)(react@19.1.0)
      '@radix-ui/react-use-layout-effect': 1.1.1(@types/react@19.1.10)(react@19.1.0)
      react: 19.1.0
      react-dom: 19.1.0(react@19.1.0)
    optionalDependencies:
      '@types/react': 19.1.10
      '@types/react-dom': 19.1.7(@types/react@19.1.10)

  '@radix-ui/react-primitive@2.1.3(@types/react-dom@19.1.7(@types/react@19.1.10))(@types/react@19.1.10)(react-dom@19.1.0(react@19.1.0))(react@19.1.0)':
    dependencies:
      '@radix-ui/react-slot': 1.2.3(@types/react@19.1.10)(react@19.1.0)
      react: 19.1.0
      react-dom: 19.1.0(react@19.1.0)
    optionalDependencies:
      '@types/react': 19.1.10
      '@types/react-dom': 19.1.7(@types/react@19.1.10)

  '@radix-ui/react-roving-focus@1.1.11(@types/react-dom@19.1.7(@types/react@19.1.10))(@types/react@19.1.10)(react-dom@19.1.0(react@19.1.0))(react@19.1.0)':
    dependencies:
      '@radix-ui/primitive': 1.1.3
      '@radix-ui/react-collection': 1.1.7(@types/react-dom@19.1.7(@types/react@19.1.10))(@types/react@19.1.10)(react-dom@19.1.0(react@19.1.0))(react@19.1.0)
      '@radix-ui/react-compose-refs': 1.1.2(@types/react@19.1.10)(react@19.1.0)
      '@radix-ui/react-context': 1.1.2(@types/react@19.1.10)(react@19.1.0)
      '@radix-ui/react-direction': 1.1.1(@types/react@19.1.10)(react@19.1.0)
      '@radix-ui/react-id': 1.1.1(@types/react@19.1.10)(react@19.1.0)
      '@radix-ui/react-primitive': 2.1.3(@types/react-dom@19.1.7(@types/react@19.1.10))(@types/react@19.1.10)(react-dom@19.1.0(react@19.1.0))(react@19.1.0)
      '@radix-ui/react-use-callback-ref': 1.1.1(@types/react@19.1.10)(react@19.1.0)
      '@radix-ui/react-use-controllable-state': 1.2.2(@types/react@19.1.10)(react@19.1.0)
      react: 19.1.0
      react-dom: 19.1.0(react@19.1.0)
    optionalDependencies:
      '@types/react': 19.1.10
      '@types/react-dom': 19.1.7(@types/react@19.1.10)

  '@radix-ui/react-select@2.2.6(@types/react-dom@19.1.7(@types/react@19.1.10))(@types/react@19.1.10)(react-dom@19.1.0(react@19.1.0))(react@19.1.0)':
    dependencies:
      '@radix-ui/number': 1.1.1
      '@radix-ui/primitive': 1.1.3
      '@radix-ui/react-collection': 1.1.7(@types/react-dom@19.1.7(@types/react@19.1.10))(@types/react@19.1.10)(react-dom@19.1.0(react@19.1.0))(react@19.1.0)
      '@radix-ui/react-compose-refs': 1.1.2(@types/react@19.1.10)(react@19.1.0)
      '@radix-ui/react-context': 1.1.2(@types/react@19.1.10)(react@19.1.0)
      '@radix-ui/react-direction': 1.1.1(@types/react@19.1.10)(react@19.1.0)
      '@radix-ui/react-dismissable-layer': 1.1.11(@types/react-dom@19.1.7(@types/react@19.1.10))(@types/react@19.1.10)(react-dom@19.1.0(react@19.1.0))(react@19.1.0)
      '@radix-ui/react-focus-guards': 1.1.3(@types/react@19.1.10)(react@19.1.0)
      '@radix-ui/react-focus-scope': 1.1.7(@types/react-dom@19.1.7(@types/react@19.1.10))(@types/react@19.1.10)(react-dom@19.1.0(react@19.1.0))(react@19.1.0)
      '@radix-ui/react-id': 1.1.1(@types/react@19.1.10)(react@19.1.0)
      '@radix-ui/react-popper': 1.2.8(@types/react-dom@19.1.7(@types/react@19.1.10))(@types/react@19.1.10)(react-dom@19.1.0(react@19.1.0))(react@19.1.0)
      '@radix-ui/react-portal': 1.1.9(@types/react-dom@19.1.7(@types/react@19.1.10))(@types/react@19.1.10)(react-dom@19.1.0(react@19.1.0))(react@19.1.0)
      '@radix-ui/react-primitive': 2.1.3(@types/react-dom@19.1.7(@types/react@19.1.10))(@types/react@19.1.10)(react-dom@19.1.0(react@19.1.0))(react@19.1.0)
      '@radix-ui/react-slot': 1.2.3(@types/react@19.1.10)(react@19.1.0)
      '@radix-ui/react-use-callback-ref': 1.1.1(@types/react@19.1.10)(react@19.1.0)
      '@radix-ui/react-use-controllable-state': 1.2.2(@types/react@19.1.10)(react@19.1.0)
      '@radix-ui/react-use-layout-effect': 1.1.1(@types/react@19.1.10)(react@19.1.0)
      '@radix-ui/react-use-previous': 1.1.1(@types/react@19.1.10)(react@19.1.0)
      '@radix-ui/react-visually-hidden': 1.2.3(@types/react-dom@19.1.7(@types/react@19.1.10))(@types/react@19.1.10)(react-dom@19.1.0(react@19.1.0))(react@19.1.0)
      aria-hidden: 1.2.6
      react: 19.1.0
      react-dom: 19.1.0(react@19.1.0)
      react-remove-scroll: 2.7.1(@types/react@19.1.10)(react@19.1.0)
    optionalDependencies:
      '@types/react': 19.1.10
      '@types/react-dom': 19.1.7(@types/react@19.1.10)

  '@radix-ui/react-slot@1.2.3(@types/react@19.1.10)(react@19.1.0)':
    dependencies:
      '@radix-ui/react-compose-refs': 1.1.2(@types/react@19.1.10)(react@19.1.0)
      react: 19.1.0
    optionalDependencies:
      '@types/react': 19.1.10

  '@radix-ui/react-tabs@1.1.13(@types/react-dom@19.1.7(@types/react@19.1.10))(@types/react@19.1.10)(react-dom@19.1.0(react@19.1.0))(react@19.1.0)':
    dependencies:
      '@radix-ui/primitive': 1.1.3
      '@radix-ui/react-context': 1.1.2(@types/react@19.1.10)(react@19.1.0)
      '@radix-ui/react-direction': 1.1.1(@types/react@19.1.10)(react@19.1.0)
      '@radix-ui/react-id': 1.1.1(@types/react@19.1.10)(react@19.1.0)
      '@radix-ui/react-presence': 1.1.5(@types/react-dom@19.1.7(@types/react@19.1.10))(@types/react@19.1.10)(react-dom@19.1.0(react@19.1.0))(react@19.1.0)
      '@radix-ui/react-primitive': 2.1.3(@types/react-dom@19.1.7(@types/react@19.1.10))(@types/react@19.1.10)(react-dom@19.1.0(react@19.1.0))(react@19.1.0)
      '@radix-ui/react-roving-focus': 1.1.11(@types/react-dom@19.1.7(@types/react@19.1.10))(@types/react@19.1.10)(react-dom@19.1.0(react@19.1.0))(react@19.1.0)
      '@radix-ui/react-use-controllable-state': 1.2.2(@types/react@19.1.10)(react@19.1.0)
      react: 19.1.0
      react-dom: 19.1.0(react@19.1.0)
    optionalDependencies:
      '@types/react': 19.1.10
      '@types/react-dom': 19.1.7(@types/react@19.1.10)

  '@radix-ui/react-use-callback-ref@1.1.1(@types/react@19.1.10)(react@19.1.0)':
    dependencies:
      react: 19.1.0
    optionalDependencies:
      '@types/react': 19.1.10

  '@radix-ui/react-use-controllable-state@1.2.2(@types/react@19.1.10)(react@19.1.0)':
    dependencies:
      '@radix-ui/react-use-effect-event': 0.0.2(@types/react@19.1.10)(react@19.1.0)
      '@radix-ui/react-use-layout-effect': 1.1.1(@types/react@19.1.10)(react@19.1.0)
      react: 19.1.0
    optionalDependencies:
      '@types/react': 19.1.10

  '@radix-ui/react-use-effect-event@0.0.2(@types/react@19.1.10)(react@19.1.0)':
    dependencies:
      '@radix-ui/react-use-layout-effect': 1.1.1(@types/react@19.1.10)(react@19.1.0)
      react: 19.1.0
    optionalDependencies:
      '@types/react': 19.1.10

  '@radix-ui/react-use-escape-keydown@1.1.1(@types/react@19.1.10)(react@19.1.0)':
    dependencies:
      '@radix-ui/react-use-callback-ref': 1.1.1(@types/react@19.1.10)(react@19.1.0)
      react: 19.1.0
    optionalDependencies:
      '@types/react': 19.1.10

  '@radix-ui/react-use-is-hydrated@0.1.0(@types/react@19.1.10)(react@19.1.0)':
    dependencies:
      react: 19.1.0
      use-sync-external-store: 1.5.0(react@19.1.0)
    optionalDependencies:
      '@types/react': 19.1.10

  '@radix-ui/react-use-layout-effect@1.1.1(@types/react@19.1.10)(react@19.1.0)':
    dependencies:
      react: 19.1.0
    optionalDependencies:
      '@types/react': 19.1.10

  '@radix-ui/react-use-previous@1.1.1(@types/react@19.1.10)(react@19.1.0)':
    dependencies:
      react: 19.1.0
    optionalDependencies:
      '@types/react': 19.1.10

  '@radix-ui/react-use-rect@1.1.1(@types/react@19.1.10)(react@19.1.0)':
    dependencies:
      '@radix-ui/rect': 1.1.1
      react: 19.1.0
    optionalDependencies:
      '@types/react': 19.1.10

  '@radix-ui/react-use-size@1.1.1(@types/react@19.1.10)(react@19.1.0)':
    dependencies:
      '@radix-ui/react-use-layout-effect': 1.1.1(@types/react@19.1.10)(react@19.1.0)
      react: 19.1.0
    optionalDependencies:
      '@types/react': 19.1.10

  '@radix-ui/react-visually-hidden@1.2.3(@types/react-dom@19.1.7(@types/react@19.1.10))(@types/react@19.1.10)(react-dom@19.1.0(react@19.1.0))(react@19.1.0)':
    dependencies:
      '@radix-ui/react-primitive': 2.1.3(@types/react-dom@19.1.7(@types/react@19.1.10))(@types/react@19.1.10)(react-dom@19.1.0(react@19.1.0))(react@19.1.0)
      react: 19.1.0
      react-dom: 19.1.0(react@19.1.0)
    optionalDependencies:
      '@types/react': 19.1.10
      '@types/react-dom': 19.1.7(@types/react@19.1.10)

  '@radix-ui/rect@1.1.1': {}

  '@rollup/plugin-babel@5.3.1(@babel/core@7.28.0)(rollup@2.79.2)':
    dependencies:
      '@babel/core': 7.28.0
      '@babel/helper-module-imports': 7.27.1
      '@rollup/pluginutils': 3.1.0(rollup@2.79.2)
      rollup: 2.79.2
    transitivePeerDependencies:
      - supports-color

  '@rollup/plugin-node-resolve@11.2.1(rollup@2.79.2)':
    dependencies:
      '@rollup/pluginutils': 3.1.0(rollup@2.79.2)
      '@types/resolve': 1.17.1
      builtin-modules: 3.3.0
      deepmerge: 4.3.1
      is-module: 1.0.0
      resolve: 1.22.10
      rollup: 2.79.2

  '@rollup/plugin-replace@2.4.2(rollup@2.79.2)':
    dependencies:
      '@rollup/pluginutils': 3.1.0(rollup@2.79.2)
      magic-string: 0.25.9
      rollup: 2.79.2

  '@rollup/pluginutils@3.1.0(rollup@2.79.2)':
    dependencies:
      '@types/estree': 0.0.39
      estree-walker: 1.0.1
      picomatch: 2.3.1
      rollup: 2.79.2

  '@rtsao/scc@1.1.0': {}

  '@rushstack/eslint-patch@1.12.0': {}

  '@standard-schema/utils@0.3.0': {}

  '@stripe/react-stripe-js@3.9.0(@stripe/stripe-js@7.8.0)(react-dom@19.1.0(react@19.1.0))(react@19.1.0)':
    dependencies:
      '@stripe/stripe-js': 7.8.0
      prop-types: 15.8.1
      react: 19.1.0
      react-dom: 19.1.0(react@19.1.0)

  '@stripe/stripe-js@7.8.0': {}

  '@surma/rollup-plugin-off-main-thread@2.2.3':
    dependencies:
      ejs: 3.1.10
      json5: 2.2.3
      magic-string: 0.25.9
      string.prototype.matchall: 4.0.12

  '@svta/common-media-library@0.12.4': {}

  '@swc/helpers@0.5.15':
    dependencies:
      tslib: 2.8.1

  '@swc/helpers@0.5.2':
    dependencies:
      tslib: 2.8.1

  '@tailwindcss/node@4.1.11':
    dependencies:
      '@ampproject/remapping': 2.3.0
      enhanced-resolve: 5.18.3
      jiti: 2.5.1
      lightningcss: 1.30.1
      magic-string: 0.30.17
      source-map-js: 1.2.1
      tailwindcss: 4.1.11

  '@tailwindcss/oxide-android-arm64@4.1.11':
    optional: true

  '@tailwindcss/oxide-darwin-arm64@4.1.11':
    optional: true

  '@tailwindcss/oxide-darwin-x64@4.1.11':
    optional: true

  '@tailwindcss/oxide-freebsd-x64@4.1.11':
    optional: true

  '@tailwindcss/oxide-linux-arm-gnueabihf@4.1.11':
    optional: true

  '@tailwindcss/oxide-linux-arm64-gnu@4.1.11':
    optional: true

  '@tailwindcss/oxide-linux-arm64-musl@4.1.11':
    optional: true

  '@tailwindcss/oxide-linux-x64-gnu@4.1.11':
    optional: true

  '@tailwindcss/oxide-linux-x64-musl@4.1.11':
    optional: true

  '@tailwindcss/oxide-wasm32-wasi@4.1.11':
    optional: true

  '@tailwindcss/oxide-win32-arm64-msvc@4.1.11':
    optional: true

  '@tailwindcss/oxide-win32-x64-msvc@4.1.11':
    optional: true

  '@tailwindcss/oxide@4.1.11':
    dependencies:
      detect-libc: 2.0.4
      tar: 7.4.3
    optionalDependencies:
      '@tailwindcss/oxide-android-arm64': 4.1.11
      '@tailwindcss/oxide-darwin-arm64': 4.1.11
      '@tailwindcss/oxide-darwin-x64': 4.1.11
      '@tailwindcss/oxide-freebsd-x64': 4.1.11
      '@tailwindcss/oxide-linux-arm-gnueabihf': 4.1.11
      '@tailwindcss/oxide-linux-arm64-gnu': 4.1.11
      '@tailwindcss/oxide-linux-arm64-musl': 4.1.11
      '@tailwindcss/oxide-linux-x64-gnu': 4.1.11
      '@tailwindcss/oxide-linux-x64-musl': 4.1.11
      '@tailwindcss/oxide-wasm32-wasi': 4.1.11
      '@tailwindcss/oxide-win32-arm64-msvc': 4.1.11
      '@tailwindcss/oxide-win32-x64-msvc': 4.1.11

  '@tailwindcss/postcss@4.1.11':
    dependencies:
      '@alloc/quick-lru': 5.2.0
      '@tailwindcss/node': 4.1.11
      '@tailwindcss/oxide': 4.1.11
      postcss: 8.5.6
      tailwindcss: 4.1.11

  '@tybys/wasm-util@0.10.0':
    dependencies:
      tslib: 2.8.1
    optional: true

  '@types/conventional-commits-parser@5.0.1':
    dependencies:
      '@types/node': 20.19.10
    optional: true

  '@types/eslint-scope@3.7.7':
    dependencies:
      '@types/eslint': 9.6.1
      '@types/estree': 1.0.8

  '@types/eslint@9.6.1':
    dependencies:
      '@types/estree': 1.0.8
      '@types/json-schema': 7.0.15

  '@types/estree@0.0.39': {}

  '@types/estree@1.0.8': {}

  '@types/glob@7.2.0':
    dependencies:
      '@types/minimatch': 6.0.0
      '@types/node': 20.19.10

  '@types/json-schema@7.0.15': {}

  '@types/json5@0.0.29': {}

  '@types/minimatch@6.0.0':
    dependencies:
      minimatch: 10.0.3

  '@types/next-pwa@5.6.9(@babel/core@7.28.0)(react-dom@19.1.0(react@19.1.0))(react@19.1.0)':
    dependencies:
      '@types/node': 20.19.10
      '@types/react': 19.1.10
      '@types/react-dom': 19.1.7(@types/react@19.1.10)
      next: 13.5.11(@babel/core@7.28.0)(react-dom@19.1.0(react@19.1.0))(react@19.1.0)
      workbox-build: 6.6.0
    transitivePeerDependencies:
      - '@babel/core'
      - '@opentelemetry/api'
      - '@types/babel__core'
      - babel-plugin-macros
      - react
      - react-dom
      - sass
      - supports-color

  '@types/node@20.19.10':
    dependencies:
      undici-types: 6.21.0

  '@types/react-dom@19.1.7(@types/react@19.1.10)':
    dependencies:
      '@types/react': 19.1.10

  '@types/react@19.1.10':
    dependencies:
      csstype: 3.1.3

  '@types/resolve@1.17.1':
    dependencies:
      '@types/node': 20.19.10

  '@types/signature_pad@2.3.6': {}

  '@types/trusted-types@2.0.7': {}

  '@types/webidl-conversions@7.0.3': {}

  '@types/whatwg-url@11.0.5':
    dependencies:
      '@types/webidl-conversions': 7.0.3

  '@typescript-eslint/eslint-plugin@8.39.1(@typescript-eslint/parser@8.39.1(eslint@9.33.0(jiti@2.5.1))(typescript@5.9.2))(eslint@9.33.0(jiti@2.5.1))(typescript@5.9.2)':
    dependencies:
      '@eslint-community/regexpp': 4.12.1
      '@typescript-eslint/parser': 8.39.1(eslint@9.33.0(jiti@2.5.1))(typescript@5.9.2)
      '@typescript-eslint/scope-manager': 8.39.1
      '@typescript-eslint/type-utils': 8.39.1(eslint@9.33.0(jiti@2.5.1))(typescript@5.9.2)
      '@typescript-eslint/utils': 8.39.1(eslint@9.33.0(jiti@2.5.1))(typescript@5.9.2)
      '@typescript-eslint/visitor-keys': 8.39.1
      eslint: 9.33.0(jiti@2.5.1)
      graphemer: 1.4.0
      ignore: 7.0.5
      natural-compare: 1.4.0
      ts-api-utils: 2.1.0(typescript@5.9.2)
      typescript: 5.9.2
    transitivePeerDependencies:
      - supports-color

  '@typescript-eslint/parser@8.39.1(eslint@9.33.0(jiti@2.5.1))(typescript@5.9.2)':
    dependencies:
      '@typescript-eslint/scope-manager': 8.39.1
      '@typescript-eslint/types': 8.39.1
      '@typescript-eslint/typescript-estree': 8.39.1(typescript@5.9.2)
      '@typescript-eslint/visitor-keys': 8.39.1
      debug: 4.4.1
      eslint: 9.33.0(jiti@2.5.1)
      typescript: 5.9.2
    transitivePeerDependencies:
      - supports-color

  '@typescript-eslint/project-service@8.39.1(typescript@5.9.2)':
    dependencies:
      '@typescript-eslint/tsconfig-utils': 8.39.1(typescript@5.9.2)
      '@typescript-eslint/types': 8.39.1
      debug: 4.4.1
      typescript: 5.9.2
    transitivePeerDependencies:
      - supports-color

  '@typescript-eslint/scope-manager@8.39.1':
    dependencies:
      '@typescript-eslint/types': 8.39.1
      '@typescript-eslint/visitor-keys': 8.39.1

  '@typescript-eslint/tsconfig-utils@8.39.1(typescript@5.9.2)':
    dependencies:
      typescript: 5.9.2

  '@typescript-eslint/type-utils@8.39.1(eslint@9.33.0(jiti@2.5.1))(typescript@5.9.2)':
    dependencies:
      '@typescript-eslint/types': 8.39.1
      '@typescript-eslint/typescript-estree': 8.39.1(typescript@5.9.2)
      '@typescript-eslint/utils': 8.39.1(eslint@9.33.0(jiti@2.5.1))(typescript@5.9.2)
      debug: 4.4.1
      eslint: 9.33.0(jiti@2.5.1)
      ts-api-utils: 2.1.0(typescript@5.9.2)
      typescript: 5.9.2
    transitivePeerDependencies:
      - supports-color

  '@typescript-eslint/types@8.39.1': {}

  '@typescript-eslint/typescript-estree@8.39.1(typescript@5.9.2)':
    dependencies:
      '@typescript-eslint/project-service': 8.39.1(typescript@5.9.2)
      '@typescript-eslint/tsconfig-utils': 8.39.1(typescript@5.9.2)
      '@typescript-eslint/types': 8.39.1
      '@typescript-eslint/visitor-keys': 8.39.1
      debug: 4.4.1
      fast-glob: 3.3.3
      is-glob: 4.0.3
      minimatch: 9.0.5
      semver: 7.7.2
      ts-api-utils: 2.1.0(typescript@5.9.2)
      typescript: 5.9.2
    transitivePeerDependencies:
      - supports-color

  '@typescript-eslint/utils@8.39.1(eslint@9.33.0(jiti@2.5.1))(typescript@5.9.2)':
    dependencies:
      '@eslint-community/eslint-utils': 4.7.0(eslint@9.33.0(jiti@2.5.1))
      '@typescript-eslint/scope-manager': 8.39.1
      '@typescript-eslint/types': 8.39.1
      '@typescript-eslint/typescript-estree': 8.39.1(typescript@5.9.2)
      eslint: 9.33.0(jiti@2.5.1)
      typescript: 5.9.2
    transitivePeerDependencies:
      - supports-color

  '@typescript-eslint/visitor-keys@8.39.1':
    dependencies:
      '@typescript-eslint/types': 8.39.1
      eslint-visitor-keys: 4.2.1

  '@unrs/resolver-binding-android-arm-eabi@1.11.1':
    optional: true

  '@unrs/resolver-binding-android-arm64@1.11.1':
    optional: true

  '@unrs/resolver-binding-darwin-arm64@1.11.1':
    optional: true

  '@unrs/resolver-binding-darwin-x64@1.11.1':
    optional: true

  '@unrs/resolver-binding-freebsd-x64@1.11.1':
    optional: true

  '@unrs/resolver-binding-linux-arm-gnueabihf@1.11.1':
    optional: true

  '@unrs/resolver-binding-linux-arm-musleabihf@1.11.1':
    optional: true

  '@unrs/resolver-binding-linux-arm64-gnu@1.11.1':
    optional: true

  '@unrs/resolver-binding-linux-arm64-musl@1.11.1':
    optional: true

  '@unrs/resolver-binding-linux-ppc64-gnu@1.11.1':
    optional: true

  '@unrs/resolver-binding-linux-riscv64-gnu@1.11.1':
    optional: true

  '@unrs/resolver-binding-linux-riscv64-musl@1.11.1':
    optional: true

  '@unrs/resolver-binding-linux-s390x-gnu@1.11.1':
    optional: true

  '@unrs/resolver-binding-linux-x64-gnu@1.11.1':
    optional: true

  '@unrs/resolver-binding-linux-x64-musl@1.11.1':
    optional: true

  '@unrs/resolver-binding-wasm32-wasi@1.11.1':
    dependencies:
      '@napi-rs/wasm-runtime': 0.2.12
    optional: true

  '@unrs/resolver-binding-win32-arm64-msvc@1.11.1':
    optional: true

  '@unrs/resolver-binding-win32-ia32-msvc@1.11.1':
    optional: true

  '@unrs/resolver-binding-win32-x64-msvc@1.11.1':
    optional: true

  '@vercel/edge@1.2.2': {}

  '@vimeo/player@2.29.0':
    dependencies:
      native-promise-only: 0.8.1
      weakmap-polyfill: 2.0.4

  '@webassemblyjs/ast@1.14.1':
    dependencies:
      '@webassemblyjs/helper-numbers': 1.13.2
      '@webassemblyjs/helper-wasm-bytecode': 1.13.2

  '@webassemblyjs/floating-point-hex-parser@1.13.2': {}

  '@webassemblyjs/helper-api-error@1.13.2': {}

  '@webassemblyjs/helper-buffer@1.14.1': {}

  '@webassemblyjs/helper-numbers@1.13.2':
    dependencies:
      '@webassemblyjs/floating-point-hex-parser': 1.13.2
      '@webassemblyjs/helper-api-error': 1.13.2
      '@xtuc/long': 4.2.2

  '@webassemblyjs/helper-wasm-bytecode@1.13.2': {}

  '@webassemblyjs/helper-wasm-section@1.14.1':
    dependencies:
      '@webassemblyjs/ast': 1.14.1
      '@webassemblyjs/helper-buffer': 1.14.1
      '@webassemblyjs/helper-wasm-bytecode': 1.13.2
      '@webassemblyjs/wasm-gen': 1.14.1

  '@webassemblyjs/ieee754@1.13.2':
    dependencies:
      '@xtuc/ieee754': 1.2.0

  '@webassemblyjs/leb128@1.13.2':
    dependencies:
      '@xtuc/long': 4.2.2

  '@webassemblyjs/utf8@1.13.2': {}

  '@webassemblyjs/wasm-edit@1.14.1':
    dependencies:
      '@webassemblyjs/ast': 1.14.1
      '@webassemblyjs/helper-buffer': 1.14.1
      '@webassemblyjs/helper-wasm-bytecode': 1.13.2
      '@webassemblyjs/helper-wasm-section': 1.14.1
      '@webassemblyjs/wasm-gen': 1.14.1
      '@webassemblyjs/wasm-opt': 1.14.1
      '@webassemblyjs/wasm-parser': 1.14.1
      '@webassemblyjs/wast-printer': 1.14.1

  '@webassemblyjs/wasm-gen@1.14.1':
    dependencies:
      '@webassemblyjs/ast': 1.14.1
      '@webassemblyjs/helper-wasm-bytecode': 1.13.2
      '@webassemblyjs/ieee754': 1.13.2
      '@webassemblyjs/leb128': 1.13.2
      '@webassemblyjs/utf8': 1.13.2

  '@webassemblyjs/wasm-opt@1.14.1':
    dependencies:
      '@webassemblyjs/ast': 1.14.1
      '@webassemblyjs/helper-buffer': 1.14.1
      '@webassemblyjs/wasm-gen': 1.14.1
      '@webassemblyjs/wasm-parser': 1.14.1

  '@webassemblyjs/wasm-parser@1.14.1':
    dependencies:
      '@webassemblyjs/ast': 1.14.1
      '@webassemblyjs/helper-api-error': 1.13.2
      '@webassemblyjs/helper-wasm-bytecode': 1.13.2
      '@webassemblyjs/ieee754': 1.13.2
      '@webassemblyjs/leb128': 1.13.2
      '@webassemblyjs/utf8': 1.13.2

  '@webassemblyjs/wast-printer@1.14.1':
    dependencies:
      '@webassemblyjs/ast': 1.14.1
      '@xtuc/long': 4.2.2

  '@xtuc/ieee754@1.2.0': {}

  '@xtuc/long@4.2.2': {}

  acorn-import-phases@1.0.4(acorn@8.15.0):
    dependencies:
      acorn: 8.15.0

  acorn-jsx@5.3.2(acorn@8.15.0):
    dependencies:
      acorn: 8.15.0

  acorn-walk@8.3.4:
    dependencies:
      acorn: 8.15.0

  acorn@8.15.0: {}

  agent-base@7.1.4: {}

  agora-rtc-react@2.5.0(react@19.1.0):
    dependencies:
      react: 19.1.0

  agora-rtc-sdk-ng@4.24.0:
    dependencies:
      '@agora-js/media': 4.24.0
      '@agora-js/report': 4.24.0
      '@agora-js/shared': 4.24.0
      agora-rte-extension: 1.2.4
      axios: 1.11.0
      formdata-polyfill: 4.0.10
      pako: 2.1.0
      ua-parser-js: 0.7.40
      webrtc-adapter: 8.2.0
    transitivePeerDependencies:
      - debug

  agora-rte-extension@1.2.4: {}

  agora-token@2.0.5:
    dependencies:
      crc-32: 1.2.2
      cuint: 0.2.2
      md5: 2.3.0

  ajv-formats@2.1.1(ajv@8.17.1):
    optionalDependencies:
      ajv: 8.17.1

  ajv-keywords@3.5.2(ajv@6.12.6):
    dependencies:
      ajv: 6.12.6

  ajv-keywords@5.1.0(ajv@8.17.1):
    dependencies:
      ajv: 8.17.1
      fast-deep-equal: 3.1.3

  ajv@6.12.6:
    dependencies:
      fast-deep-equal: 3.1.3
      fast-json-stable-stringify: 2.1.0
      json-schema-traverse: 0.4.1
      uri-js: 4.4.1

  ajv@8.17.1:
    dependencies:
      fast-deep-equal: 3.1.3
      fast-uri: 3.0.6
      json-schema-traverse: 1.0.0
      require-from-string: 2.0.2

  ansi-escapes@4.3.2:
    dependencies:
      type-fest: 0.21.3

  ansi-escapes@7.0.0:
    dependencies:
      environment: 1.1.0

  ansi-regex@5.0.1: {}

  ansi-regex@6.1.0: {}

  ansi-styles@3.2.1:
    dependencies:
      color-convert: 1.9.3

  ansi-styles@4.3.0:
    dependencies:
      color-convert: 2.0.1

  ansi-styles@6.2.1: {}

  are-docs-informative@0.0.2: {}

  argparse@2.0.1: {}

  aria-hidden@1.2.6:
    dependencies:
      tslib: 2.8.1

  aria-query@5.3.2: {}

  array-buffer-byte-length@1.0.2:
    dependencies:
      call-bound: 1.0.4
      is-array-buffer: 3.0.5

  array-includes@3.1.9:
    dependencies:
      call-bind: 1.0.8
      call-bound: 1.0.4
      define-properties: 1.2.1
      es-abstract: 1.24.0
      es-object-atoms: 1.1.1
      get-intrinsic: 1.3.0
      is-string: 1.1.1
      math-intrinsics: 1.1.0

  array-union@1.0.2:
    dependencies:
      array-uniq: 1.0.3

  array-union@2.1.0: {}

  array-uniq@1.0.3: {}

  array.prototype.findlast@1.2.5:
    dependencies:
      call-bind: 1.0.8
      define-properties: 1.2.1
      es-abstract: 1.24.0
      es-errors: 1.3.0
      es-object-atoms: 1.1.1
      es-shim-unscopables: 1.1.0

  array.prototype.findlastindex@1.2.6:
    dependencies:
      call-bind: 1.0.8
      call-bound: 1.0.4
      define-properties: 1.2.1
      es-abstract: 1.24.0
      es-errors: 1.3.0
      es-object-atoms: 1.1.1
      es-shim-unscopables: 1.1.0

  array.prototype.flat@1.3.3:
    dependencies:
      call-bind: 1.0.8
      define-properties: 1.2.1
      es-abstract: 1.24.0
      es-shim-unscopables: 1.1.0

  array.prototype.flatmap@1.3.3:
    dependencies:
      call-bind: 1.0.8
      define-properties: 1.2.1
      es-abstract: 1.24.0
      es-shim-unscopables: 1.1.0

  array.prototype.tosorted@1.1.4:
    dependencies:
      call-bind: 1.0.8
      define-properties: 1.2.1
      es-abstract: 1.24.0
      es-errors: 1.3.0
      es-shim-unscopables: 1.1.0

  arraybuffer.prototype.slice@1.0.4:
    dependencies:
      array-buffer-byte-length: 1.0.2
      call-bind: 1.0.8
      define-properties: 1.2.1
      es-abstract: 1.24.0
      es-errors: 1.3.0
      get-intrinsic: 1.3.0
      is-array-buffer: 3.0.5

  asn1.js@5.4.1:
    dependencies:
      bn.js: 4.12.2
      inherits: 2.0.4
      minimalistic-assert: 1.0.1
      safer-buffer: 2.1.2

  ast-types-flow@0.0.8: {}

  async-function@1.0.0: {}

  async@3.2.6: {}

  asynckit@0.4.0: {}

  at-least-node@1.0.0: {}

  attr-accept@2.2.5: {}

  autoprefixer@10.4.21(postcss@8.5.6):
    dependencies:
      browserslist: 4.25.2
      caniuse-lite: 1.0.30001734
      fraction.js: 4.3.7
      normalize-range: 0.1.2
      picocolors: 1.1.1
      postcss: 8.5.6
      postcss-value-parser: 4.2.0

  available-typed-arrays@1.0.7:
    dependencies:
      possible-typed-array-names: 1.1.0

  axe-core@4.10.3: {}

  axios@1.11.0:
    dependencies:
      follow-redirects: 1.15.11
      form-data: 4.0.4
      proxy-from-env: 1.1.0
    transitivePeerDependencies:
      - debug

  axobject-query@4.1.0: {}

  babel-loader@8.4.1(@babel/core@7.28.0)(webpack@5.101.1):
    dependencies:
      '@babel/core': 7.28.0
      find-cache-dir: 3.3.2
      loader-utils: 2.0.4
      make-dir: 3.1.0
      schema-utils: 2.7.1
      webpack: 5.101.1

  babel-plugin-polyfill-corejs2@0.4.14(@babel/core@7.28.0):
    dependencies:
      '@babel/compat-data': 7.28.0
      '@babel/core': 7.28.0
      '@babel/helper-define-polyfill-provider': 0.6.5(@babel/core@7.28.0)
      semver: 6.3.1
    transitivePeerDependencies:
      - supports-color

  babel-plugin-polyfill-corejs3@0.13.0(@babel/core@7.28.0):
    dependencies:
      '@babel/core': 7.28.0
      '@babel/helper-define-polyfill-provider': 0.6.5(@babel/core@7.28.0)
      core-js-compat: 3.45.0
    transitivePeerDependencies:
      - supports-color

  babel-plugin-polyfill-regenerator@0.6.5(@babel/core@7.28.0):
    dependencies:
      '@babel/core': 7.28.0
      '@babel/helper-define-polyfill-provider': 0.6.5(@babel/core@7.28.0)
    transitivePeerDependencies:
      - supports-color

  balanced-match@1.0.2: {}

  base64-js@1.5.1: {}

  bcp-47-match@2.0.3: {}

  bcp-47-normalize@2.3.0:
    dependencies:
      bcp-47: 2.1.0
      bcp-47-match: 2.0.3

  bcp-47@2.1.0:
    dependencies:
      is-alphabetical: 2.0.1
      is-alphanumerical: 2.0.1
      is-decimal: 2.0.1

  bcryptjs@3.0.2: {}

  big.js@5.2.2: {}

  bl@4.1.0:
    dependencies:
      buffer: 5.7.1
      inherits: 2.0.4
      readable-stream: 3.6.2

  bn.js@4.12.2: {}

  brace-expansion@1.1.12:
    dependencies:
      balanced-match: 1.0.2
      concat-map: 0.0.1

  brace-expansion@2.0.2:
    dependencies:
      balanced-match: 1.0.2

  braces@3.0.3:
    dependencies:
      fill-range: 7.1.1

  browserslist@4.25.2:
    dependencies:
      caniuse-lite: 1.0.30001734
      electron-to-chromium: 1.5.200
      node-releases: 2.0.19
      update-browserslist-db: 1.1.3(browserslist@4.25.2)

  bson@6.10.4: {}

  buffer-equal-constant-time@1.0.1: {}

  buffer-from@1.1.2: {}

  buffer@5.7.1:
    dependencies:
      base64-js: 1.5.1
      ieee754: 1.2.1

  builtin-modules@3.3.0: {}

  busboy@1.6.0:
    dependencies:
      streamsearch: 1.1.0

  cachedir@2.3.0: {}

  call-bind-apply-helpers@1.0.2:
    dependencies:
      es-errors: 1.3.0
      function-bind: 1.1.2

  call-bind@1.0.8:
    dependencies:
      call-bind-apply-helpers: 1.0.2
      es-define-property: 1.0.1
      get-intrinsic: 1.3.0
      set-function-length: 1.2.2

  call-bound@1.0.4:
    dependencies:
      call-bind-apply-helpers: 1.0.2
      get-intrinsic: 1.3.0

  callsites@3.1.0: {}

  caniuse-lite@1.0.30001734: {}

  castable-video@1.1.10:
    dependencies:
      custom-media-element: 1.4.5

  ce-la-react@0.3.1(react@19.1.0):
    dependencies:
      react: 19.1.0

  chalk@2.4.2:
    dependencies:
      ansi-styles: 3.2.1
      escape-string-regexp: 1.0.5
      supports-color: 5.5.0

  chalk@4.1.2:
    dependencies:
      ansi-styles: 4.3.0
      supports-color: 7.2.0

  chalk@5.5.0: {}

  chardet@0.7.0: {}

  charenc@0.0.2: {}

  chownr@3.0.0: {}

  chrome-trace-event@1.0.4: {}

  class-variance-authority@0.7.1:
    dependencies:
      clsx: 2.1.1

  clean-webpack-plugin@4.0.0(webpack@5.101.1):
    dependencies:
      del: 4.1.1
      webpack: 5.101.1

  cli-cursor@3.1.0:
    dependencies:
      restore-cursor: 3.1.0

  cli-cursor@5.0.0:
    dependencies:
      restore-cursor: 5.1.0

  cli-spinners@2.9.2: {}

  cli-truncate@4.0.0:
    dependencies:
      slice-ansi: 5.0.0
      string-width: 7.2.0

  cli-width@3.0.0: {}

  client-only@0.0.1: {}

  cliui@8.0.1:
    dependencies:
      string-width: 4.2.3
      strip-ansi: 6.0.1
      wrap-ansi: 7.0.0

  clone@1.0.4: {}

  cloudflare-video-element@1.3.4: {}

  clsx@2.1.1: {}

  codem-isoboxer@0.3.10: {}

  color-convert@1.9.3:
    dependencies:
      color-name: 1.1.3

  color-convert@2.0.1:
    dependencies:
      color-name: 1.1.4

  color-name@1.1.3: {}

  color-name@1.1.4: {}

  color-string@1.9.1:
    dependencies:
      color-name: 1.1.4
      simple-swizzle: 0.2.2
    optional: true

  color@4.2.3:
    dependencies:
      color-convert: 2.0.1
      color-string: 1.9.1
    optional: true

  colorette@2.0.20: {}

  combined-stream@1.0.8:
    dependencies:
      delayed-stream: 1.0.0

  commander@14.0.0: {}

  commander@2.20.3: {}

  commander@7.2.0: {}

  comment-parser@1.4.1: {}

  commitizen@4.3.1(@types/node@20.19.10)(typescript@5.9.2):
    dependencies:
      cachedir: 2.3.0
      cz-conventional-changelog: 3.3.0(@types/node@20.19.10)(typescript@5.9.2)
      dedent: 0.7.0
      detect-indent: 6.1.0
      find-node-modules: 2.1.3
      find-root: 1.1.0
      fs-extra: 9.1.0
      glob: 7.2.3
      inquirer: 8.2.5
      is-utf8: 0.2.1
      lodash: 4.17.21
      minimist: 1.2.7
      strip-bom: 4.0.0
      strip-json-comments: 3.1.1
    transitivePeerDependencies:
      - '@types/node'
      - typescript

  common-tags@1.8.2: {}

  commondir@1.0.1: {}

  concat-map@0.0.1: {}

  conventional-commit-types@3.0.0: {}

  convert-source-map@2.0.0: {}

  cookie@0.7.2: {}

  core-js-compat@3.45.0:
    dependencies:
      browserslist: 4.25.2

  cosmiconfig-typescript-loader@6.1.0(@types/node@20.19.10)(cosmiconfig@9.0.0(typescript@5.9.2))(typescript@5.9.2):
    dependencies:
      '@types/node': 20.19.10
      cosmiconfig: 9.0.0(typescript@5.9.2)
      jiti: 2.5.1
      typescript: 5.9.2
    optional: true

  cosmiconfig@9.0.0(typescript@5.9.2):
    dependencies:
      env-paths: 2.2.1
      import-fresh: 3.3.1
      js-yaml: 4.1.0
      parse-json: 5.2.0
    optionalDependencies:
      typescript: 5.9.2
    optional: true

  crc-32@1.2.2: {}

  cross-spawn@7.0.6:
    dependencies:
      path-key: 3.1.1
      shebang-command: 2.0.0
      which: 2.0.2

  crypt@0.0.2: {}

  crypto-random-string@2.0.0: {}

  css-mediaquery@0.1.2: {}

  csstype@3.1.3: {}

  cuint@0.2.2: {}

  custom-media-element@1.4.5: {}

  cz-conventional-changelog@3.3.0(@types/node@20.19.10)(typescript@5.9.2):
    dependencies:
      chalk: 2.4.2
      commitizen: 4.3.1(@types/node@20.19.10)(typescript@5.9.2)
      conventional-commit-types: 3.0.0
      lodash.map: 4.6.0
      longest: 2.0.1
      word-wrap: 1.2.5
    optionalDependencies:
      '@commitlint/load': 19.8.1(@types/node@20.19.10)(typescript@5.9.2)
    transitivePeerDependencies:
      - '@types/node'
      - typescript

  damerau-levenshtein@1.0.8: {}

  dash-video-element@0.1.6:
    dependencies:
      custom-media-element: 1.4.5
      dashjs: 5.0.3

  dashjs@5.0.3:
    dependencies:
      '@svta/common-media-library': 0.12.4
      bcp-47-match: 2.0.3
      bcp-47-normalize: 2.3.0
      codem-isoboxer: 0.3.10
      fast-deep-equal: 3.1.3
      html-entities: 2.6.0
      imsc: 1.1.5
      localforage: 1.10.0
      path-browserify: 1.0.1
      ua-parser-js: 1.0.40

  data-uri-to-buffer@4.0.1: {}

  data-view-buffer@1.0.2:
    dependencies:
      call-bound: 1.0.4
      es-errors: 1.3.0
      is-data-view: 1.0.2

  data-view-byte-length@1.0.2:
    dependencies:
      call-bound: 1.0.4
      es-errors: 1.3.0
      is-data-view: 1.0.2

  data-view-byte-offset@1.0.1:
    dependencies:
      call-bound: 1.0.4
      es-errors: 1.3.0
      is-data-view: 1.0.2

  debounce@1.2.1: {}

  debug@3.2.7:
    dependencies:
      ms: 2.1.3

  debug@4.4.1:
    dependencies:
      ms: 2.1.3

  dedent@0.7.0: {}

  deep-is@0.1.4: {}

  deepmerge@4.3.1: {}

  defaults@1.0.4:
    dependencies:
      clone: 1.0.4

  define-data-property@1.1.4:
    dependencies:
      es-define-property: 1.0.1
      es-errors: 1.3.0
      gopd: 1.2.0

  define-properties@1.2.1:
    dependencies:
      define-data-property: 1.1.4
      has-property-descriptors: 1.0.2
      object-keys: 1.1.1

  del@4.1.1:
    dependencies:
      '@types/glob': 7.2.0
      globby: 6.1.0
      is-path-cwd: 2.2.0
      is-path-in-cwd: 2.1.0
      p-map: 2.1.0
      pify: 4.0.1
      rimraf: 2.7.1

  delayed-stream@1.0.0: {}

  detect-file@1.0.0: {}

  detect-indent@6.1.0: {}

  detect-libc@2.0.4: {}

  detect-node-es@1.1.0: {}

  dir-glob@3.0.1:
    dependencies:
      path-type: 4.0.0

  doctrine@2.1.0:
    dependencies:
      esutils: 2.0.3

  dunder-proto@1.0.1:
    dependencies:
      call-bind-apply-helpers: 1.0.2
      es-errors: 1.3.0
      gopd: 1.2.0

  duplexer@0.1.2: {}

  ecdsa-sig-formatter@1.0.11:
    dependencies:
      safe-buffer: 5.2.1

  ejs@3.1.10:
    dependencies:
      jake: 10.9.4

  electron-to-chromium@1.5.200: {}

  emoji-regex@10.4.0: {}

  emoji-regex@10.4.0: {}

  emoji-regex@8.0.0: {}

  emoji-regex@9.2.2: {}

  emojis-list@3.0.0: {}

  enhanced-resolve@5.18.3:
    dependencies:
      graceful-fs: 4.2.11
      tapable: 2.2.2

  env-paths@2.2.1:
    optional: true

  environment@1.1.0: {}

  error-ex@1.3.2:
    dependencies:
      is-arrayish: 0.2.1
    optional: true

  es-abstract@1.24.0:
    dependencies:
      array-buffer-byte-length: 1.0.2
      arraybuffer.prototype.slice: 1.0.4
      available-typed-arrays: 1.0.7
      call-bind: 1.0.8
      call-bound: 1.0.4
      data-view-buffer: 1.0.2
      data-view-byte-length: 1.0.2
      data-view-byte-offset: 1.0.1
      es-define-property: 1.0.1
      es-errors: 1.3.0
      es-object-atoms: 1.1.1
      es-set-tostringtag: 2.1.0
      es-to-primitive: 1.3.0
      function.prototype.name: 1.1.8
      get-intrinsic: 1.3.0
      get-proto: 1.0.1
      get-symbol-description: 1.1.0
      globalthis: 1.0.4
      gopd: 1.2.0
      has-property-descriptors: 1.0.2
      has-proto: 1.2.0
      has-symbols: 1.1.0
      hasown: 2.0.2
      internal-slot: 1.1.0
      is-array-buffer: 3.0.5
      is-callable: 1.2.7
      is-data-view: 1.0.2
      is-negative-zero: 2.0.3
      is-regex: 1.2.1
      is-set: 2.0.3
      is-shared-array-buffer: 1.0.4
      is-string: 1.1.1
      is-typed-array: 1.1.15
      is-weakref: 1.1.1
      math-intrinsics: 1.1.0
      object-inspect: 1.13.4
      object-keys: 1.1.1
      object.assign: 4.1.7
      own-keys: 1.0.1
      regexp.prototype.flags: 1.5.4
      safe-array-concat: 1.1.3
      safe-push-apply: 1.0.0
      safe-regex-test: 1.1.0
      set-proto: 1.0.0
      stop-iteration-iterator: 1.1.0
      string.prototype.trim: 1.2.10
      string.prototype.trimend: 1.0.9
      string.prototype.trimstart: 1.0.8
      typed-array-buffer: 1.0.3
      typed-array-byte-length: 1.0.3
      typed-array-byte-offset: 1.0.4
      typed-array-length: 1.0.7
      unbox-primitive: 1.1.0
      which-typed-array: 1.1.19

  es-define-property@1.0.1: {}

  es-errors@1.3.0: {}

  es-iterator-helpers@1.2.1:
    dependencies:
      call-bind: 1.0.8
      call-bound: 1.0.4
      define-properties: 1.2.1
      es-abstract: 1.24.0
      es-errors: 1.3.0
      es-set-tostringtag: 2.1.0
      function-bind: 1.1.2
      get-intrinsic: 1.3.0
      globalthis: 1.0.4
      gopd: 1.2.0
      has-property-descriptors: 1.0.2
      has-proto: 1.2.0
      has-symbols: 1.1.0
      internal-slot: 1.1.0
      iterator.prototype: 1.1.5
      safe-array-concat: 1.1.3

  es-module-lexer@1.7.0: {}

  es-object-atoms@1.1.1:
    dependencies:
      es-errors: 1.3.0

  es-set-tostringtag@2.1.0:
    dependencies:
      es-errors: 1.3.0
      get-intrinsic: 1.3.0
      has-tostringtag: 1.0.2
      hasown: 2.0.2

  es-shim-unscopables@1.1.0:
    dependencies:
      hasown: 2.0.2

  es-to-primitive@1.3.0:
    dependencies:
      is-callable: 1.2.7
      is-date-object: 1.1.0
      is-symbol: 1.1.1

  escalade@3.2.0: {}

  escape-string-regexp@1.0.5: {}

  escape-string-regexp@4.0.0: {}

  eslint-config-next@15.4.5(eslint@9.33.0(jiti@2.5.1))(typescript@5.9.2):
    dependencies:
      '@next/eslint-plugin-next': 15.4.5
      '@rushstack/eslint-patch': 1.12.0
      '@typescript-eslint/eslint-plugin': 8.39.1(@typescript-eslint/parser@8.39.1(eslint@9.33.0(jiti@2.5.1))(typescript@5.9.2))(eslint@9.33.0(jiti@2.5.1))(typescript@5.9.2)
      '@typescript-eslint/parser': 8.39.1(eslint@9.33.0(jiti@2.5.1))(typescript@5.9.2)
      eslint: 9.33.0(jiti@2.5.1)
      eslint-import-resolver-node: 0.3.9
      eslint-import-resolver-typescript: 3.10.1(eslint-plugin-import@2.32.0)(eslint@9.33.0(jiti@2.5.1))
      eslint-plugin-import: 2.32.0(@typescript-eslint/parser@8.39.1(eslint@9.33.0(jiti@2.5.1))(typescript@5.9.2))(eslint-import-resolver-typescript@3.10.1)(eslint@9.33.0(jiti@2.5.1))
      eslint-plugin-jsx-a11y: 6.10.2(eslint@9.33.0(jiti@2.5.1))
      eslint-plugin-react: 7.37.5(eslint@9.33.0(jiti@2.5.1))
      eslint-plugin-react-hooks: 5.2.0(eslint@9.33.0(jiti@2.5.1))
    optionalDependencies:
      typescript: 5.9.2
    transitivePeerDependencies:
      - eslint-import-resolver-webpack
      - eslint-plugin-import-x
      - supports-color

  eslint-import-resolver-node@0.3.9:
    dependencies:
      debug: 3.2.7
      is-core-module: 2.16.1
      resolve: 1.22.10
    transitivePeerDependencies:
      - supports-color

  eslint-import-resolver-typescript@3.10.1(eslint-plugin-import@2.32.0)(eslint@9.33.0(jiti@2.5.1)):
    dependencies:
      '@nolyfill/is-core-module': 1.0.39
      debug: 4.4.1
      eslint: 9.33.0(jiti@2.5.1)
      get-tsconfig: 4.10.1
      is-bun-module: 2.0.0
      stable-hash: 0.0.5
      tinyglobby: 0.2.14
      unrs-resolver: 1.11.1
    optionalDependencies:
      eslint-plugin-import: 2.32.0(@typescript-eslint/parser@8.39.1(eslint@9.33.0(jiti@2.5.1))(typescript@5.9.2))(eslint-import-resolver-typescript@3.10.1)(eslint@9.33.0(jiti@2.5.1))
    transitivePeerDependencies:
      - supports-color

  eslint-module-utils@2.12.1(@typescript-eslint/parser@8.39.1(eslint@9.33.0(jiti@2.5.1))(typescript@5.9.2))(eslint-import-resolver-node@0.3.9)(eslint-import-resolver-typescript@3.10.1)(eslint@9.33.0(jiti@2.5.1)):
    dependencies:
      debug: 3.2.7
    optionalDependencies:
      '@typescript-eslint/parser': 8.39.1(eslint@9.33.0(jiti@2.5.1))(typescript@5.9.2)
      eslint: 9.33.0(jiti@2.5.1)
      eslint-import-resolver-node: 0.3.9
      eslint-import-resolver-typescript: 3.10.1(eslint-plugin-import@2.32.0)(eslint@9.33.0(jiti@2.5.1))
    transitivePeerDependencies:
      - supports-color

  eslint-plugin-import@2.32.0(@typescript-eslint/parser@8.39.1(eslint@9.33.0(jiti@2.5.1))(typescript@5.9.2))(eslint-import-resolver-typescript@3.10.1)(eslint@9.33.0(jiti@2.5.1)):
    dependencies:
      '@rtsao/scc': 1.1.0
      array-includes: 3.1.9
      array.prototype.findlastindex: 1.2.6
      array.prototype.flat: 1.3.3
      array.prototype.flatmap: 1.3.3
      debug: 3.2.7
      doctrine: 2.1.0
      eslint: 9.33.0(jiti@2.5.1)
      eslint-import-resolver-node: 0.3.9
      eslint-module-utils: 2.12.1(@typescript-eslint/parser@8.39.1(eslint@9.33.0(jiti@2.5.1))(typescript@5.9.2))(eslint-import-resolver-node@0.3.9)(eslint-import-resolver-typescript@3.10.1)(eslint@9.33.0(jiti@2.5.1))
      hasown: 2.0.2
      is-core-module: 2.16.1
      is-glob: 4.0.3
      minimatch: 3.1.2
      object.fromentries: 2.0.8
      object.groupby: 1.0.3
      object.values: 1.2.1
      semver: 6.3.1
      string.prototype.trimend: 1.0.9
      tsconfig-paths: 3.15.0
    optionalDependencies:
      '@typescript-eslint/parser': 8.39.1(eslint@9.33.0(jiti@2.5.1))(typescript@5.9.2)
    transitivePeerDependencies:
      - eslint-import-resolver-typescript
      - eslint-import-resolver-webpack
      - supports-color

  eslint-plugin-jsdoc@54.0.0(eslint@9.33.0(jiti@2.5.1)):
    dependencies:
      '@es-joy/jsdoccomment': 0.52.0
      are-docs-informative: 0.0.2
      comment-parser: 1.4.1
      debug: 4.4.1
      escape-string-regexp: 4.0.0
      eslint: 9.33.0(jiti@2.5.1)
      espree: 10.4.0
      esquery: 1.6.0
      parse-imports-exports: 0.2.4
      semver: 7.7.2
      spdx-expression-parse: 4.0.0
    transitivePeerDependencies:
      - supports-color

  eslint-plugin-jsx-a11y@6.10.2(eslint@9.33.0(jiti@2.5.1)):
    dependencies:
      aria-query: 5.3.2
      array-includes: 3.1.9
      array.prototype.flatmap: 1.3.3
      ast-types-flow: 0.0.8
      axe-core: 4.10.3
      axobject-query: 4.1.0
      damerau-levenshtein: 1.0.8
      emoji-regex: 9.2.2
      eslint: 9.33.0(jiti@2.5.1)
      hasown: 2.0.2
      jsx-ast-utils: 3.3.5
      language-tags: 1.0.9
      minimatch: 3.1.2
      object.fromentries: 2.0.8
      safe-regex-test: 1.1.0
      string.prototype.includes: 2.0.1

  eslint-plugin-react-hooks@5.2.0(eslint@9.33.0(jiti@2.5.1)):
    dependencies:
      eslint: 9.33.0(jiti@2.5.1)

  eslint-plugin-react@7.37.5(eslint@9.33.0(jiti@2.5.1)):
    dependencies:
      array-includes: 3.1.9
      array.prototype.findlast: 1.2.5
      array.prototype.flatmap: 1.3.3
      array.prototype.tosorted: 1.1.4
      doctrine: 2.1.0
      es-iterator-helpers: 1.2.1
      eslint: 9.33.0(jiti@2.5.1)
      estraverse: 5.3.0
      hasown: 2.0.2
      jsx-ast-utils: 3.3.5
      minimatch: 3.1.2
      object.entries: 1.1.9
      object.fromentries: 2.0.8
      object.values: 1.2.1
      prop-types: 15.8.1
      resolve: 2.0.0-next.5
      semver: 6.3.1
      string.prototype.matchall: 4.0.12
      string.prototype.repeat: 1.0.0

  eslint-scope@5.1.1:
    dependencies:
      esrecurse: 4.3.0
      estraverse: 4.3.0

  eslint-scope@8.4.0:
    dependencies:
      esrecurse: 4.3.0
      estraverse: 5.3.0

  eslint-visitor-keys@3.4.3: {}

  eslint-visitor-keys@4.2.1: {}

  eslint@9.33.0(jiti@2.5.1):
    dependencies:
      '@eslint-community/eslint-utils': 4.7.0(eslint@9.33.0(jiti@2.5.1))
      '@eslint-community/regexpp': 4.12.1
      '@eslint/config-array': 0.21.0
      '@eslint/config-helpers': 0.3.1
      '@eslint/core': 0.15.2
      '@eslint/eslintrc': 3.3.1
      '@eslint/js': 9.33.0
      '@eslint/plugin-kit': 0.3.5
      '@humanfs/node': 0.16.6
      '@humanwhocodes/module-importer': 1.0.1
      '@humanwhocodes/retry': 0.4.3
      '@types/estree': 1.0.8
      '@types/json-schema': 7.0.15
      ajv: 6.12.6
      chalk: 4.1.2
      cross-spawn: 7.0.6
      debug: 4.4.1
      escape-string-regexp: 4.0.0
      eslint-scope: 8.4.0
      eslint-visitor-keys: 4.2.1
      espree: 10.4.0
      esquery: 1.6.0
      esutils: 2.0.3
      fast-deep-equal: 3.1.3
      file-entry-cache: 8.0.0
      find-up: 5.0.0
      glob-parent: 6.0.2
      ignore: 5.3.2
      imurmurhash: 0.1.4
      is-glob: 4.0.3
      json-stable-stringify-without-jsonify: 1.0.1
      lodash.merge: 4.6.2
      minimatch: 3.1.2
      natural-compare: 1.4.0
      optionator: 0.9.4
    optionalDependencies:
      jiti: 2.5.1
    transitivePeerDependencies:
      - supports-color

  espree@10.4.0:
    dependencies:
      acorn: 8.15.0
      acorn-jsx: 5.3.2(acorn@8.15.0)
      eslint-visitor-keys: 4.2.1

  esquery@1.6.0:
    dependencies:
      estraverse: 5.3.0

  esrecurse@4.3.0:
    dependencies:
      estraverse: 5.3.0

  estraverse@4.3.0: {}

  estraverse@5.3.0: {}

  estree-walker@1.0.1: {}

  esutils@2.0.3: {}

  eventemitter3@5.0.1: {}

  events@3.3.0: {}

  expand-tilde@2.0.2:
    dependencies:
      homedir-polyfill: 1.0.3

  external-editor@3.1.0:
    dependencies:
      chardet: 0.7.0
      iconv-lite: 0.4.24
      tmp: 0.0.33

  fast-deep-equal@3.1.3: {}

  fast-glob@3.3.1:
    dependencies:
      '@nodelib/fs.stat': 2.0.5
      '@nodelib/fs.walk': 1.2.8
      glob-parent: 5.1.2
      merge2: 1.4.1
      micromatch: 4.0.8

  fast-glob@3.3.3:
    dependencies:
      '@nodelib/fs.stat': 2.0.5
      '@nodelib/fs.walk': 1.2.8
      glob-parent: 5.1.2
      merge2: 1.4.1
      micromatch: 4.0.8

  fast-json-stable-stringify@2.1.0: {}

  fast-levenshtein@2.0.6: {}

  fast-uri@3.0.6: {}

  fastq@1.19.1:
    dependencies:
      reusify: 1.1.0

  faye-websocket@0.11.4:
    dependencies:
      websocket-driver: 0.7.4

  fdir@6.4.6(picomatch@4.0.3):
    optionalDependencies:
      picomatch: 4.0.3

  fetch-blob@3.2.0:
    dependencies:
      node-domexception: 1.0.0
      web-streams-polyfill: 3.3.3

  figures@3.2.0:
    dependencies:
      escape-string-regexp: 1.0.5

  file-entry-cache@8.0.0:
    dependencies:
      flat-cache: 4.0.1

  file-selector@2.1.2:
    dependencies:
      tslib: 2.8.1

  filelist@1.0.4:
    dependencies:
      minimatch: 5.1.6

  fill-range@7.1.1:
    dependencies:
      to-regex-range: 5.0.1

  find-cache-dir@3.3.2:
    dependencies:
      commondir: 1.0.1
      make-dir: 3.1.0
      pkg-dir: 4.2.0

  find-node-modules@2.1.3:
    dependencies:
      findup-sync: 4.0.0
      merge: 2.1.1

  find-root@1.1.0: {}

  find-up@4.1.0:
    dependencies:
      locate-path: 5.0.0
      path-exists: 4.0.0

  find-up@5.0.0:
    dependencies:
      locate-path: 6.0.0
      path-exists: 4.0.0

  findup-sync@4.0.0:
    dependencies:
      detect-file: 1.0.0
      is-glob: 4.0.3
      micromatch: 4.0.8
      resolve-dir: 1.0.1

  firebase@12.1.0:
    dependencies:
      '@firebase/ai': 2.1.0(@firebase/app-types@0.9.3)(@firebase/app@0.14.1)
      '@firebase/analytics': 0.10.18(@firebase/app@0.14.1)
      '@firebase/analytics-compat': 0.2.24(@firebase/app-compat@0.5.1)(@firebase/app@0.14.1)
      '@firebase/app': 0.14.1
      '@firebase/app-check': 0.11.0(@firebase/app@0.14.1)
      '@firebase/app-check-compat': 0.4.0(@firebase/app-compat@0.5.1)(@firebase/app@0.14.1)
      '@firebase/app-compat': 0.5.1
      '@firebase/app-types': 0.9.3
      '@firebase/auth': 1.11.0(@firebase/app@0.14.1)
      '@firebase/auth-compat': 0.6.0(@firebase/app-compat@0.5.1)(@firebase/app-types@0.9.3)(@firebase/app@0.14.1)
      '@firebase/data-connect': 0.3.11(@firebase/app@0.14.1)
      '@firebase/database': 1.1.0
      '@firebase/database-compat': 2.1.0
      '@firebase/firestore': 4.9.0(@firebase/app@0.14.1)
      '@firebase/firestore-compat': 0.4.0(@firebase/app-compat@0.5.1)(@firebase/app-types@0.9.3)(@firebase/app@0.14.1)
      '@firebase/functions': 0.13.0(@firebase/app@0.14.1)
      '@firebase/functions-compat': 0.4.0(@firebase/app-compat@0.5.1)(@firebase/app@0.14.1)
      '@firebase/installations': 0.6.19(@firebase/app@0.14.1)
      '@firebase/installations-compat': 0.2.19(@firebase/app-compat@0.5.1)(@firebase/app-types@0.9.3)(@firebase/app@0.14.1)
      '@firebase/messaging': 0.12.23(@firebase/app@0.14.1)
      '@firebase/messaging-compat': 0.2.23(@firebase/app-compat@0.5.1)(@firebase/app@0.14.1)
      '@firebase/performance': 0.7.9(@firebase/app@0.14.1)
      '@firebase/performance-compat': 0.2.22(@firebase/app-compat@0.5.1)(@firebase/app@0.14.1)
      '@firebase/remote-config': 0.6.6(@firebase/app@0.14.1)
      '@firebase/remote-config-compat': 0.2.19(@firebase/app-compat@0.5.1)(@firebase/app@0.14.1)
      '@firebase/storage': 0.14.0(@firebase/app@0.14.1)
      '@firebase/storage-compat': 0.4.0(@firebase/app-compat@0.5.1)(@firebase/app-types@0.9.3)(@firebase/app@0.14.1)
      '@firebase/util': 1.13.0
    transitivePeerDependencies:
      - '@react-native-async-storage/async-storage'

  flat-cache@4.0.1:
    dependencies:
      flatted: 3.3.3
      keyv: 4.5.4

  flatted@3.3.3: {}

  follow-redirects@1.15.11: {}

  for-each@0.3.5:
    dependencies:
      is-callable: 1.2.7

  form-data@4.0.4:
    dependencies:
      asynckit: 0.4.0
      combined-stream: 1.0.8
      es-set-tostringtag: 2.1.0
      hasown: 2.0.2
      mime-types: 2.1.35

  formdata-polyfill@4.0.10:
    dependencies:
      fetch-blob: 3.2.0

  fraction.js@4.3.7: {}

  framer-motion@12.23.12(react-dom@19.1.0(react@19.1.0))(react@19.1.0):
    dependencies:
      motion-dom: 12.23.12
      motion-utils: 12.23.6
      tslib: 2.8.1
    optionalDependencies:
      react: 19.1.0
      react-dom: 19.1.0(react@19.1.0)

  fs-extra@9.1.0:
    dependencies:
      at-least-node: 1.0.0
      graceful-fs: 4.2.11
      jsonfile: 6.2.0
      universalify: 2.0.1

  fs.realpath@1.0.0: {}

  fsevents@2.3.3:
    optional: true

  function-bind@1.1.2: {}

  function.prototype.name@1.1.8:
    dependencies:
      call-bind: 1.0.8
      call-bound: 1.0.4
      define-properties: 1.2.1
      functions-have-names: 1.2.3
      hasown: 2.0.2
      is-callable: 1.2.7

  functions-have-names@1.2.3: {}

  gensync@1.0.0-beta.2: {}

  get-caller-file@2.0.5: {}

  get-east-asian-width@1.3.0: {}

  get-intrinsic@1.3.0:
    dependencies:
      call-bind-apply-helpers: 1.0.2
      es-define-property: 1.0.1
      es-errors: 1.3.0
      es-object-atoms: 1.1.1
      function-bind: 1.1.2
      get-proto: 1.0.1
      gopd: 1.2.0
      has-symbols: 1.1.0
      hasown: 2.0.2
      math-intrinsics: 1.1.0

  get-nonce@1.0.1: {}

  get-own-enumerable-property-symbols@3.0.2: {}

  get-proto@1.0.1:
    dependencies:
      dunder-proto: 1.0.1
      es-object-atoms: 1.1.1

  get-symbol-description@1.1.0:
    dependencies:
      call-bound: 1.0.4
      es-errors: 1.3.0
      get-intrinsic: 1.3.0

  get-tsconfig@4.10.1:
    dependencies:
      resolve-pkg-maps: 1.0.0

  glob-parent@5.1.2:
    dependencies:
      is-glob: 4.0.3

  glob-parent@6.0.2:
    dependencies:
      is-glob: 4.0.3

  glob-to-regexp@0.4.1: {}

  glob@7.2.3:
    dependencies:
      fs.realpath: 1.0.0
      inflight: 1.0.6
      inherits: 2.0.4
      minimatch: 3.1.2
      once: 1.4.0
      path-is-absolute: 1.0.1

  global-directory@4.0.1:
    dependencies:
      ini: 4.1.1
    optional: true

  global-modules@1.0.0:
    dependencies:
      global-prefix: 1.0.2
      is-windows: 1.0.2
      resolve-dir: 1.0.1

  global-prefix@1.0.2:
    dependencies:
      expand-tilde: 2.0.2
      homedir-polyfill: 1.0.3
      ini: 1.3.8
      is-windows: 1.0.2
      which: 1.3.1

  globals@14.0.0: {}

  globalthis@1.0.4:
    dependencies:
      define-properties: 1.2.1
      gopd: 1.2.0

  globby@11.1.0:
    dependencies:
      array-union: 2.1.0
      dir-glob: 3.0.1
      fast-glob: 3.3.3
      ignore: 5.3.2
      merge2: 1.4.1
      slash: 3.0.0

  globby@6.1.0:
    dependencies:
      array-union: 1.0.2
      glob: 7.2.3
      object-assign: 4.1.1
      pify: 2.3.0
      pinkie-promise: 2.0.1

  gopd@1.2.0: {}

  graceful-fs@4.2.11: {}

  graphemer@1.4.0: {}

  gzip-size@6.0.0:
    dependencies:
      duplexer: 0.1.2

  has-bigints@1.1.0: {}

  has-flag@3.0.0: {}

  has-flag@4.0.0: {}

  has-property-descriptors@1.0.2:
    dependencies:
      es-define-property: 1.0.1

  has-proto@1.2.0:
    dependencies:
      dunder-proto: 1.0.1

  has-symbols@1.1.0: {}

  has-tostringtag@1.0.2:
    dependencies:
      has-symbols: 1.1.0

  hasown@2.0.2:
    dependencies:
      function-bind: 1.1.2

  hls-video-element@1.5.7:
    dependencies:
      custom-media-element: 1.4.5
      hls.js: 1.6.9
      media-tracks: 0.3.3

  hls.js@1.6.9: {}

  homedir-polyfill@1.0.3:
    dependencies:
      parse-passwd: 1.0.0

  html-entities@2.6.0: {}

  html-escaper@2.0.2: {}

  http-parser-js@0.5.10: {}

  http_ece@1.2.0: {}

  https-proxy-agent@7.0.6:
    dependencies:
      agent-base: 7.1.4
      debug: 4.4.1
    transitivePeerDependencies:
      - supports-color

  husky@9.1.7: {}

  hyphenate-style-name@1.1.0: {}

  iconv-lite@0.4.24:
    dependencies:
      safer-buffer: 2.1.2

  idb@7.1.1: {}

  ieee754@1.2.1: {}

  ignore@5.3.2: {}

  ignore@7.0.5: {}

  immediate@3.0.6: {}

  import-fresh@3.3.1:
    dependencies:
      parent-module: 1.0.1
      resolve-from: 4.0.0

  import-meta-resolve@4.1.0:
    optional: true

  imsc@1.1.5:
    dependencies:
      sax: 1.2.1

  imurmurhash@0.1.4: {}

  inflight@1.0.6:
    dependencies:
      once: 1.4.0
      wrappy: 1.0.2

  inherits@2.0.4: {}

  ini@1.3.8: {}

  ini@4.1.1:
    optional: true

  inquirer@8.2.5:
    dependencies:
      ansi-escapes: 4.3.2
      chalk: 4.1.2
      cli-cursor: 3.1.0
      cli-width: 3.0.0
      external-editor: 3.1.0
      figures: 3.2.0
      lodash: 4.17.21
      mute-stream: 0.0.8
      ora: 5.4.1
      run-async: 2.4.1
      rxjs: 7.8.2
      string-width: 4.2.3
      strip-ansi: 6.0.1
      through: 2.3.8
      wrap-ansi: 7.0.0

  internal-slot@1.1.0:
    dependencies:
      es-errors: 1.3.0
      hasown: 2.0.2
      side-channel: 1.1.0

  is-alphabetical@2.0.1: {}

  is-alphanumerical@2.0.1:
    dependencies:
      is-alphabetical: 2.0.1
      is-decimal: 2.0.1

  is-array-buffer@3.0.5:
    dependencies:
      call-bind: 1.0.8
      call-bound: 1.0.4
      get-intrinsic: 1.3.0

  is-arrayish@0.2.1:
    optional: true

  is-arrayish@0.3.2:
    optional: true

  is-async-function@2.1.1:
    dependencies:
      async-function: 1.0.0
      call-bound: 1.0.4
      get-proto: 1.0.1
      has-tostringtag: 1.0.2
      safe-regex-test: 1.1.0

  is-bigint@1.1.0:
    dependencies:
      has-bigints: 1.1.0

  is-boolean-object@1.2.2:
    dependencies:
      call-bound: 1.0.4
      has-tostringtag: 1.0.2

  is-buffer@1.1.6: {}

  is-bun-module@2.0.0:
    dependencies:
      semver: 7.7.2

  is-callable@1.2.7: {}

  is-core-module@2.16.1:
    dependencies:
      hasown: 2.0.2

  is-data-view@1.0.2:
    dependencies:
      call-bound: 1.0.4
      get-intrinsic: 1.3.0
      is-typed-array: 1.1.15

  is-date-object@1.1.0:
    dependencies:
      call-bound: 1.0.4
      has-tostringtag: 1.0.2

  is-decimal@2.0.1: {}

  is-extglob@2.1.1: {}

  is-finalizationregistry@1.1.1:
    dependencies:
      call-bound: 1.0.4

  is-fullwidth-code-point@3.0.0: {}

  is-fullwidth-code-point@4.0.0: {}

  is-fullwidth-code-point@5.0.0:
    dependencies:
      get-east-asian-width: 1.3.0

  is-generator-function@1.1.0:
    dependencies:
      call-bound: 1.0.4
      get-proto: 1.0.1
      has-tostringtag: 1.0.2
      safe-regex-test: 1.1.0

  is-glob@4.0.3:
    dependencies:
      is-extglob: 2.1.1

  is-interactive@1.0.0: {}

  is-map@2.0.3: {}

  is-module@1.0.0: {}

  is-negative-zero@2.0.3: {}

  is-number-object@1.1.1:
    dependencies:
      call-bound: 1.0.4
      has-tostringtag: 1.0.2

  is-number@7.0.0: {}

  is-obj@1.0.1: {}

  is-path-cwd@2.2.0: {}

  is-path-in-cwd@2.1.0:
    dependencies:
      is-path-inside: 2.1.0

  is-path-inside@2.1.0:
    dependencies:
      path-is-inside: 1.0.2

  is-plain-object@5.0.0: {}

  is-regex@1.2.1:
    dependencies:
      call-bound: 1.0.4
      gopd: 1.2.0
      has-tostringtag: 1.0.2
      hasown: 2.0.2

  is-regexp@1.0.0: {}

  is-set@2.0.3: {}

  is-shared-array-buffer@1.0.4:
    dependencies:
      call-bound: 1.0.4

  is-stream@2.0.1: {}

  is-string@1.1.1:
    dependencies:
      call-bound: 1.0.4
      has-tostringtag: 1.0.2

  is-symbol@1.1.1:
    dependencies:
      call-bound: 1.0.4
      has-symbols: 1.1.0
      safe-regex-test: 1.1.0

  is-typed-array@1.1.15:
    dependencies:
      which-typed-array: 1.1.19

  is-unicode-supported@0.1.0: {}

  is-utf8@0.2.1: {}

  is-weakmap@2.0.2: {}

  is-weakref@1.1.1:
    dependencies:
      call-bound: 1.0.4

  is-weakset@2.0.4:
    dependencies:
      call-bound: 1.0.4
      get-intrinsic: 1.3.0

  is-windows@1.0.2: {}

  isarray@2.0.5: {}

  isexe@2.0.0: {}

  iterator.prototype@1.1.5:
    dependencies:
      define-data-property: 1.1.4
      es-object-atoms: 1.1.1
      get-intrinsic: 1.3.0
      get-proto: 1.0.1
      has-symbols: 1.1.0
      set-function-name: 2.0.2

  jake@10.9.4:
    dependencies:
      async: 3.2.6
      filelist: 1.0.4
      picocolors: 1.1.1

  jest-worker@26.6.2:
    dependencies:
      '@types/node': 20.19.10
      merge-stream: 2.0.0
      supports-color: 7.2.0

  jest-worker@27.5.1:
    dependencies:
      '@types/node': 20.19.10
      merge-stream: 2.0.0
      supports-color: 8.1.1

  jiti@2.5.1: {}

<<<<<<< HEAD
  jose@4.15.9: {}

=======
>>>>>>> 72ac95b3
  js-tokens@4.0.0: {}

  js-yaml@4.1.0:
    dependencies:
      argparse: 2.0.1

  jsdoc-type-pratt-parser@4.1.0: {}

  jsesc@3.0.2: {}

  jsesc@3.1.0: {}

  json-buffer@3.0.1: {}

  json-parse-even-better-errors@2.3.1: {}

  json-schema-traverse@0.4.1: {}

  json-schema-traverse@1.0.0: {}

  json-schema@0.4.0: {}

  json-stable-stringify-without-jsonify@1.0.1: {}

  json5@1.0.2:
    dependencies:
      minimist: 1.2.8

  json5@2.2.3: {}

  jsonfile@6.2.0:
    dependencies:
      universalify: 2.0.1
    optionalDependencies:
      graceful-fs: 4.2.11

  jsonpointer@5.0.1: {}

  jsx-ast-utils@3.3.5:
    dependencies:
      array-includes: 3.1.9
      array.prototype.flat: 1.3.3
      object.assign: 4.1.7
      object.values: 1.2.1

  jwa@2.0.1:
    dependencies:
      buffer-equal-constant-time: 1.0.1
      ecdsa-sig-formatter: 1.0.11
      safe-buffer: 5.2.1

  jws@4.0.0:
    dependencies:
      jwa: 2.0.1
      safe-buffer: 5.2.1

  kareem@2.6.3: {}

  keyv@4.5.4:
    dependencies:
      json-buffer: 3.0.1

  language-subtag-registry@0.3.23: {}

  language-tags@1.0.9:
    dependencies:
      language-subtag-registry: 0.3.23

  leven@3.1.0: {}

  levn@0.4.1:
    dependencies:
      prelude-ls: 1.2.1
      type-check: 0.4.0

  lie@3.1.1:
    dependencies:
      immediate: 3.0.6

  lightningcss-darwin-arm64@1.30.1:
    optional: true

  lightningcss-darwin-x64@1.30.1:
    optional: true

  lightningcss-freebsd-x64@1.30.1:
    optional: true

  lightningcss-linux-arm-gnueabihf@1.30.1:
    optional: true

  lightningcss-linux-arm64-gnu@1.30.1:
    optional: true

  lightningcss-linux-arm64-musl@1.30.1:
    optional: true

  lightningcss-linux-x64-gnu@1.30.1:
    optional: true

  lightningcss-linux-x64-musl@1.30.1:
    optional: true

  lightningcss-win32-arm64-msvc@1.30.1:
    optional: true

  lightningcss-win32-x64-msvc@1.30.1:
    optional: true

  lightningcss@1.30.1:
    dependencies:
      detect-libc: 2.0.4
    optionalDependencies:
      lightningcss-darwin-arm64: 1.30.1
      lightningcss-darwin-x64: 1.30.1
      lightningcss-freebsd-x64: 1.30.1
      lightningcss-linux-arm-gnueabihf: 1.30.1
      lightningcss-linux-arm64-gnu: 1.30.1
      lightningcss-linux-arm64-musl: 1.30.1
      lightningcss-linux-x64-gnu: 1.30.1
      lightningcss-linux-x64-musl: 1.30.1
      lightningcss-win32-arm64-msvc: 1.30.1
      lightningcss-win32-x64-msvc: 1.30.1

  lilconfig@3.1.3: {}

  lines-and-columns@1.2.4:
    optional: true

  lint-staged@16.1.5:
    dependencies:
      chalk: 5.5.0
      commander: 14.0.0
      debug: 4.4.1
      lilconfig: 3.1.3
      listr2: 9.0.1
      micromatch: 4.0.8
      nano-spawn: 1.0.2
      pidtree: 0.6.0
      string-argv: 0.3.2
      yaml: 2.8.1
    transitivePeerDependencies:
      - supports-color

  listr2@9.0.1:
    dependencies:
      cli-truncate: 4.0.0
      colorette: 2.0.20
      eventemitter3: 5.0.1
      log-update: 6.1.0
      rfdc: 1.4.1
      wrap-ansi: 9.0.0

  loader-runner@4.3.0: {}

  loader-utils@2.0.4:
    dependencies:
      big.js: 5.2.2
      emojis-list: 3.0.0
      json5: 2.2.3

  localforage@1.10.0:
    dependencies:
      lie: 3.1.1

  locate-path@5.0.0:
    dependencies:
      p-locate: 4.1.0

  locate-path@6.0.0:
    dependencies:
      p-locate: 5.0.0

  lodash.camelcase@4.3.0: {}

  lodash.debounce@4.0.8: {}

  lodash.isplainobject@4.0.6:
    optional: true

  lodash.map@4.6.0: {}

  lodash.merge@4.6.2: {}

  lodash.mergewith@4.6.2:
    optional: true

  lodash.sortby@4.7.0: {}

  lodash.uniq@4.5.0:
    optional: true

  lodash@4.17.21: {}

  log-symbols@4.1.0:
    dependencies:
      chalk: 4.1.2
      is-unicode-supported: 0.1.0

  log-update@6.1.0:
    dependencies:
      ansi-escapes: 7.0.0
      cli-cursor: 5.0.0
      slice-ansi: 7.1.0
      strip-ansi: 7.1.0
      wrap-ansi: 9.0.0

  long@5.3.2: {}

  longest@2.0.1: {}

  loose-envify@1.4.0:
    dependencies:
      js-tokens: 4.0.0

  lru-cache@5.1.1:
    dependencies:
      yallist: 3.1.1

  lru-cache@6.0.0:
    dependencies:
      yallist: 4.0.0

  lucide-react@0.536.0(react@19.1.0):
    dependencies:
      react: 19.1.0

  magic-string@0.25.9:
    dependencies:
      sourcemap-codec: 1.4.8

  magic-string@0.30.17:
    dependencies:
      '@jridgewell/sourcemap-codec': 1.5.5

  make-dir@3.1.0:
    dependencies:
      semver: 6.3.1

  matchmediaquery@0.4.2:
    dependencies:
      css-mediaquery: 0.1.2

  math-intrinsics@1.1.0: {}

  md5@2.3.0:
    dependencies:
      charenc: 0.0.2
      crypt: 0.0.2
      is-buffer: 1.1.6

  media-chrome@4.11.1(react@19.1.0):
    dependencies:
      '@vercel/edge': 1.2.2
      ce-la-react: 0.3.1(react@19.1.0)
    transitivePeerDependencies:
      - react

  media-tracks@0.3.3: {}

  memory-pager@1.5.0: {}

  merge-stream@2.0.0: {}

  merge2@1.4.1: {}

  merge@2.1.1: {}

  micromatch@4.0.8:
    dependencies:
      braces: 3.0.3
      picomatch: 2.3.1

  mime-db@1.52.0: {}

  mime-types@2.1.35:
    dependencies:
      mime-db: 1.52.0

  mimic-fn@2.1.0: {}

  mimic-function@5.0.1: {}

  minimalistic-assert@1.0.1: {}

<<<<<<< HEAD
  minimatch@10.0.3:
    dependencies:
      '@isaacs/brace-expansion': 5.0.0

=======
>>>>>>> 72ac95b3
  minimatch@3.1.2:
    dependencies:
      brace-expansion: 1.1.12

  minimatch@5.1.6:
    dependencies:
      brace-expansion: 2.0.2

  minimatch@9.0.5:
    dependencies:
      brace-expansion: 2.0.2

  minimist@1.2.7: {}

  minimist@1.2.8: {}

  minipass@7.1.2: {}

  minizlib@3.0.2:
    dependencies:
      minipass: 7.1.2

  mkdirp@3.0.1: {}

  moment-timezone@0.6.0:
    dependencies:
      moment: 2.30.1

  moment@2.30.1: {}

  mongodb-connection-string-url@3.0.2:
    dependencies:
      '@types/whatwg-url': 11.0.5
      whatwg-url: 14.2.0

  mongodb@6.18.0:
    dependencies:
      '@mongodb-js/saslprep': 1.3.0
      bson: 6.10.4
      mongodb-connection-string-url: 3.0.2

  mongoose@8.17.1:
    dependencies:
      bson: 6.10.4
      kareem: 2.6.3
      mongodb: 6.18.0
      mpath: 0.9.0
      mquery: 5.0.0
      ms: 2.1.3
      sift: 17.1.3
    transitivePeerDependencies:
      - '@aws-sdk/credential-providers'
      - '@mongodb-js/zstd'
      - gcp-metadata
      - kerberos
      - mongodb-client-encryption
      - snappy
      - socks
      - supports-color

  motion-dom@12.23.12:
    dependencies:
      motion-utils: 12.23.6

  motion-utils@12.23.6: {}

  mpath@0.9.0: {}

  mquery@5.0.0:
    dependencies:
      debug: 4.4.1
    transitivePeerDependencies:
      - supports-color

  mrmime@2.0.1: {}

  ms@2.1.3: {}

  mute-stream@0.0.8: {}

  mux-embed@5.11.0: {}

  mux-embed@5.9.0: {}

  nano-spawn@1.0.2: {}

  nanoid@3.3.11: {}

  napi-postinstall@0.3.3: {}

  native-promise-only@0.8.1: {}

  natural-compare@1.4.0: {}

  neo-async@2.6.2: {}

<<<<<<< HEAD
  next-auth@4.24.11(next@15.4.5(@babel/core@7.28.0)(react-dom@19.1.0(react@19.1.0))(react@19.1.0))(react-dom@19.1.0(react@19.1.0))(react@19.1.0):
    dependencies:
      '@babel/runtime': 7.28.2
      '@panva/hkdf': 1.2.1
      cookie: 0.7.2
      jose: 4.15.9
      next: 15.4.5(@babel/core@7.28.0)(react-dom@19.1.0(react@19.1.0))(react@19.1.0)
      oauth: 0.9.15
      openid-client: 5.7.1
      preact: 10.27.0
      preact-render-to-string: 5.2.6(preact@10.27.0)
      react: 19.1.0
      react-dom: 19.1.0(react@19.1.0)
      uuid: 8.3.2

  next-pwa@5.6.0(@babel/core@7.28.0)(next@15.4.5(@babel/core@7.28.0)(react-dom@19.1.0(react@19.1.0))(react@19.1.0))(webpack@5.101.1):
=======
  next-pwa@5.6.0(@babel/core@7.28.0)(next@15.4.5(@babel/core@7.28.0)(react-dom@19.1.0(react@19.1.0))(react@19.1.0))(webpack@5.101.0):
>>>>>>> 72ac95b3
    dependencies:
      babel-loader: 8.4.1(@babel/core@7.28.0)(webpack@5.101.1)
      clean-webpack-plugin: 4.0.0(webpack@5.101.1)
      globby: 11.1.0
      next: 15.4.5(@babel/core@7.28.0)(react-dom@19.1.0(react@19.1.0))(react@19.1.0)
      terser-webpack-plugin: 5.3.14(webpack@5.101.1)
      workbox-webpack-plugin: 6.6.0(webpack@5.101.1)
      workbox-window: 6.6.0
    transitivePeerDependencies:
      - '@babel/core'
      - '@swc/core'
      - '@types/babel__core'
      - esbuild
      - supports-color
      - uglify-js
      - webpack

  next@13.5.11(@babel/core@7.28.0)(react-dom@19.1.0(react@19.1.0))(react@19.1.0):
    dependencies:
      '@next/env': 13.5.11
      '@swc/helpers': 0.5.2
      busboy: 1.6.0
      caniuse-lite: 1.0.30001734
      postcss: 8.4.31
      react: 19.1.0
      react-dom: 19.1.0(react@19.1.0)
      styled-jsx: 5.1.1(@babel/core@7.28.0)(react@19.1.0)
      watchpack: 2.4.0
    optionalDependencies:
      '@next/swc-darwin-arm64': 13.5.9
      '@next/swc-darwin-x64': 13.5.9
      '@next/swc-linux-arm64-gnu': 13.5.9
      '@next/swc-linux-arm64-musl': 13.5.9
      '@next/swc-linux-x64-gnu': 13.5.9
      '@next/swc-linux-x64-musl': 13.5.9
      '@next/swc-win32-arm64-msvc': 13.5.9
      '@next/swc-win32-ia32-msvc': 13.5.9
      '@next/swc-win32-x64-msvc': 13.5.9
    transitivePeerDependencies:
      - '@babel/core'
      - babel-plugin-macros

  next@15.4.5(@babel/core@7.28.0)(react-dom@19.1.0(react@19.1.0))(react@19.1.0):
    dependencies:
      '@next/env': 15.4.5
      '@swc/helpers': 0.5.15
      caniuse-lite: 1.0.30001734
      postcss: 8.4.31
      react: 19.1.0
      react-dom: 19.1.0(react@19.1.0)
      styled-jsx: 5.1.6(@babel/core@7.28.0)(react@19.1.0)
    optionalDependencies:
      '@next/swc-darwin-arm64': 15.4.5
      '@next/swc-darwin-x64': 15.4.5
      '@next/swc-linux-arm64-gnu': 15.4.5
      '@next/swc-linux-arm64-musl': 15.4.5
      '@next/swc-linux-x64-gnu': 15.4.5
      '@next/swc-linux-x64-musl': 15.4.5
      '@next/swc-win32-arm64-msvc': 15.4.5
      '@next/swc-win32-x64-msvc': 15.4.5
      sharp: 0.34.3
    transitivePeerDependencies:
      - '@babel/core'
      - babel-plugin-macros

  node-domexception@1.0.0: {}

  node-fetch@3.3.2:
    dependencies:
      data-uri-to-buffer: 4.0.1
      fetch-blob: 3.2.0
      formdata-polyfill: 4.0.10

  node-releases@2.0.19: {}

  normalize-range@0.1.2: {}

<<<<<<< HEAD
  oauth@0.9.15: {}

=======
>>>>>>> 72ac95b3
  object-assign@4.1.1: {}

  object-hash@2.2.0: {}

  object-inspect@1.13.4: {}

  object-keys@1.1.1: {}

  object.assign@4.1.7:
    dependencies:
      call-bind: 1.0.8
      call-bound: 1.0.4
      define-properties: 1.2.1
      es-object-atoms: 1.1.1
      has-symbols: 1.1.0
      object-keys: 1.1.1

  object.entries@1.1.9:
    dependencies:
      call-bind: 1.0.8
      call-bound: 1.0.4
      define-properties: 1.2.1
      es-object-atoms: 1.1.1

  object.fromentries@2.0.8:
    dependencies:
      call-bind: 1.0.8
      define-properties: 1.2.1
      es-abstract: 1.24.0
      es-object-atoms: 1.1.1

  object.groupby@1.0.3:
    dependencies:
      call-bind: 1.0.8
      define-properties: 1.2.1
      es-abstract: 1.24.0

  object.values@1.2.1:
    dependencies:
      call-bind: 1.0.8
      call-bound: 1.0.4
      define-properties: 1.2.1
      es-object-atoms: 1.1.1

  oidc-token-hash@5.1.1: {}

  once@1.4.0:
    dependencies:
      wrappy: 1.0.2

  onetime@5.1.2:
    dependencies:
      mimic-fn: 2.1.0

  onetime@7.0.0:
    dependencies:
      mimic-function: 5.0.1

  opener@1.5.2: {}

  openid-client@5.7.1:
    dependencies:
      jose: 4.15.9
      lru-cache: 6.0.0
      object-hash: 2.2.0
      oidc-token-hash: 5.1.1

  optionator@0.9.4:
    dependencies:
      deep-is: 0.1.4
      fast-levenshtein: 2.0.6
      levn: 0.4.1
      prelude-ls: 1.2.1
      type-check: 0.4.0
      word-wrap: 1.2.5

  ora@5.4.1:
    dependencies:
      bl: 4.1.0
      chalk: 4.1.2
      cli-cursor: 3.1.0
      cli-spinners: 2.9.2
      is-interactive: 1.0.0
      is-unicode-supported: 0.1.0
      log-symbols: 4.1.0
      strip-ansi: 6.0.1
      wcwidth: 1.0.1

  os-tmpdir@1.0.2: {}

  own-keys@1.0.1:
    dependencies:
      get-intrinsic: 1.3.0
      object-keys: 1.1.1
      safe-push-apply: 1.0.0

  p-limit@2.3.0:
    dependencies:
      p-try: 2.2.0

  p-limit@3.1.0:
    dependencies:
      yocto-queue: 0.1.0

  p-locate@4.1.0:
    dependencies:
      p-limit: 2.3.0

  p-locate@5.0.0:
    dependencies:
      p-limit: 3.1.0

  p-map@2.1.0: {}

  p-try@2.2.0: {}

  pako@2.1.0: {}

  parent-module@1.0.1:
    dependencies:
      callsites: 3.1.0

  parse-imports-exports@0.2.4:
    dependencies:
      parse-statements: 1.0.11

  parse-json@5.2.0:
    dependencies:
      '@babel/code-frame': 7.27.1
      error-ex: 1.3.2
      json-parse-even-better-errors: 2.3.1
      lines-and-columns: 1.2.4
    optional: true

  parse-passwd@1.0.0: {}

  parse-statements@1.0.11: {}

  path-browserify@1.0.1: {}

  path-exists@4.0.0: {}

  path-is-absolute@1.0.1: {}

  path-is-inside@1.0.2: {}

  path-key@3.1.1: {}

  path-parse@1.0.7: {}

  path-type@4.0.0: {}

  picocolors@1.1.1: {}

  picomatch@2.3.1: {}

  picomatch@4.0.3: {}

  pidtree@0.6.0: {}

  pify@2.3.0: {}

  pify@4.0.1: {}

  pinkie-promise@2.0.1:
    dependencies:
      pinkie: 2.0.4

  pinkie@2.0.4: {}

  pkg-dir@4.2.0:
    dependencies:
      find-up: 4.1.0

  player.style@0.1.9(react@19.1.0):
    dependencies:
      media-chrome: 4.11.1(react@19.1.0)
    transitivePeerDependencies:
      - react

  possible-typed-array-names@1.1.0: {}

  postcss-value-parser@4.2.0: {}

  postcss@8.4.31:
    dependencies:
      nanoid: 3.3.11
      picocolors: 1.1.1
      source-map-js: 1.2.1

  postcss@8.5.6:
    dependencies:
      nanoid: 3.3.11
      picocolors: 1.1.1
      source-map-js: 1.2.1

<<<<<<< HEAD
  preact-render-to-string@5.2.6(preact@10.27.0):
    dependencies:
      preact: 10.27.0
      pretty-format: 3.8.0

  preact@10.27.0: {}

=======
>>>>>>> 72ac95b3
  prelude-ls@1.2.1: {}

  pretty-bytes@5.6.0: {}

  pretty-format@3.8.0: {}

  prop-types@15.8.1:
    dependencies:
      loose-envify: 1.4.0
      object-assign: 4.1.1
      react-is: 16.13.1

  protobufjs@7.5.3:
    dependencies:
      '@protobufjs/aspromise': 1.1.2
      '@protobufjs/base64': 1.1.2
      '@protobufjs/codegen': 2.0.4
      '@protobufjs/eventemitter': 1.1.0
      '@protobufjs/fetch': 1.1.0
      '@protobufjs/float': 1.0.2
      '@protobufjs/inquire': 1.1.0
      '@protobufjs/path': 1.1.2
      '@protobufjs/pool': 1.1.0
      '@protobufjs/utf8': 1.1.0
      '@types/node': 20.19.10
      long: 5.3.2

  proxy-from-env@1.1.0: {}

  punycode@2.3.1: {}

  queue-microtask@1.2.3: {}

  randombytes@2.1.0:
    dependencies:
      safe-buffer: 5.2.1

  react-dom@19.1.0(react@19.1.0):
    dependencies:
      react: 19.1.0
      scheduler: 0.26.0

  react-dropzone@14.3.8(react@19.1.0):
    dependencies:
      attr-accept: 2.2.5
      file-selector: 2.1.2
      prop-types: 15.8.1
      react: 19.1.0

  react-hook-form@7.62.0(react@19.1.0):
    dependencies:
      react: 19.1.0

  react-icons@5.5.0(react@19.1.0):
    dependencies:
      react: 19.1.0

  react-is@16.13.1: {}

  react-player@3.3.1(@types/react-dom@19.1.7(@types/react@19.1.10))(@types/react@19.1.10)(react-dom@19.1.0(react@19.1.0))(react@19.1.0):
    dependencies:
      '@mux/mux-player-react': 3.5.3(@types/react-dom@19.1.7(@types/react@19.1.10))(@types/react@19.1.10)(react-dom@19.1.0(react@19.1.0))(react@19.1.0)
      '@types/react': 19.1.10
      cloudflare-video-element: 1.3.4
      dash-video-element: 0.1.6
      hls-video-element: 1.5.7
      react: 19.1.0
      react-dom: 19.1.0(react@19.1.0)
      spotify-audio-element: 1.0.3
      tiktok-video-element: 0.1.1
      twitch-video-element: 0.1.4
      vimeo-video-element: 1.5.4
      wistia-video-element: 1.3.4
      youtube-video-element: 1.6.2
    transitivePeerDependencies:
      - '@types/react-dom'

  react-remove-scroll-bar@2.3.8(@types/react@19.1.10)(react@19.1.0):
    dependencies:
      react: 19.1.0
      react-style-singleton: 2.2.3(@types/react@19.1.10)(react@19.1.0)
      tslib: 2.8.1
    optionalDependencies:
      '@types/react': 19.1.10

  react-remove-scroll@2.7.1(@types/react@19.1.10)(react@19.1.0):
    dependencies:
      react: 19.1.0
      react-remove-scroll-bar: 2.3.8(@types/react@19.1.10)(react@19.1.0)
      react-style-singleton: 2.2.3(@types/react@19.1.10)(react@19.1.0)
      tslib: 2.8.1
      use-callback-ref: 1.3.3(@types/react@19.1.10)(react@19.1.0)
      use-sidecar: 1.1.3(@types/react@19.1.10)(react@19.1.0)
    optionalDependencies:
      '@types/react': 19.1.10

  react-responsive@10.0.1(react@19.1.0):
    dependencies:
      hyphenate-style-name: 1.1.0
      matchmediaquery: 0.4.2
      prop-types: 15.8.1
      react: 19.1.0
      shallow-equal: 3.1.0

  react-signature-canvas@1.1.0-alpha.2(@types/react@19.1.10)(prop-types@15.8.1)(react-dom@19.1.0(react@19.1.0))(react@19.1.0):
    dependencies:
      '@babel/runtime': 7.28.2
      '@types/signature_pad': 2.3.6
      prop-types: 15.8.1
      react: 19.1.0
      react-dom: 19.1.0(react@19.1.0)
      signature_pad: 2.3.2
      trim-canvas: 0.1.2
    optionalDependencies:
      '@types/react': 19.1.10

  react-style-singleton@2.2.3(@types/react@19.1.10)(react@19.1.0):
    dependencies:
      get-nonce: 1.0.1
      react: 19.1.0
      tslib: 2.8.1
    optionalDependencies:
      '@types/react': 19.1.10

  react@19.1.0: {}

  readable-stream@3.6.2:
    dependencies:
      inherits: 2.0.4
      string_decoder: 1.3.0
      util-deprecate: 1.0.2

  reflect.getprototypeof@1.0.10:
    dependencies:
      call-bind: 1.0.8
      define-properties: 1.2.1
      es-abstract: 1.24.0
      es-errors: 1.3.0
      es-object-atoms: 1.1.1
      get-intrinsic: 1.3.0
      get-proto: 1.0.1
      which-builtin-type: 1.2.1

  regenerate-unicode-properties@10.2.0:
    dependencies:
      regenerate: 1.4.2

  regenerate@1.4.2: {}

  regexp.prototype.flags@1.5.4:
    dependencies:
      call-bind: 1.0.8
      define-properties: 1.2.1
      es-errors: 1.3.0
      get-proto: 1.0.1
      gopd: 1.2.0
      set-function-name: 2.0.2

  regexpu-core@6.2.0:
    dependencies:
      regenerate: 1.4.2
      regenerate-unicode-properties: 10.2.0
      regjsgen: 0.8.0
      regjsparser: 0.12.0
      unicode-match-property-ecmascript: 2.0.0
      unicode-match-property-value-ecmascript: 2.2.0

  regjsgen@0.8.0: {}

  regjsparser@0.12.0:
    dependencies:
      jsesc: 3.0.2

  require-directory@2.1.1: {}

  require-from-string@2.0.2: {}

  resolve-dir@1.0.1:
    dependencies:
      expand-tilde: 2.0.2
      global-modules: 1.0.0

  resolve-from@4.0.0: {}

  resolve-from@5.0.0:
    optional: true

  resolve-pkg-maps@1.0.0: {}

  resolve@1.22.10:
    dependencies:
      is-core-module: 2.16.1
      path-parse: 1.0.7
      supports-preserve-symlinks-flag: 1.0.0

  resolve@2.0.0-next.5:
    dependencies:
      is-core-module: 2.16.1
      path-parse: 1.0.7
      supports-preserve-symlinks-flag: 1.0.0

  restore-cursor@3.1.0:
    dependencies:
      onetime: 5.1.2
      signal-exit: 3.0.7

  restore-cursor@5.1.0:
    dependencies:
      onetime: 7.0.0
      signal-exit: 4.1.0

  reusify@1.1.0: {}

  rfdc@1.4.1: {}

  rimraf@2.7.1:
    dependencies:
      glob: 7.2.3

  rollup-plugin-terser@7.0.2(rollup@2.79.2):
    dependencies:
      '@babel/code-frame': 7.27.1
      jest-worker: 26.6.2
      rollup: 2.79.2
      serialize-javascript: 4.0.0
      terser: 5.43.1

  rollup@2.79.2:
    optionalDependencies:
      fsevents: 2.3.3

  run-async@2.4.1: {}

  run-parallel@1.2.0:
    dependencies:
      queue-microtask: 1.2.3

  rxjs@7.8.2:
    dependencies:
      tslib: 2.8.1

  safe-array-concat@1.1.3:
    dependencies:
      call-bind: 1.0.8
      call-bound: 1.0.4
      get-intrinsic: 1.3.0
      has-symbols: 1.1.0
      isarray: 2.0.5

  safe-buffer@5.2.1: {}

  safe-push-apply@1.0.0:
    dependencies:
      es-errors: 1.3.0
      isarray: 2.0.5

  safe-regex-test@1.1.0:
    dependencies:
      call-bound: 1.0.4
      es-errors: 1.3.0
      is-regex: 1.2.1

  safer-buffer@2.1.2: {}

  sax@1.2.1: {}

  scheduler@0.26.0: {}

  schema-utils@2.7.1:
    dependencies:
      '@types/json-schema': 7.0.15
      ajv: 6.12.6
      ajv-keywords: 3.5.2(ajv@6.12.6)

  schema-utils@4.3.2:
    dependencies:
      '@types/json-schema': 7.0.15
      ajv: 8.17.1
      ajv-formats: 2.1.1(ajv@8.17.1)
      ajv-keywords: 5.1.0(ajv@8.17.1)

  sdp@3.2.1: {}

  semver@6.3.1: {}

  semver@7.7.2: {}

  serialize-javascript@4.0.0:
    dependencies:
      randombytes: 2.1.0

  serialize-javascript@6.0.2:
    dependencies:
      randombytes: 2.1.0

  set-function-length@1.2.2:
    dependencies:
      define-data-property: 1.1.4
      es-errors: 1.3.0
      function-bind: 1.1.2
      get-intrinsic: 1.3.0
      gopd: 1.2.0
      has-property-descriptors: 1.0.2

  set-function-name@2.0.2:
    dependencies:
      define-data-property: 1.1.4
      es-errors: 1.3.0
      functions-have-names: 1.2.3
      has-property-descriptors: 1.0.2

  set-proto@1.0.0:
    dependencies:
      dunder-proto: 1.0.1
      es-errors: 1.3.0
      es-object-atoms: 1.1.1

  shallow-equal@3.1.0: {}

  sharp@0.34.3:
    dependencies:
      color: 4.2.3
      detect-libc: 2.0.4
      semver: 7.7.2
    optionalDependencies:
      '@img/sharp-darwin-arm64': 0.34.3
      '@img/sharp-darwin-x64': 0.34.3
      '@img/sharp-libvips-darwin-arm64': 1.2.0
      '@img/sharp-libvips-darwin-x64': 1.2.0
      '@img/sharp-libvips-linux-arm': 1.2.0
      '@img/sharp-libvips-linux-arm64': 1.2.0
      '@img/sharp-libvips-linux-ppc64': 1.2.0
      '@img/sharp-libvips-linux-s390x': 1.2.0
      '@img/sharp-libvips-linux-x64': 1.2.0
      '@img/sharp-libvips-linuxmusl-arm64': 1.2.0
      '@img/sharp-libvips-linuxmusl-x64': 1.2.0
      '@img/sharp-linux-arm': 0.34.3
      '@img/sharp-linux-arm64': 0.34.3
      '@img/sharp-linux-ppc64': 0.34.3
      '@img/sharp-linux-s390x': 0.34.3
      '@img/sharp-linux-x64': 0.34.3
      '@img/sharp-linuxmusl-arm64': 0.34.3
      '@img/sharp-linuxmusl-x64': 0.34.3
      '@img/sharp-wasm32': 0.34.3
      '@img/sharp-win32-arm64': 0.34.3
      '@img/sharp-win32-ia32': 0.34.3
      '@img/sharp-win32-x64': 0.34.3
    optional: true

  shebang-command@2.0.0:
    dependencies:
      shebang-regex: 3.0.0

  shebang-regex@3.0.0: {}

  side-channel-list@1.0.0:
    dependencies:
      es-errors: 1.3.0
      object-inspect: 1.13.4

  side-channel-map@1.0.1:
    dependencies:
      call-bound: 1.0.4
      es-errors: 1.3.0
      get-intrinsic: 1.3.0
      object-inspect: 1.13.4

  side-channel-weakmap@1.0.2:
    dependencies:
      call-bound: 1.0.4
      es-errors: 1.3.0
      get-intrinsic: 1.3.0
      object-inspect: 1.13.4
      side-channel-map: 1.0.1

  side-channel@1.1.0:
    dependencies:
      es-errors: 1.3.0
      object-inspect: 1.13.4
      side-channel-list: 1.0.0
      side-channel-map: 1.0.1
      side-channel-weakmap: 1.0.2

  sift@17.1.3: {}

  signal-exit@3.0.7: {}

  signal-exit@4.1.0: {}

<<<<<<< HEAD
  signature_pad@2.3.2: {}

=======
>>>>>>> 72ac95b3
  simple-swizzle@0.2.2:
    dependencies:
      is-arrayish: 0.3.2
    optional: true

  sirv@2.0.4:
    dependencies:
      '@polka/url': 1.0.0-next.29
      mrmime: 2.0.1
      totalist: 3.0.1

  slash@3.0.0: {}

  slice-ansi@5.0.0:
    dependencies:
      ansi-styles: 6.2.1
      is-fullwidth-code-point: 4.0.0

  slice-ansi@7.1.0:
    dependencies:
      ansi-styles: 6.2.1
      is-fullwidth-code-point: 5.0.0

  sonner@2.0.7(react-dom@19.1.0(react@19.1.0))(react@19.1.0):
    dependencies:
      react: 19.1.0
      react-dom: 19.1.0(react@19.1.0)

  source-list-map@2.0.1: {}

  source-map-js@1.2.1: {}

  source-map-support@0.5.21:
    dependencies:
      buffer-from: 1.1.2
      source-map: 0.6.1

  source-map@0.6.1: {}

  source-map@0.8.0-beta.0:
    dependencies:
      whatwg-url: 7.1.0

  sourcemap-codec@1.4.8: {}

  sparse-bitfield@3.0.3:
    dependencies:
      memory-pager: 1.5.0

  spdx-exceptions@2.5.0: {}

  spdx-expression-parse@4.0.0:
    dependencies:
      spdx-exceptions: 2.5.0
      spdx-license-ids: 3.0.22

  spdx-license-ids@3.0.22: {}

  spotify-audio-element@1.0.3: {}

  stable-hash@0.0.5: {}

  stop-iteration-iterator@1.1.0:
    dependencies:
      es-errors: 1.3.0
      internal-slot: 1.1.0

  streamsearch@1.1.0: {}

  string-argv@0.3.2: {}

  string-width@4.2.3:
    dependencies:
      emoji-regex: 8.0.0
      is-fullwidth-code-point: 3.0.0
      strip-ansi: 6.0.1

  string-width@7.2.0:
    dependencies:
      emoji-regex: 10.4.0
      get-east-asian-width: 1.3.0
      strip-ansi: 7.1.0

  string.prototype.includes@2.0.1:
    dependencies:
      call-bind: 1.0.8
      define-properties: 1.2.1
      es-abstract: 1.24.0

  string.prototype.matchall@4.0.12:
    dependencies:
      call-bind: 1.0.8
      call-bound: 1.0.4
      define-properties: 1.2.1
      es-abstract: 1.24.0
      es-errors: 1.3.0
      es-object-atoms: 1.1.1
      get-intrinsic: 1.3.0
      gopd: 1.2.0
      has-symbols: 1.1.0
      internal-slot: 1.1.0
      regexp.prototype.flags: 1.5.4
      set-function-name: 2.0.2
      side-channel: 1.1.0

  string.prototype.repeat@1.0.0:
    dependencies:
      define-properties: 1.2.1
      es-abstract: 1.24.0

  string.prototype.trim@1.2.10:
    dependencies:
      call-bind: 1.0.8
      call-bound: 1.0.4
      define-data-property: 1.1.4
      define-properties: 1.2.1
      es-abstract: 1.24.0
      es-object-atoms: 1.1.1
      has-property-descriptors: 1.0.2

  string.prototype.trimend@1.0.9:
    dependencies:
      call-bind: 1.0.8
      call-bound: 1.0.4
      define-properties: 1.2.1
      es-object-atoms: 1.1.1

  string.prototype.trimstart@1.0.8:
    dependencies:
      call-bind: 1.0.8
      define-properties: 1.2.1
      es-object-atoms: 1.1.1

  string_decoder@1.3.0:
    dependencies:
      safe-buffer: 5.2.1

  stringify-object@3.3.0:
    dependencies:
      get-own-enumerable-property-symbols: 3.0.2
      is-obj: 1.0.1
      is-regexp: 1.0.0

  strip-ansi@6.0.1:
    dependencies:
      ansi-regex: 5.0.1

  strip-ansi@7.1.0:
    dependencies:
      ansi-regex: 6.1.0

  strip-bom@3.0.0: {}

  strip-bom@4.0.0: {}

  strip-comments@2.0.1: {}

  strip-json-comments@3.1.1: {}

  styled-jsx@5.1.1(@babel/core@7.28.0)(react@19.1.0):
    dependencies:
      client-only: 0.0.1
      react: 19.1.0
    optionalDependencies:
      '@babel/core': 7.28.0

  styled-jsx@5.1.6(@babel/core@7.28.0)(react@19.1.0):
    dependencies:
      client-only: 0.0.1
      react: 19.1.0
    optionalDependencies:
      '@babel/core': 7.28.0

  super-media-element@1.4.2: {}

  supports-color@5.5.0:
    dependencies:
      has-flag: 3.0.0

  supports-color@7.2.0:
    dependencies:
      has-flag: 4.0.0

  supports-color@8.1.1:
    dependencies:
      has-flag: 4.0.0

  supports-preserve-symlinks-flag@1.0.0: {}

  tailwind-merge@3.3.1: {}

  tailwindcss@4.1.11: {}

  tapable@2.2.2: {}

  tar@7.4.3:
    dependencies:
      '@isaacs/fs-minipass': 4.0.1
      chownr: 3.0.0
      minipass: 7.1.2
      minizlib: 3.0.2
      mkdirp: 3.0.1
      yallist: 5.0.0

  temp-dir@2.0.0: {}

  tempy@0.6.0:
    dependencies:
      is-stream: 2.0.1
      temp-dir: 2.0.0
      type-fest: 0.16.0
      unique-string: 2.0.0

  terser-webpack-plugin@5.3.14(webpack@5.101.1):
    dependencies:
      '@jridgewell/trace-mapping': 0.3.30
      jest-worker: 27.5.1
      schema-utils: 4.3.2
      serialize-javascript: 6.0.2
      terser: 5.43.1
      webpack: 5.101.1

  terser@5.43.1:
    dependencies:
      '@jridgewell/source-map': 0.3.11
      acorn: 8.15.0
      commander: 2.20.3
      source-map-support: 0.5.21

  through@2.3.8: {}

  tiktok-video-element@0.1.1: {}

  tinyglobby@0.2.14:
    dependencies:
      fdir: 6.4.6(picomatch@4.0.3)
      picomatch: 4.0.3

  tmp@0.0.33:
    dependencies:
      os-tmpdir: 1.0.2

  to-regex-range@5.0.1:
    dependencies:
      is-number: 7.0.0

  totalist@3.0.1: {}

  tr46@1.0.1:
    dependencies:
      punycode: 2.3.1

  tr46@5.1.1:
    dependencies:
      punycode: 2.3.1

  trim-canvas@0.1.2: {}

  ts-api-utils@2.1.0(typescript@5.9.2):
    dependencies:
      typescript: 5.9.2

  tsconfig-paths@3.15.0:
    dependencies:
      '@types/json5': 0.0.29
      json5: 1.0.2
      minimist: 1.2.8
      strip-bom: 3.0.0

  tslib@2.8.1: {}

  tw-animate-css@1.3.6: {}

  twitch-video-element@0.1.4: {}

  type-check@0.4.0:
    dependencies:
      prelude-ls: 1.2.1

  type-fest@0.16.0: {}

  type-fest@0.21.3: {}

  typed-array-buffer@1.0.3:
    dependencies:
      call-bound: 1.0.4
      es-errors: 1.3.0
      is-typed-array: 1.1.15

  typed-array-byte-length@1.0.3:
    dependencies:
      call-bind: 1.0.8
      for-each: 0.3.5
      gopd: 1.2.0
      has-proto: 1.2.0
      is-typed-array: 1.1.15

  typed-array-byte-offset@1.0.4:
    dependencies:
      available-typed-arrays: 1.0.7
      call-bind: 1.0.8
      for-each: 0.3.5
      gopd: 1.2.0
      has-proto: 1.2.0
      is-typed-array: 1.1.15
      reflect.getprototypeof: 1.0.10

  typed-array-length@1.0.7:
    dependencies:
      call-bind: 1.0.8
      for-each: 0.3.5
      gopd: 1.2.0
      is-typed-array: 1.1.15
      possible-typed-array-names: 1.1.0
      reflect.getprototypeof: 1.0.10

  typescript@5.9.2: {}

  ua-parser-js@0.7.40: {}

  ua-parser-js@1.0.40: {}

  unbox-primitive@1.1.0:
    dependencies:
      call-bound: 1.0.4
      has-bigints: 1.1.0
      has-symbols: 1.1.0
      which-boxed-primitive: 1.1.1

  undici-types@6.21.0: {}

  unicode-canonical-property-names-ecmascript@2.0.1: {}

  unicode-match-property-ecmascript@2.0.0:
    dependencies:
      unicode-canonical-property-names-ecmascript: 2.0.1
      unicode-property-aliases-ecmascript: 2.1.0

  unicode-match-property-value-ecmascript@2.2.0: {}

  unicode-property-aliases-ecmascript@2.1.0: {}

  unique-string@2.0.0:
    dependencies:
      crypto-random-string: 2.0.0

  universalify@2.0.1: {}

  unrs-resolver@1.11.1:
    dependencies:
      napi-postinstall: 0.3.3
    optionalDependencies:
      '@unrs/resolver-binding-android-arm-eabi': 1.11.1
      '@unrs/resolver-binding-android-arm64': 1.11.1
      '@unrs/resolver-binding-darwin-arm64': 1.11.1
      '@unrs/resolver-binding-darwin-x64': 1.11.1
      '@unrs/resolver-binding-freebsd-x64': 1.11.1
      '@unrs/resolver-binding-linux-arm-gnueabihf': 1.11.1
      '@unrs/resolver-binding-linux-arm-musleabihf': 1.11.1
      '@unrs/resolver-binding-linux-arm64-gnu': 1.11.1
      '@unrs/resolver-binding-linux-arm64-musl': 1.11.1
      '@unrs/resolver-binding-linux-ppc64-gnu': 1.11.1
      '@unrs/resolver-binding-linux-riscv64-gnu': 1.11.1
      '@unrs/resolver-binding-linux-riscv64-musl': 1.11.1
      '@unrs/resolver-binding-linux-s390x-gnu': 1.11.1
      '@unrs/resolver-binding-linux-x64-gnu': 1.11.1
      '@unrs/resolver-binding-linux-x64-musl': 1.11.1
      '@unrs/resolver-binding-wasm32-wasi': 1.11.1
      '@unrs/resolver-binding-win32-arm64-msvc': 1.11.1
      '@unrs/resolver-binding-win32-ia32-msvc': 1.11.1
      '@unrs/resolver-binding-win32-x64-msvc': 1.11.1

  upath@1.2.0: {}

  update-browserslist-db@1.1.3(browserslist@4.25.2):
    dependencies:
      browserslist: 4.25.2
      escalade: 3.2.0
      picocolors: 1.1.1

  uri-js@4.4.1:
    dependencies:
      punycode: 2.3.1

  use-callback-ref@1.3.3(@types/react@19.1.10)(react@19.1.0):
    dependencies:
      react: 19.1.0
      tslib: 2.8.1
    optionalDependencies:
      '@types/react': 19.1.10

  use-sidecar@1.1.3(@types/react@19.1.10)(react@19.1.0):
    dependencies:
      detect-node-es: 1.1.0
      react: 19.1.0
      tslib: 2.8.1
    optionalDependencies:
      '@types/react': 19.1.10

  use-sync-external-store@1.5.0(react@19.1.0):
    dependencies:
      react: 19.1.0

  util-deprecate@1.0.2: {}

  uuid@8.3.2: {}

  vimeo-video-element@1.5.4:
    dependencies:
      '@vimeo/player': 2.29.0

  watchpack@2.4.0:
    dependencies:
      glob-to-regexp: 0.4.1
      graceful-fs: 4.2.11

  watchpack@2.4.4:
    dependencies:
      glob-to-regexp: 0.4.1
      graceful-fs: 4.2.11

  wcwidth@1.0.1:
    dependencies:
      defaults: 1.0.4

  weakmap-polyfill@2.0.4: {}

  web-push@3.6.7:
    dependencies:
      asn1.js: 5.4.1
      http_ece: 1.2.0
      https-proxy-agent: 7.0.6
      jws: 4.0.0
      minimist: 1.2.8
    transitivePeerDependencies:
      - supports-color

  web-streams-polyfill@3.3.3: {}

  web-vitals@4.2.4: {}

  webidl-conversions@4.0.2: {}

  webidl-conversions@7.0.0: {}

  webpack-bundle-analyzer@4.10.1:
    dependencies:
      '@discoveryjs/json-ext': 0.5.7
      acorn: 8.15.0
      acorn-walk: 8.3.4
      commander: 7.2.0
      debounce: 1.2.1
      escape-string-regexp: 4.0.0
      gzip-size: 6.0.0
      html-escaper: 2.0.2
      is-plain-object: 5.0.0
      opener: 1.5.2
      picocolors: 1.1.1
      sirv: 2.0.4
      ws: 7.5.10
    transitivePeerDependencies:
      - bufferutil
      - utf-8-validate

  webpack-sources@1.4.3:
    dependencies:
      source-list-map: 2.0.1
      source-map: 0.6.1

  webpack-sources@3.3.3: {}

  webpack@5.101.1:
    dependencies:
      '@types/eslint-scope': 3.7.7
      '@types/estree': 1.0.8
      '@types/json-schema': 7.0.15
      '@webassemblyjs/ast': 1.14.1
      '@webassemblyjs/wasm-edit': 1.14.1
      '@webassemblyjs/wasm-parser': 1.14.1
      acorn: 8.15.0
      acorn-import-phases: 1.0.4(acorn@8.15.0)
      browserslist: 4.25.2
      chrome-trace-event: 1.0.4
      enhanced-resolve: 5.18.3
      es-module-lexer: 1.7.0
      eslint-scope: 5.1.1
      events: 3.3.0
      glob-to-regexp: 0.4.1
      graceful-fs: 4.2.11
      json-parse-even-better-errors: 2.3.1
      loader-runner: 4.3.0
      mime-types: 2.1.35
      neo-async: 2.6.2
      schema-utils: 4.3.2
      tapable: 2.2.2
      terser-webpack-plugin: 5.3.14(webpack@5.101.1)
      watchpack: 2.4.4
      webpack-sources: 3.3.3
    transitivePeerDependencies:
      - '@swc/core'
      - esbuild
      - uglify-js

  webrtc-adapter@8.2.0:
    dependencies:
      sdp: 3.2.1

  websocket-driver@0.7.4:
    dependencies:
      http-parser-js: 0.5.10
      safe-buffer: 5.2.1
      websocket-extensions: 0.1.4

  websocket-extensions@0.1.4: {}

  whatwg-url@14.2.0:
    dependencies:
      tr46: 5.1.1
      webidl-conversions: 7.0.0

  whatwg-url@7.1.0:
    dependencies:
      lodash.sortby: 4.7.0
      tr46: 1.0.1
      webidl-conversions: 4.0.2

  which-boxed-primitive@1.1.1:
    dependencies:
      is-bigint: 1.1.0
      is-boolean-object: 1.2.2
      is-number-object: 1.1.1
      is-string: 1.1.1
      is-symbol: 1.1.1

  which-builtin-type@1.2.1:
    dependencies:
      call-bound: 1.0.4
      function.prototype.name: 1.1.8
      has-tostringtag: 1.0.2
      is-async-function: 2.1.1
      is-date-object: 1.1.0
      is-finalizationregistry: 1.1.1
      is-generator-function: 1.1.0
      is-regex: 1.2.1
      is-weakref: 1.1.1
      isarray: 2.0.5
      which-boxed-primitive: 1.1.1
      which-collection: 1.0.2
      which-typed-array: 1.1.19

  which-collection@1.0.2:
    dependencies:
      is-map: 2.0.3
      is-set: 2.0.3
      is-weakmap: 2.0.2
      is-weakset: 2.0.4

  which-typed-array@1.1.19:
    dependencies:
      available-typed-arrays: 1.0.7
      call-bind: 1.0.8
      call-bound: 1.0.4
      for-each: 0.3.5
      get-proto: 1.0.1
      gopd: 1.2.0
      has-tostringtag: 1.0.2

  which@1.3.1:
    dependencies:
      isexe: 2.0.0

  which@2.0.2:
    dependencies:
      isexe: 2.0.0

  wistia-video-element@1.3.4:
    dependencies:
      super-media-element: 1.4.2

  word-wrap@1.2.5: {}

  workbox-background-sync@6.6.0:
    dependencies:
      idb: 7.1.1
      workbox-core: 6.6.0

  workbox-broadcast-update@6.6.0:
    dependencies:
      workbox-core: 6.6.0

  workbox-build@6.6.0:
    dependencies:
      '@apideck/better-ajv-errors': 0.3.6(ajv@8.17.1)
      '@babel/core': 7.28.0
      '@babel/preset-env': 7.28.0(@babel/core@7.28.0)
      '@babel/runtime': 7.28.2
      '@rollup/plugin-babel': 5.3.1(@babel/core@7.28.0)(rollup@2.79.2)
      '@rollup/plugin-node-resolve': 11.2.1(rollup@2.79.2)
      '@rollup/plugin-replace': 2.4.2(rollup@2.79.2)
      '@surma/rollup-plugin-off-main-thread': 2.2.3
      ajv: 8.17.1
      common-tags: 1.8.2
      fast-json-stable-stringify: 2.1.0
      fs-extra: 9.1.0
      glob: 7.2.3
      lodash: 4.17.21
      pretty-bytes: 5.6.0
      rollup: 2.79.2
      rollup-plugin-terser: 7.0.2(rollup@2.79.2)
      source-map: 0.8.0-beta.0
      stringify-object: 3.3.0
      strip-comments: 2.0.1
      tempy: 0.6.0
      upath: 1.2.0
      workbox-background-sync: 6.6.0
      workbox-broadcast-update: 6.6.0
      workbox-cacheable-response: 6.6.0
      workbox-core: 6.6.0
      workbox-expiration: 6.6.0
      workbox-google-analytics: 6.6.0
      workbox-navigation-preload: 6.6.0
      workbox-precaching: 6.6.0
      workbox-range-requests: 6.6.0
      workbox-recipes: 6.6.0
      workbox-routing: 6.6.0
      workbox-strategies: 6.6.0
      workbox-streams: 6.6.0
      workbox-sw: 6.6.0
      workbox-window: 6.6.0
    transitivePeerDependencies:
      - '@types/babel__core'
      - supports-color

  workbox-cacheable-response@6.6.0:
    dependencies:
      workbox-core: 6.6.0

  workbox-core@6.6.0: {}

  workbox-expiration@6.6.0:
    dependencies:
      idb: 7.1.1
      workbox-core: 6.6.0

  workbox-google-analytics@6.6.0:
    dependencies:
      workbox-background-sync: 6.6.0
      workbox-core: 6.6.0
      workbox-routing: 6.6.0
      workbox-strategies: 6.6.0

  workbox-navigation-preload@6.6.0:
    dependencies:
      workbox-core: 6.6.0

  workbox-precaching@6.6.0:
    dependencies:
      workbox-core: 6.6.0
      workbox-routing: 6.6.0
      workbox-strategies: 6.6.0

  workbox-range-requests@6.6.0:
    dependencies:
      workbox-core: 6.6.0

  workbox-recipes@6.6.0:
    dependencies:
      workbox-cacheable-response: 6.6.0
      workbox-core: 6.6.0
      workbox-expiration: 6.6.0
      workbox-precaching: 6.6.0
      workbox-routing: 6.6.0
      workbox-strategies: 6.6.0

  workbox-routing@6.6.0:
    dependencies:
      workbox-core: 6.6.0

  workbox-strategies@6.6.0:
    dependencies:
      workbox-core: 6.6.0

  workbox-streams@6.6.0:
    dependencies:
      workbox-core: 6.6.0
      workbox-routing: 6.6.0

  workbox-sw@6.6.0: {}

  workbox-webpack-plugin@6.6.0(webpack@5.101.1):
    dependencies:
      fast-json-stable-stringify: 2.1.0
      pretty-bytes: 5.6.0
      upath: 1.2.0
      webpack: 5.101.1
      webpack-sources: 1.4.3
      workbox-build: 6.6.0
    transitivePeerDependencies:
      - '@types/babel__core'
      - supports-color

  workbox-window@6.6.0:
    dependencies:
      '@types/trusted-types': 2.0.7
      workbox-core: 6.6.0

  wrap-ansi@7.0.0:
    dependencies:
      ansi-styles: 4.3.0
      string-width: 4.2.3
      strip-ansi: 6.0.1

  wrap-ansi@9.0.0:
    dependencies:
      ansi-styles: 6.2.1
      string-width: 7.2.0
      strip-ansi: 7.1.0

  wrappy@1.0.2: {}

  ws@7.5.10: {}

  y18n@5.0.8: {}

  yallist@3.1.1: {}

  yallist@4.0.0: {}

  yallist@5.0.0: {}

  yaml@2.8.1: {}

  yargs-parser@21.1.1: {}

  yargs@17.7.2:
    dependencies:
      cliui: 8.0.1
      escalade: 3.2.0
      get-caller-file: 2.0.5
      require-directory: 2.1.1
      string-width: 4.2.3
      y18n: 5.0.8
      yargs-parser: 21.1.1

  yocto-queue@0.1.0: {}

  youtube-video-element@1.6.2: {}

  zod@4.0.17: {}<|MERGE_RESOLUTION|>--- conflicted
+++ resolved
@@ -86,18 +86,12 @@
       next:
         specifier: 15.4.5
         version: 15.4.5(@babel/core@7.28.0)(react-dom@19.1.0(react@19.1.0))(react@19.1.0)
-<<<<<<< HEAD
       next-auth:
         specifier: ^4.24.11
         version: 4.24.11(next@15.4.5(@babel/core@7.28.0)(react-dom@19.1.0(react@19.1.0))(react@19.1.0))(react-dom@19.1.0(react@19.1.0))(react@19.1.0)
       next-pwa:
         specifier: ^5.6.0
         version: 5.6.0(@babel/core@7.28.0)(next@15.4.5(@babel/core@7.28.0)(react-dom@19.1.0(react@19.1.0))(react@19.1.0))(webpack@5.101.1)
-=======
-      next-pwa:
-        specifier: ^5.6.0
-        version: 5.6.0(@babel/core@7.28.0)(next@15.4.5(@babel/core@7.28.0)(react-dom@19.1.0(react@19.1.0))(react@19.1.0))(webpack@5.101.0)
->>>>>>> 72ac95b3
       node-fetch:
         specifier: ^3.3.2
         version: 3.3.2
@@ -137,12 +131,9 @@
       web-push:
         specifier: ^3.6.7
         version: 3.6.7
-<<<<<<< HEAD
       zod:
         specifier: ^4.0.17
         version: 4.0.17
-=======
->>>>>>> 72ac95b3
     devDependencies:
       '@eslint/eslintrc':
         specifier: ^3
@@ -1367,6 +1358,9 @@
     resolution: {integrity: sha512-nn5ozdjYQpUCZlWGuxcJY/KpxkWQs4DcbMCmKojjyrYDEAGy4Ce19NN4v5MduafTwJlbKc99UA8YhSVqq9yPZA==}
     engines: {node: '>=12.4.0'}
 
+  '@panva/hkdf@1.2.1':
+    resolution: {integrity: sha512-6oclG6Y3PiDFcoyk8srjLfVKyMfVCKJ27JwNPViuXziFpmdz+MZnZN/aKY0JGXgYuO/VghU0jcOAZgWXZ1Dmrw==}
+
   '@polka/url@1.0.0-next.29':
     resolution: {integrity: sha512-wwQAWhWSuHaag8c4q/KN/vCoeOJYshAIvMQwD4GpSb3OiZklFfvAgmj0VCBBImRpuF/aFgIRzllXlVX93Jevww==}
 
@@ -2525,8 +2519,8 @@
     resolution: {integrity: sha512-P8BjAsXvZS+VIDUI11hHCQEv74YT67YUi5JJFNWIqL235sBmjX4+qx9Muvls5ivyNENctx46xQLQ3aTuE7ssaQ==}
     engines: {node: '>=6'}
 
-  caniuse-lite@1.0.30001734:
-    resolution: {integrity: sha512-uhE1Ye5vgqju6OI71HTQqcBCZrvHugk0MjLak7Q+HfoBgoq5Bi+5YnwjP4fjDgrtYr/l8MVRBvzz9dPD4KyK0A==}
+  caniuse-lite@1.0.30001735:
+    resolution: {integrity: sha512-EV/laoX7Wq2J9TQlyIXRxTJqIw4sxfXS4OYgudGxBYRuTv0q7AM6yMEpU/Vo1I94thg9U6EZ2NfZx9GJq83u7w==}
 
   castable-video@1.1.10:
     resolution: {integrity: sha512-/T1I0A4VG769wTEZ8gWuy1Crn9saAfRTd1UYTb8xbOPlN78+zOi/1nU2dD5koNkfE5VWvgabkIqrGKmyNXOjSQ==}
@@ -2845,9 +2839,6 @@
 
   electron-to-chromium@1.5.200:
     resolution: {integrity: sha512-rFCxROw7aOe4uPTfIAx+rXv9cEcGx+buAF4npnhtTqCJk5KDFRnh3+KYj7rdVh6lsFt5/aPs+Irj9rZ33WMA7w==}
-
-  emoji-regex@10.4.0:
-    resolution: {integrity: sha512-EC+0oUMY1Rqm4O6LLrgjtYDvcVYTy7chDnM4Q7030tP4Kwj3u/pR6gP9ygnp2CJMK5Gq+9Q2oqmrFJAz01DXjw==}
 
   emoji-regex@10.4.0:
     resolution: {integrity: sha512-EC+0oUMY1Rqm4O6LLrgjtYDvcVYTy7chDnM4Q7030tP4Kwj3u/pR6gP9ygnp2CJMK5Gq+9Q2oqmrFJAz01DXjw==}
@@ -3642,12 +3633,9 @@
     resolution: {integrity: sha512-twQoecYPiVA5K/h6SxtORw/Bs3ar+mLUtoPSc7iMXzQzK8d7eJ/R09wmTwAjiamETn1cXYPGfNnu7DMoHgu12w==}
     hasBin: true
 
-<<<<<<< HEAD
   jose@4.15.9:
     resolution: {integrity: sha512-1vUQX+IdDMVPj4k8kOxgUqlcK518yluMuGZwqlr44FS1ppZB/5GWh4rZG89erpOBOJjU/OBsnCVFfapsRz6nEA==}
 
-=======
->>>>>>> 72ac95b3
   js-tokens@4.0.0:
     resolution: {integrity: sha512-RdJUflcE3cUzKiMqQgsCu06FPu9UdIJO0beYbPhHN4k6apgJtifcoCtT9bcxOpYBtpD2kCM6Sbzg4CausW/PKQ==}
 
@@ -3957,13 +3945,10 @@
   minimalistic-assert@1.0.1:
     resolution: {integrity: sha512-UtJcAD4yEaGtjPezWuO9wC4nwUnVH/8/Im3yEHQP4b67cXlD/Qr9hdITCU1xDbSEXg2XKNaP8jsReV7vQd00/A==}
 
-<<<<<<< HEAD
   minimatch@10.0.3:
     resolution: {integrity: sha512-IPZ167aShDZZUMdRk66cyQAW3qr0WzbHkPdMYa8bzZhlHhO3jALbKdxcaak7W9FfT2rZNpQuUu4Od7ILEpXSaw==}
     engines: {node: 20 || >=22}
 
-=======
->>>>>>> 72ac95b3
   minimatch@3.1.2:
     resolution: {integrity: sha512-J7p63hRiAjw1NDEww1W7i37+ByIrOWO5XQQAzZ3VOcL0PNybwpfmV/N05zFAzwQ9USyEcX6t3UO+K5aqBQOIHw==}
 
@@ -4087,7 +4072,6 @@
   neo-async@2.6.2:
     resolution: {integrity: sha512-Yd3UES5mWCSqR+qNT93S3UoYUkqAZ9lLg8a7g9rimsWmYGK8cVToA4/sF3RrshdyV3sAGMXVUmpMYOw+dLpOuw==}
 
-<<<<<<< HEAD
   next-auth@4.24.11:
     resolution: {integrity: sha512-pCFXzIDQX7xmHFs4KVH4luCjaCbuPRtZ9oBUjUhOk84mZ9WVPf94n87TxYI4rSRf9HmfHEF8Yep3JrYDVOo3Cw==}
     peerDependencies:
@@ -4102,8 +4086,6 @@
       nodemailer:
         optional: true
 
-=======
->>>>>>> 72ac95b3
   next-pwa@5.6.0:
     resolution: {integrity: sha512-XV8g8C6B7UmViXU8askMEYhWwQ4qc/XqJGnexbLV68hzKaGHZDMtHsm2TNxFcbR7+ypVuth/wwpiIlMwpRJJ5A==}
     peerDependencies:
@@ -4161,12 +4143,9 @@
     resolution: {integrity: sha512-bdok/XvKII3nUpklnV6P2hxtMNrCboOjAcyBuQnWEhO665FwrSNRxU+AqpsyvO6LgGYPspN+lu5CLtw4jPRKNA==}
     engines: {node: '>=0.10.0'}
 
-<<<<<<< HEAD
   oauth@0.9.15:
     resolution: {integrity: sha512-a5ERWK1kh38ExDEfoO6qUHJb32rd7aYmPHuyCu3Fta/cnICvYmgd2uhuKXvPD+PXB+gCEYYEaQdIRAjCOwAKNA==}
 
-=======
->>>>>>> 72ac95b3
   object-assign@4.1.1:
     resolution: {integrity: sha512-rJgTQnkUnH1sFw8yT6VSU3zD3sWmu6sZhIseY8VX+GRu3P6F7Fu+JNDoXfklElbLJSnc3FUQHVe4cU5hj+BcUg==}
     engines: {node: '>=0.10.0'}
@@ -4365,7 +4344,6 @@
     resolution: {integrity: sha512-3Ybi1tAuwAP9s0r1UQ2J4n5Y0G05bJkpUIO0/bI9MhwmD70S5aTWbXGBwxHrelT+XM1k6dM0pk+SwNkpTRN7Pg==}
     engines: {node: ^10 || ^12 || >=14}
 
-<<<<<<< HEAD
   preact-render-to-string@5.2.6:
     resolution: {integrity: sha512-JyhErpYOvBV1hEPwIxc/fHWXPfnEGdRKxc8gFdAZ7XV4tlzyzG847XAyEZqoDnynP88akM4eaHcSOzNcLWFguw==}
     peerDependencies:
@@ -4374,8 +4352,6 @@
   preact@10.27.0:
     resolution: {integrity: sha512-/DTYoB6mwwgPytiqQTh/7SFRL98ZdiD8Sk8zIUVOxtwq4oWcwrcd1uno9fE/zZmUaUrFNYzbH14CPebOz9tZQw==}
 
-=======
->>>>>>> 72ac95b3
   prelude-ls@1.2.1:
     resolution: {integrity: sha512-vkcDPrRZo1QZLbn5RLGPpg/WmIQ65qoWWhcGKf/b5eplkkarX0m9z8ppCat4mlOqUsWpyNuYgO3VRyrYHSzX5g==}
     engines: {node: '>= 0.8.0'}
@@ -4699,12 +4675,9 @@
     resolution: {integrity: sha512-bzyZ1e88w9O1iNJbKnOlvYTrWPDl46O1bG0D3XInv+9tkPrxrN8jUUTiFlDkkmKWgn1M6CfIA13SuGqOa9Korw==}
     engines: {node: '>=14'}
 
-<<<<<<< HEAD
   signature_pad@2.3.2:
     resolution: {integrity: sha512-peYXLxOsIY6MES2TrRLDiNg2T++8gGbpP2yaC+6Ohtxr+a2dzoaqWosWDY9sWqTAAk6E/TyQO+LJw9zQwyu5kA==}
 
-=======
->>>>>>> 72ac95b3
   simple-swizzle@0.2.2:
     resolution: {integrity: sha512-JA//kQgZtbuY83m+xT+tXJkmJncGMTFT+C+g2h2R9uxkYIrE2yy9sgmcLhCnw57/WSD+Eh3J97FPEDFnbXnDUg==}
 
@@ -6087,11 +6060,7 @@
   '@es-joy/jsdoccomment@0.52.0':
     dependencies:
       '@types/estree': 1.0.8
-<<<<<<< HEAD
       '@typescript-eslint/types': 8.39.1
-=======
-      '@typescript-eslint/types': 8.39.0
->>>>>>> 72ac95b3
       comment-parser: 1.4.1
       esquery: 1.6.0
       jsdoc-type-pratt-parser: 4.1.0
@@ -6747,6 +6716,8 @@
       fastq: 1.19.1
 
   '@nolyfill/is-core-module@1.0.39': {}
+
+  '@panva/hkdf@1.2.1': {}
 
   '@polka/url@1.0.0-next.29': {}
 
@@ -7835,7 +7806,7 @@
   autoprefixer@10.4.21(postcss@8.5.6):
     dependencies:
       browserslist: 4.25.2
-      caniuse-lite: 1.0.30001734
+      caniuse-lite: 1.0.30001735
       fraction.js: 4.3.7
       normalize-range: 0.1.2
       picocolors: 1.1.1
@@ -7935,7 +7906,7 @@
 
   browserslist@4.25.2:
     dependencies:
-      caniuse-lite: 1.0.30001734
+      caniuse-lite: 1.0.30001735
       electron-to-chromium: 1.5.200
       node-releases: 2.0.19
       update-browserslist-db: 1.1.3(browserslist@4.25.2)
@@ -7978,7 +7949,7 @@
 
   callsites@3.1.0: {}
 
-  caniuse-lite@1.0.30001734: {}
+  caniuse-lite@1.0.30001735: {}
 
   castable-video@1.1.10:
     dependencies:
@@ -8294,8 +8265,6 @@
       jake: 10.9.4
 
   electron-to-chromium@1.5.200: {}
-
-  emoji-regex@10.4.0: {}
 
   emoji-regex@10.4.0: {}
 
@@ -9276,11 +9245,8 @@
 
   jiti@2.5.1: {}
 
-<<<<<<< HEAD
   jose@4.15.9: {}
 
-=======
->>>>>>> 72ac95b3
   js-tokens@4.0.0: {}
 
   js-yaml@4.1.0:
@@ -9566,13 +9532,10 @@
 
   minimalistic-assert@1.0.1: {}
 
-<<<<<<< HEAD
   minimatch@10.0.3:
     dependencies:
       '@isaacs/brace-expansion': 5.0.0
 
-=======
->>>>>>> 72ac95b3
   minimatch@3.1.2:
     dependencies:
       brace-expansion: 1.1.12
@@ -9669,7 +9632,6 @@
 
   neo-async@2.6.2: {}
 
-<<<<<<< HEAD
   next-auth@4.24.11(next@15.4.5(@babel/core@7.28.0)(react-dom@19.1.0(react@19.1.0))(react@19.1.0))(react-dom@19.1.0(react@19.1.0))(react@19.1.0):
     dependencies:
       '@babel/runtime': 7.28.2
@@ -9686,9 +9648,6 @@
       uuid: 8.3.2
 
   next-pwa@5.6.0(@babel/core@7.28.0)(next@15.4.5(@babel/core@7.28.0)(react-dom@19.1.0(react@19.1.0))(react@19.1.0))(webpack@5.101.1):
-=======
-  next-pwa@5.6.0(@babel/core@7.28.0)(next@15.4.5(@babel/core@7.28.0)(react-dom@19.1.0(react@19.1.0))(react@19.1.0))(webpack@5.101.0):
->>>>>>> 72ac95b3
     dependencies:
       babel-loader: 8.4.1(@babel/core@7.28.0)(webpack@5.101.1)
       clean-webpack-plugin: 4.0.0(webpack@5.101.1)
@@ -9711,7 +9670,7 @@
       '@next/env': 13.5.11
       '@swc/helpers': 0.5.2
       busboy: 1.6.0
-      caniuse-lite: 1.0.30001734
+      caniuse-lite: 1.0.30001735
       postcss: 8.4.31
       react: 19.1.0
       react-dom: 19.1.0(react@19.1.0)
@@ -9735,7 +9694,7 @@
     dependencies:
       '@next/env': 15.4.5
       '@swc/helpers': 0.5.15
-      caniuse-lite: 1.0.30001734
+      caniuse-lite: 1.0.30001735
       postcss: 8.4.31
       react: 19.1.0
       react-dom: 19.1.0(react@19.1.0)
@@ -9766,11 +9725,8 @@
 
   normalize-range@0.1.2: {}
 
-<<<<<<< HEAD
   oauth@0.9.15: {}
 
-=======
->>>>>>> 72ac95b3
   object-assign@4.1.1: {}
 
   object-hash@2.2.0: {}
@@ -9967,7 +9923,6 @@
       picocolors: 1.1.1
       source-map-js: 1.2.1
 
-<<<<<<< HEAD
   preact-render-to-string@5.2.6(preact@10.27.0):
     dependencies:
       preact: 10.27.0
@@ -9975,8 +9930,6 @@
 
   preact@10.27.0: {}
 
-=======
->>>>>>> 72ac95b3
   prelude-ls@1.2.1: {}
 
   pretty-bytes@5.6.0: {}
@@ -10366,11 +10319,8 @@
 
   signal-exit@4.1.0: {}
 
-<<<<<<< HEAD
   signature_pad@2.3.2: {}
 
-=======
->>>>>>> 72ac95b3
   simple-swizzle@0.2.2:
     dependencies:
       is-arrayish: 0.3.2
