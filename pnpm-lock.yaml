--- conflicted
+++ resolved
@@ -2830,12 +2830,9 @@
   braces@3.0.3:
     resolution: {integrity: sha512-yQbXgO/OSZVD2IsiLlro+7Hf6Q18EJrKSEsdoMzKePKXct3gvD8oLcOQdIzGupr5Fj+EDe8gO/lxc1BzfMpxvA==}
     engines: {node: '>=8'}
-<<<<<<< HEAD
 
   browser-image-compression@2.0.2:
     resolution: {integrity: sha512-pBLlQyUf6yB8SmmngrcOw3EoS4RpQ1BcylI3T9Yqn7+4nrQTXJD4sJDe5ODnJdrvNMaio5OicFo75rDyJD2Ucw==}
-=======
->>>>>>> a766234b
 
   browserslist@4.25.2:
     resolution: {integrity: sha512-0si2SJK3ooGzIawRu61ZdPCO1IncZwS8IzuX73sPZsXW6EQ/w/DAfPyKI8l1ETTCr2MnvqWitmlCUxgdul45jA==}
@@ -2962,13 +2959,10 @@
 
   cloudflare-video-element@1.3.4:
     resolution: {integrity: sha512-F9g+tXzGEXI6v6L48qXxr8vnR8+L6yy7IhpJxK++lpzuVekMHTixxH7/dzLuq6OacVGziU4RB5pzZYJ7/LYtJg==}
-<<<<<<< HEAD
 
   cloudinary@2.7.0:
     resolution: {integrity: sha512-qrqDn31+qkMCzKu1GfRpzPNAO86jchcNwEHCUiqvPHNSFqu7FTNF9FuAkBUyvM1CFFgFPu64NT0DyeREwLwK0w==}
     engines: {node: '>=9'}
-=======
->>>>>>> a766234b
 
   clsx@2.1.1:
     resolution: {integrity: sha512-eYm0QWBtUrBWZWG0d386OGAw16Z995PiOVo2B7bjWSbHedGl5e0ZWaq65kOGgUSNesEIDkB9ISbTg/JK9dhCZA==}
@@ -4759,16 +4753,14 @@
   punycode@2.3.1:
     resolution: {integrity: sha512-vYt7UD1U9Wg6138shLtLOvdAu+8DsC/ilFtEVHcH+wydcSpNE20AfSOduf6MkRFahL5FY7X1oU7nKVZFtfq8Fg==}
     engines: {node: '>=6'}
-<<<<<<< HEAD
 
   q@1.5.1:
     resolution: {integrity: sha512-kV/CThkXo6xyFEZUugw/+pIOywXcDbFYgSct5cT3gqlbkBE1SJdwy6UQoZvodiWF/ckQLZyDE/Bu1M6gVu5lVw==}
     engines: {node: '>=0.6.0', teleport: '>=0.2.0'}
     deprecated: |-
       You or someone you depend on is using Q, the JavaScript Promise library that gave JavaScript developers strong feelings about promises. They can almost certainly migrate to the native JavaScript promise now. Thank you literally everyone for joining me in this bet against the odds. Be excellent to each other.
+
       (For a CapTP with native promises, see @endo/eventual-send and @endo/captp)
-=======
->>>>>>> a766234b
 
   queue-microtask@1.2.3:
     resolution: {integrity: sha512-NuaNSa6flKT5JaSYQzJok04JzTL1CA6aGhv5rfLW3PgqA+M2ChpZQnAC8h8i4ZFkBS8X5RqkDBHA7r4hej3K9A==}
@@ -5484,12 +5476,9 @@
   uuid@9.0.1:
     resolution: {integrity: sha512-b+1eJOlsR9K8HJpow9Ok3fiWOWSIcIzXodvv0rQjVoOVNpWMpxf1wZNpt4y9h10odCNrqnYp1OBzRktckBe3sA==}
     hasBin: true
-<<<<<<< HEAD
 
   uzip@0.20201231.0:
     resolution: {integrity: sha512-OZeJfZP+R0z9D6TmBgLq2LHzSSptGMGDGigGiEe0pr8UBe/7fdflgHlHBNDASTXB5jnFuxHpNaJywSg8YFeGng==}
-=======
->>>>>>> a766234b
 
   vimeo-video-element@1.5.4:
     resolution: {integrity: sha512-4C9+Gnac7gOVNNu3tWQgzuwG4mFVaiCmUz8RtV1l+xkirgcZ0kEJOSIblXx/Y7DIfM+BbeepptxL9SP/ZrskJA==}
@@ -11610,11 +11599,7 @@
 
   strnum@2.1.1: {}
 
-<<<<<<< HEAD
   styled-jsx@5.1.1(@babel/core@7.28.3)(react@19.1.0):
-=======
-  styled-jsx@5.1.1(@babel/core@7.28.0)(react@19.1.0):
->>>>>>> a766234b
     dependencies:
       client-only: 0.0.1
       react: 19.1.0
