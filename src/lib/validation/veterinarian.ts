--- conflicted
+++ resolved
@@ -59,7 +59,6 @@
 });
 
 // Basic info step validation
-<<<<<<< HEAD
 export const basicInfoSchema = z
   .object({
     firstName: z
@@ -96,7 +95,7 @@
     countryCode: z
       .string()
       .min(2, "Country code is required")
-      .max(6, "Country code cannot exceed 6 characters"),
+      .max(3, "Country code cannot exceed 3 characters"),
 
     phone: z
       .string()
@@ -120,6 +119,7 @@
     zipCode: z.number().min(0).optional(),
     country: z.string().min(2).max(100).optional(),
     yearsOfExperience: z.string().optional(),
+    noticePeriod: z.number().min(0).optional(),
     clinic: z
       .object({
         name: z.string().min(1).max(100),
@@ -128,68 +128,6 @@
       .optional(),
   })
   .refine((data) => data.password === data.confirmPassword, {
-=======
-export const basicInfoSchema = z.object({
-  firstName: z.string()
-    .min(2, "First name must be at least 2 characters")
-    .max(50, "First name cannot exceed 50 characters")
-    .regex(/^[a-zA-Z\s]+$/, "First name can only contain letters and spaces"),
-  
-  lastName: z.string()
-    .min(2, "Last name must be at least 2 characters")
-    .max(50, "Last name cannot exceed 50 characters")
-    .regex(/^[a-zA-Z\s]+$/, "Last name can only contain letters and spaces"),
-  
-  postNominalLetters: z.string().optional(),
-  
-  gender: z.enum(["male", "female"]),
-  
-  email: z.string()
-    .min(1, "Email is required")
-    .regex(/^[^\s@]+@[^\s@]+\.[^\s@]+$/, "Invalid email address"),
-  
-  city: z.string()
-    .min(2, "City must be at least 2 characters")
-    .max(100, "City cannot exceed 100 characters"),
-  
-  state: z.string()
-    .min(2, "State must be at least 2 characters")
-    .max(100, "State cannot exceed 100 characters"),
-  
-  countryCode: z.string()
-    .min(2, "Country code is required")
-    .max(3, "Country code cannot exceed 3 characters"),
-  
-  phone: z.string()
-    .min(10, "Phone number must be at least 10 digits")
-    .max(15, "Phone number cannot exceed 15 digits")
-    .regex(/^[\+]?[1-9][\d]{0,15}$/, "Invalid phone number format"),
-  
-  password: z.string()
-    .min(8, "Password must be at least 8 characters")
-    .regex(
-      /^(?=.*[a-z])(?=.*[A-Z])(?=.*\d)(?=.*[@$!%*?&])[A-Za-z\d@$!%*?&]/,
-      "Password must contain at least one uppercase letter, one lowercase letter, one number, and one special character"
-    ),
-  
-  confirmPassword: z.string()
-    .min(1, "Please confirm your password"),
-  
-  // Additional new fields
-  dob: z.coerce.date().optional(),
-  address: z.string().min(1).max(200).optional(),
-  zipCode: z.number().min(0).optional(),
-  country: z.string().min(2).max(100).optional(),
-  yearsOfExperience: z.string().optional(),
-  noticePeriod: z.number().min(0).optional(),
-  clinic: z.object({
-    name: z.string().min(1).max(100),
-    address: z.string().min(1).max(200),
-  }).optional(),
-}).refine(
-  (data) => data.password === data.confirmPassword,
-  {
->>>>>>> 1df9ed9f
     message: "Passwords do not match",
     path: ["confirmPassword"],
   });
