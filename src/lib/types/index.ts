export interface User {
  id: string;
  email: string;
  name?: string;
  role: "pet_parent" | "veterinarian" | "technician";
  timezone?: string;
}

export interface PetParent extends User {
  phone?: string;
  state?: string;
}

export interface License {
  licenseNumber: string;
  deaNumber: string;
  state: string;
  licenseFile: string | null;
  _id: string;
  id: string;
}

export interface ScheduleDay {
  start: string;
  end: string;
  available: boolean;
}

export interface Schedule {
  monday: ScheduleDay;
  tuesday: ScheduleDay;
  wednesday: ScheduleDay;
  thursday: ScheduleDay;
  friday: ScheduleDay;
  saturday: ScheduleDay;
  sunday: ScheduleDay;
}

export interface VeterinarianProfile {
  firstName: string;
  lastName: string;
  postNominalLetters?: string;
  gender: "male" | "female" | "other";
  email: string;
  city: string;
  state: string;
  countryCode: string;
  phone: string;
  password: string;
  confirmPassword: string;
  schedule: Schedule;
  profilePicture: File | null;
  signature?: string;
  signatureImage?: File | null;
  cv: File | null;
  licenses: License[];
}

export interface RegistrationStep {
  step: number;
  title: string;
  description: string;
}

export interface MenuItems {
  id: string;
  label: string;
  icon: React.ComponentType<{ className?: string }>;
  href?: string;
  badge?: string | number;
  external_href?: string;
}

export interface Appointment {
  id: string;
  petName: string;
  petImage: string;
  petType: string;
  parentName: string;
  parentImage: string;
  appointmentDate: string;
  appointmentTime: string;
  timezone: string;
  status:
    | "confirmed"
    | "completed"
    | "cancelled"
    | "pending"
    | "in-progress"
    | "no-show"
    | "rescheduled";
  bookingTime: string;
  seenBefore: boolean;
  service: string;
  notes?: string;
}

export interface Doctor {
  schedule: Schedule;
  loginAttempts: number;
  _id: string;
  name: string;
  email: string;
  phoneNumber: string;
  specialization: string;
  consultationFee: number;
  available: boolean;
  signature: string;
  profileImage: string;
  dob?: string;
  address: string;
  city: string;
  state: string;
  zipCode: number;
  country: string;
  yearsOfExperience: string;
  clinic: {
    name: string;
    address: string;
  };
  licenses: License[];
  bio: string;
  specialties: string[];
  interests: string[];
  researchAreas: string[];
  education: any[]; // if you know structure, replace `any[]` with proper type
  experience: any[]; // same here
  certifications: any[]; // same here
  languages: string[];
  timezone: string;
  isEmailVerified: boolean;
  isActive: boolean;
  isDeleted: boolean;
  isApproved: boolean;
  rating: number; // average rating
  reviewsCount: number;
  locale: string;
  createdAt: string; // ISO date
  updatedAt: string; // ISO date
  __v: number;
  lastLogin: string; // ISO date
  isLocked: boolean;
  noticePeriod?: number;
  id: string;
}

export interface TimeSlots {
  id: string;
  date: string;
  time: string;
  available: boolean;
}

export interface Review {
  id: string;
  patientName: string;
  rating: number;
  comment: string;
  date: string;
  petType: string;
}

export interface Location {
  latitude: number;
  longitude: number;
  address: string;
  city: string;
  state: string;
}

export interface DonationAmount {
  value: number;
  label: string;
  description: string;
}

export interface Help {
  _id: string;
  role: "pet_parent" | "veterinarian" | "technician" | "admin";
  name: string;
  email: string;
  phone: string;
  state: string;
  subject: string;
  details: string;
  isActive: boolean;
  isDeleted?: boolean;
  createdAt: string;
  updatedAt: string;
  id: string;
}

// Re-export appointment types
<<<<<<< HEAD
export * from './appointment';

=======
export * from "./appointment";
export interface DateRange {
  start: Date;
  end: Date;
}

export interface SlotPeriod {
  start: Date;
  end: Date;
}

export interface AvailabilitySlot {
  dateRange: DateRange;
  slotPeriods: SlotPeriod[];
}

export interface ExistsingAvailability {
  id: string;
  date: Date;
  dateRange?: DateRange;
  slots: SlotPeriod[];
}

export interface CreateAvailabilityRequest {
  dateRange: {
    start: string;
    end: string;
  };
  slotPeriods: {
    start: string;
    end: string;
  }[];
}

>>>>>>> 6e26c56e
<|MERGE_RESOLUTION|>--- conflicted
+++ resolved
@@ -1,232 +1,226 @@
-export interface User {
-  id: string;
-  email: string;
-  name?: string;
-  role: "pet_parent" | "veterinarian" | "technician";
-  timezone?: string;
-}
-
-export interface PetParent extends User {
-  phone?: string;
-  state?: string;
-}
-
-export interface License {
-  licenseNumber: string;
-  deaNumber: string;
-  state: string;
-  licenseFile: string | null;
-  _id: string;
-  id: string;
-}
-
-export interface ScheduleDay {
-  start: string;
-  end: string;
-  available: boolean;
-}
-
-export interface Schedule {
-  monday: ScheduleDay;
-  tuesday: ScheduleDay;
-  wednesday: ScheduleDay;
-  thursday: ScheduleDay;
-  friday: ScheduleDay;
-  saturday: ScheduleDay;
-  sunday: ScheduleDay;
-}
-
-export interface VeterinarianProfile {
-  firstName: string;
-  lastName: string;
-  postNominalLetters?: string;
-  gender: "male" | "female" | "other";
-  email: string;
-  city: string;
-  state: string;
-  countryCode: string;
-  phone: string;
-  password: string;
-  confirmPassword: string;
-  schedule: Schedule;
-  profilePicture: File | null;
-  signature?: string;
-  signatureImage?: File | null;
-  cv: File | null;
-  licenses: License[];
-}
-
-export interface RegistrationStep {
-  step: number;
-  title: string;
-  description: string;
-}
-
-export interface MenuItems {
-  id: string;
-  label: string;
-  icon: React.ComponentType<{ className?: string }>;
-  href?: string;
-  badge?: string | number;
-  external_href?: string;
-}
-
-export interface Appointment {
-  id: string;
-  petName: string;
-  petImage: string;
-  petType: string;
-  parentName: string;
-  parentImage: string;
-  appointmentDate: string;
-  appointmentTime: string;
-  timezone: string;
-  status:
-    | "confirmed"
-    | "completed"
-    | "cancelled"
-    | "pending"
-    | "in-progress"
-    | "no-show"
-    | "rescheduled";
-  bookingTime: string;
-  seenBefore: boolean;
-  service: string;
-  notes?: string;
-}
-
-export interface Doctor {
-  schedule: Schedule;
-  loginAttempts: number;
-  _id: string;
-  name: string;
-  email: string;
-  phoneNumber: string;
-  specialization: string;
-  consultationFee: number;
-  available: boolean;
-  signature: string;
-  profileImage: string;
-  dob?: string;
-  address: string;
-  city: string;
-  state: string;
-  zipCode: number;
-  country: string;
-  yearsOfExperience: string;
-  clinic: {
-    name: string;
-    address: string;
-  };
-  licenses: License[];
-  bio: string;
-  specialties: string[];
-  interests: string[];
-  researchAreas: string[];
-  education: any[]; // if you know structure, replace `any[]` with proper type
-  experience: any[]; // same here
-  certifications: any[]; // same here
-  languages: string[];
-  timezone: string;
-  isEmailVerified: boolean;
-  isActive: boolean;
-  isDeleted: boolean;
-  isApproved: boolean;
-  rating: number; // average rating
-  reviewsCount: number;
-  locale: string;
-  createdAt: string; // ISO date
-  updatedAt: string; // ISO date
-  __v: number;
-  lastLogin: string; // ISO date
-  isLocked: boolean;
-  noticePeriod?: number;
-  id: string;
-}
-
-export interface TimeSlots {
-  id: string;
-  date: string;
-  time: string;
-  available: boolean;
-}
-
-export interface Review {
-  id: string;
-  patientName: string;
-  rating: number;
-  comment: string;
-  date: string;
-  petType: string;
-}
-
-export interface Location {
-  latitude: number;
-  longitude: number;
-  address: string;
-  city: string;
-  state: string;
-}
-
-export interface DonationAmount {
-  value: number;
-  label: string;
-  description: string;
-}
-
-export interface Help {
-  _id: string;
-  role: "pet_parent" | "veterinarian" | "technician" | "admin";
-  name: string;
-  email: string;
-  phone: string;
-  state: string;
-  subject: string;
-  details: string;
-  isActive: boolean;
-  isDeleted?: boolean;
-  createdAt: string;
-  updatedAt: string;
-  id: string;
-}
-
-// Re-export appointment types
-<<<<<<< HEAD
-export * from './appointment';
-
-=======
-export * from "./appointment";
-export interface DateRange {
-  start: Date;
-  end: Date;
-}
-
-export interface SlotPeriod {
-  start: Date;
-  end: Date;
-}
-
-export interface AvailabilitySlot {
-  dateRange: DateRange;
-  slotPeriods: SlotPeriod[];
-}
-
-export interface ExistsingAvailability {
-  id: string;
-  date: Date;
-  dateRange?: DateRange;
-  slots: SlotPeriod[];
-}
-
-export interface CreateAvailabilityRequest {
-  dateRange: {
-    start: string;
-    end: string;
-  };
-  slotPeriods: {
-    start: string;
-    end: string;
-  }[];
-}
-
->>>>>>> 6e26c56e
+export interface User {
+  id: string;
+  email: string;
+  name?: string;
+  role: "pet_parent" | "veterinarian" | "technician";
+  timezone?: string;
+}
+
+export interface PetParent extends User {
+  phone?: string;
+  state?: string;
+}
+
+export interface License {
+  licenseNumber: string;
+  deaNumber: string;
+  state: string;
+  licenseFile: string | null;
+  _id: string;
+  id: string;
+}
+
+export interface ScheduleDay {
+  start: string;
+  end: string;
+  available: boolean;
+}
+
+export interface Schedule {
+  monday: ScheduleDay;
+  tuesday: ScheduleDay;
+  wednesday: ScheduleDay;
+  thursday: ScheduleDay;
+  friday: ScheduleDay;
+  saturday: ScheduleDay;
+  sunday: ScheduleDay;
+}
+
+export interface VeterinarianProfile {
+  firstName: string;
+  lastName: string;
+  postNominalLetters?: string;
+  gender: "male" | "female" | "other";
+  email: string;
+  city: string;
+  state: string;
+  countryCode: string;
+  phone: string;
+  password: string;
+  confirmPassword: string;
+  schedule: Schedule;
+  profilePicture: File | null;
+  signature?: string;
+  signatureImage?: File | null;
+  cv: File | null;
+  licenses: License[];
+}
+
+export interface RegistrationStep {
+  step: number;
+  title: string;
+  description: string;
+}
+
+export interface MenuItems {
+  id: string;
+  label: string;
+  icon: React.ComponentType<{ className?: string }>;
+  href?: string;
+  badge?: string | number;
+  external_href?: string;
+}
+
+export interface Appointment {
+  id: string;
+  petName: string;
+  petImage: string;
+  petType: string;
+  parentName: string;
+  parentImage: string;
+  appointmentDate: string;
+  appointmentTime: string;
+  timezone: string;
+  status:
+    | "confirmed"
+    | "completed"
+    | "cancelled"
+    | "pending"
+    | "in-progress"
+    | "no-show"
+    | "rescheduled";
+  bookingTime: string;
+  seenBefore: boolean;
+  service: string;
+  notes?: string;
+}
+
+export interface Doctor {
+  schedule: Schedule;
+  loginAttempts: number;
+  _id: string;
+  name: string;
+  email: string;
+  phoneNumber: string;
+  specialization: string;
+  consultationFee: number;
+  available: boolean;
+  signature: string;
+  profileImage: string;
+  dob?: string;
+  address: string;
+  city: string;
+  state: string;
+  zipCode: number;
+  country: string;
+  yearsOfExperience: string;
+  clinic: {
+    name: string;
+    address: string;
+  };
+  licenses: License[];
+  bio: string;
+  specialties: string[];
+  interests: string[];
+  researchAreas: string[];
+  education: any[]; // if you know structure, replace `any[]` with proper type
+  experience: any[]; // same here
+  certifications: any[]; // same here
+  languages: string[];
+  timezone: string;
+  isEmailVerified: boolean;
+  isActive: boolean;
+  isDeleted: boolean;
+  isApproved: boolean;
+  rating: number; // average rating
+  reviewsCount: number;
+  locale: string;
+  createdAt: string; // ISO date
+  updatedAt: string; // ISO date
+  __v: number;
+  lastLogin: string; // ISO date
+  isLocked: boolean;
+  noticePeriod?: number;
+  id: string;
+}
+
+export interface TimeSlots {
+  id: string;
+  date: string;
+  time: string;
+  available: boolean;
+}
+
+export interface Review {
+  id: string;
+  patientName: string;
+  rating: number;
+  comment: string;
+  date: string;
+  petType: string;
+}
+
+export interface Location {
+  latitude: number;
+  longitude: number;
+  address: string;
+  city: string;
+  state: string;
+}
+
+export interface DonationAmount {
+  value: number;
+  label: string;
+  description: string;
+}
+
+export interface Help {
+  _id: string;
+  role: "pet_parent" | "veterinarian" | "technician" | "admin";
+  name: string;
+  email: string;
+  phone: string;
+  state: string;
+  subject: string;
+  details: string;
+  isActive: boolean;
+  isDeleted?: boolean;
+  createdAt: string;
+  updatedAt: string;
+  id: string;
+}
+
+// Re-export appointment types
+export * from "./appointment";
+export interface DateRange {
+  start: Date;
+  end: Date;
+}
+
+export interface SlotPeriod {
+  start: Date;
+  end: Date;
+}
+
+export interface AvailabilitySlot {
+  dateRange: DateRange;
+  slotPeriods: SlotPeriod[];
+}
+
+export interface ExistsingAvailability {
+  id: string;
+  date: Date;
+  dateRange?: DateRange;
+  slots: SlotPeriod[];
+}
+
+export interface CreateAvailabilityRequest {
+  dateRange: {
+    start: string;
+    end: string;
+  };
+  slotPeriods: {
+    start: string;
+    end: string;
+  }[];
+}