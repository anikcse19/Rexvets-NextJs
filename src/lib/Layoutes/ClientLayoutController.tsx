--- conflicted
+++ resolved
@@ -3,12 +3,8 @@
 import { Footer } from "@/components/Footer";
 import Header from "@/components/Navbar";
 import { usePathname } from "next/navigation";
-<<<<<<< HEAD
-import React, { ReactNode } from "react";
+import React, { ReactNode, useMemo } from "react";
 import { SessionProvider } from "next-auth/react";
-=======
-import React, { ReactNode, useMemo } from "react";
->>>>>>> 0ce41f4c
 
 type Props = {
   children: ReactNode;
