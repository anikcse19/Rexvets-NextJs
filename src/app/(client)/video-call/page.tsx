--- conflicted
+++ resolved
@@ -1,25 +1,8 @@
 "use client";
 
-<<<<<<< HEAD
-import dynamic from "next/dynamic";
-=======
 import VideoCallPreview from "@/components/VideoCall/VideoCallPreview";
->>>>>>> 0ce41f4c
 import { useSearchParams } from "next/navigation";
 import React, { useState, Suspense } from "react";
-
-// Dynamically import the VideoCallInterface to prevent SSR
-const VideoCallInterface = dynamic(
-  () => import("@/components/VideoCall/VideoCall"),
-  { 
-    ssr: false,
-    loading: () => (
-      <div className="min-h-screen flex items-center justify-center">
-        <div className="text-lg">Loading video call...</div>
-      </div>
-    )
-  }
-);
 
 const APP_ID = "4a555d4c9a294e6a8bbe28e910a9495b";
 const CHANNEL = "testChannel";
@@ -31,13 +14,8 @@
   const [uid] = useState(Math.floor(Math.random() * 100000));
 
   return (
-<<<<<<< HEAD
-    <div className="min-h-screen">
-      <VideoCallInterface
-=======
     <div className="min-h-screen ">
       {/* <VideoCallInterface
->>>>>>> 0ce41f4c
         channel={CHANNEL}
         uid={uid}
         appId={APP_ID}
