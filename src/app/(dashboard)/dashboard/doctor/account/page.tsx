import AccountPage from "@/components/Dashboard/Doctor/AccountPage";
import { authOptions } from "@/lib/auth";
import { checkVeterinarianStatus } from "@/lib/auth-helpers";
import { getServerSession } from "next-auth";
import React from "react";

const page = async () => {
  const session = await getServerSession(authOptions);
<<<<<<< HEAD
  console.log("session from server side", session);
  const accountData = await getVetByIdDashboard(session?.user?.id || "");
  console.log("accountData from server side", accountData);
=======

  if (!session?.user?.id) {
    return (
      <div className="min-h-screen flex items-center justify-center">
        <div className="text-center">
          <h1 className="text-2xl font-bold text-red-600 mb-4">Authentication Required</h1>
          <p className="text-gray-600">Please log in to access your account.</p>
        </div>
      </div>
    );
  }
>>>>>>> 851a4de0

  try {
    // First check if user is a veterinarian
    const vetStatus = await checkVeterinarianStatus(session.user.id);
    
    if (!vetStatus.isVeterinarian) {
      return (
        <div className="min-h-screen flex items-center justify-center">
          <div className="text-center max-w-md mx-auto p-6">
            <h1 className="text-2xl font-bold text-red-600 mb-4">Access Denied</h1>
            <p className="text-gray-600 mb-4">
              {vetStatus.error === "User is not a veterinarian" 
                ? "This page is only accessible to veterinarians." 
                : "Unable to verify your veterinarian status."}
            </p>
            <div className="space-y-2">
              {vetStatus.error === "User is not a veterinarian" && (
                <a 
                  href="/auth/register/veterinarian" 
                  className="block w-full bg-blue-600 text-white py-2 px-4 rounded-lg hover:bg-blue-700 transition-colors"
                >
                  Register as Veterinarian
                </a>
              )}
              <a 
                href="/dashboard" 
                className="block w-full bg-gray-600 text-white py-2 px-4 rounded-lg hover:bg-gray-700 transition-colors"
              >
                Back to Dashboard
              </a>
            </div>
          </div>
        </div>
      );
    }
    
    // Use the veterinarian data we already have from the status check
    // Serialize the data to remove circular references
    const serializedVetData = JSON.parse(JSON.stringify(vetStatus.veterinarian));
    console.log("serializedVetData--------------------------", serializedVetData);
    return (
      <div>
        <AccountPage doctorData={serializedVetData} />
      </div>
    );
  } catch (error: any) {
    console.error("Error fetching veterinarian data:", error);
    
    return (
      <div className="min-h-screen flex items-center justify-center">
        <div className="text-center max-w-md mx-auto p-6">
          <h1 className="text-2xl font-bold text-red-600 mb-4">Account Not Found</h1>
          <p className="text-gray-600 mb-4">
            {error.message || "Unable to load your veterinarian account. This might be because:"}
          </p>
          <ul className="text-sm text-gray-500 text-left mb-6">
            <li>• Your account hasn't been set up as a veterinarian yet</li>
            <li>• There was an issue with the account creation process</li>
            <li>• The account data is missing from the database</li>
          </ul>
          <div className="space-y-2">
            <a 
              href="/auth/register/veterinarian" 
              className="block w-full bg-blue-600 text-white py-2 px-4 rounded-lg hover:bg-blue-700 transition-colors"
            >
              Complete Veterinarian Registration
            </a>
            <a 
              href="/dashboard" 
              className="block w-full bg-gray-600 text-white py-2 px-4 rounded-lg hover:bg-gray-700 transition-colors"
            >
              Back to Dashboard
            </a>
          </div>
        </div>
      </div>
    );
  }
};

export default page;
<|MERGE_RESOLUTION|>--- conflicted
+++ resolved
@@ -1,106 +1,112 @@
-import AccountPage from "@/components/Dashboard/Doctor/AccountPage";
-import { authOptions } from "@/lib/auth";
-import { checkVeterinarianStatus } from "@/lib/auth-helpers";
-import { getServerSession } from "next-auth";
-import React from "react";
-
-const page = async () => {
-  const session = await getServerSession(authOptions);
-<<<<<<< HEAD
-  console.log("session from server side", session);
-  const accountData = await getVetByIdDashboard(session?.user?.id || "");
-  console.log("accountData from server side", accountData);
-=======
-
-  if (!session?.user?.id) {
-    return (
-      <div className="min-h-screen flex items-center justify-center">
-        <div className="text-center">
-          <h1 className="text-2xl font-bold text-red-600 mb-4">Authentication Required</h1>
-          <p className="text-gray-600">Please log in to access your account.</p>
-        </div>
-      </div>
-    );
-  }
->>>>>>> 851a4de0
-
-  try {
-    // First check if user is a veterinarian
-    const vetStatus = await checkVeterinarianStatus(session.user.id);
-    
-    if (!vetStatus.isVeterinarian) {
-      return (
-        <div className="min-h-screen flex items-center justify-center">
-          <div className="text-center max-w-md mx-auto p-6">
-            <h1 className="text-2xl font-bold text-red-600 mb-4">Access Denied</h1>
-            <p className="text-gray-600 mb-4">
-              {vetStatus.error === "User is not a veterinarian" 
-                ? "This page is only accessible to veterinarians." 
-                : "Unable to verify your veterinarian status."}
-            </p>
-            <div className="space-y-2">
-              {vetStatus.error === "User is not a veterinarian" && (
-                <a 
-                  href="/auth/register/veterinarian" 
-                  className="block w-full bg-blue-600 text-white py-2 px-4 rounded-lg hover:bg-blue-700 transition-colors"
-                >
-                  Register as Veterinarian
-                </a>
-              )}
-              <a 
-                href="/dashboard" 
-                className="block w-full bg-gray-600 text-white py-2 px-4 rounded-lg hover:bg-gray-700 transition-colors"
-              >
-                Back to Dashboard
-              </a>
-            </div>
-          </div>
-        </div>
-      );
-    }
-    
-    // Use the veterinarian data we already have from the status check
-    // Serialize the data to remove circular references
-    const serializedVetData = JSON.parse(JSON.stringify(vetStatus.veterinarian));
-    console.log("serializedVetData--------------------------", serializedVetData);
-    return (
-      <div>
-        <AccountPage doctorData={serializedVetData} />
-      </div>
-    );
-  } catch (error: any) {
-    console.error("Error fetching veterinarian data:", error);
-    
-    return (
-      <div className="min-h-screen flex items-center justify-center">
-        <div className="text-center max-w-md mx-auto p-6">
-          <h1 className="text-2xl font-bold text-red-600 mb-4">Account Not Found</h1>
-          <p className="text-gray-600 mb-4">
-            {error.message || "Unable to load your veterinarian account. This might be because:"}
-          </p>
-          <ul className="text-sm text-gray-500 text-left mb-6">
-            <li>• Your account hasn't been set up as a veterinarian yet</li>
-            <li>• There was an issue with the account creation process</li>
-            <li>• The account data is missing from the database</li>
-          </ul>
-          <div className="space-y-2">
-            <a 
-              href="/auth/register/veterinarian" 
-              className="block w-full bg-blue-600 text-white py-2 px-4 rounded-lg hover:bg-blue-700 transition-colors"
-            >
-              Complete Veterinarian Registration
-            </a>
-            <a 
-              href="/dashboard" 
-              className="block w-full bg-gray-600 text-white py-2 px-4 rounded-lg hover:bg-gray-700 transition-colors"
-            >
-              Back to Dashboard
-            </a>
-          </div>
-        </div>
-      </div>
-    );
-  }
-};
-
-export default page;
+import AccountPage from "@/components/Dashboard/Doctor/AccountPage";
+import { authOptions } from "@/lib/auth";
+import { checkVeterinarianStatus } from "@/lib/auth-helpers";
+import { getServerSession } from "next-auth";
+import React from "react";
+
+const page = async () => {
+  const session = await getServerSession(authOptions);
+
+  if (!session?.user?.id) {
+    return (
+      <div className="min-h-screen flex items-center justify-center">
+        <div className="text-center">
+          <h1 className="text-2xl font-bold text-red-600 mb-4">
+            Authentication Required
+          </h1>
+          <p className="text-gray-600">Please log in to access your account.</p>
+        </div>
+      </div>
+    );
+  }
+
+  try {
+    // First check if user is a veterinarian
+    const vetStatus = await checkVeterinarianStatus(session.user.id);
+
+    if (!vetStatus.isVeterinarian) {
+      return (
+        <div className="min-h-screen flex items-center justify-center">
+          <div className="text-center max-w-md mx-auto p-6">
+            <h1 className="text-2xl font-bold text-red-600 mb-4">
+              Access Denied
+            </h1>
+            <p className="text-gray-600 mb-4">
+              {vetStatus.error === "User is not a veterinarian"
+                ? "This page is only accessible to veterinarians."
+                : "Unable to verify your veterinarian status."}
+            </p>
+            <div className="space-y-2">
+              {vetStatus.error === "User is not a veterinarian" && (
+                <a
+                  href="/auth/register/veterinarian"
+                  className="block w-full bg-blue-600 text-white py-2 px-4 rounded-lg hover:bg-blue-700 transition-colors"
+                >
+                  Register as Veterinarian
+                </a>
+              )}
+              <a
+                href="/dashboard"
+                className="block w-full bg-gray-600 text-white py-2 px-4 rounded-lg hover:bg-gray-700 transition-colors"
+              >
+                Back to Dashboard
+              </a>
+            </div>
+          </div>
+        </div>
+      );
+    }
+
+    // Use the veterinarian data we already have from the status check
+    // Serialize the data to remove circular references
+    const serializedVetData = JSON.parse(
+      JSON.stringify(vetStatus.veterinarian)
+    );
+    console.log(
+      "serializedVetData--------------------------",
+      serializedVetData
+    );
+    return (
+      <div>
+        <AccountPage doctorData={serializedVetData} />
+      </div>
+    );
+  } catch (error: any) {
+    console.error("Error fetching veterinarian data:", error);
+
+    return (
+      <div className="min-h-screen flex items-center justify-center">
+        <div className="text-center max-w-md mx-auto p-6">
+          <h1 className="text-2xl font-bold text-red-600 mb-4">
+            Account Not Found
+          </h1>
+          <p className="text-gray-600 mb-4">
+            {error.message ||
+              "Unable to load your veterinarian account. This might be because:"}
+          </p>
+          <ul className="text-sm text-gray-500 text-left mb-6">
+            <li>• Your account hasn't been set up as a veterinarian yet</li>
+            <li>• There was an issue with the account creation process</li>
+            <li>• The account data is missing from the database</li>
+          </ul>
+          <div className="space-y-2">
+            <a
+              href="/auth/register/veterinarian"
+              className="block w-full bg-blue-600 text-white py-2 px-4 rounded-lg hover:bg-blue-700 transition-colors"
+            >
+              Complete Veterinarian Registration
+            </a>
+            <a
+              href="/dashboard"
+              className="block w-full bg-gray-600 text-white py-2 px-4 rounded-lg hover:bg-gray-700 transition-colors"
+            >
+              Back to Dashboard
+            </a>
+          </div>
+        </div>
+      </div>
+    );
+  }
+};
+
+export default page;