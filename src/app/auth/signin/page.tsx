"use client";

import { Button } from "@/components/ui/button";
import { Card, CardContent } from "@/components/ui/card";
import { Input } from "@/components/ui/input";
import { Label } from "@/components/ui/label";
import LoadingSpinner from "@/components/ui/loading-spinner";
import { motion } from "framer-motion";
import {
  ArrowLeft,
  Eye,
  EyeOff,
  Heart,
  Lock,
  Mail,
  Stethoscope,
} from "lucide-react";
import { signIn, useSession } from "next-auth/react";
import Link from "next/link";
import { useRouter, useSearchParams } from "next/navigation";
import { useEffect, useState } from "react";

export default function SignInPage() {
  const [email, setEmail] = useState("");
  const [password, setPassword] = useState("");
  const [showPassword, setShowPassword] = useState(false);
  const [isLoading, setIsLoading] = useState(false);
  const [googleLoading, setGoogleLoading] = useState(false);
  const [error, setError] = useState("");

  const router = useRouter();
  const searchParams = useSearchParams();
  const redirect = searchParams.get("redirect") || "/";
  const { data: session, status, update } = useSession();

  console.log("redirect to", redirect);

  // Redirect already authenticated users
  useEffect(() => {
    if (status === "authenticated" && session?.user) {
      const userRole = session.user.role;

      if (userRole === "admin" || userRole === "moderator") {
        window.location.replace("/admin/overview");
      } else if (redirect !== "/") {
        router.push(redirect);
      } else {
        router.push("/");
      }
    }
  }, [session, status, router, redirect]);

  useEffect(() => {
    const handlePopState = () => {
      window.location.replace("/"); // send them home
    };

    window.addEventListener("popstate", handlePopState);
    return () => {
      window.removeEventListener("popstate", handlePopState);
    };
  }, []);

<<<<<<< HEAD
  // const handleSubmit = async (e: React.FormEvent) => {
  //   e.preventDefault();
  //   setIsLoading(true);
  //   setError(""); // Clear previous errors

  //   try {
  //     const result = await signIn("credentials", {
  //       email,
  //       password,
  //       // redirect: false,
  //     });

  //     if (result?.ok) {
  //    console.log("Sign-in successful, redirecting...", result);
  //    router.push(redirect);
  //     } else {
  //       // Handle different error cases
  //       if (result?.error === "CredentialsSignin") {
  //         // Check if this might be a Google OAuth account
  //         // We'll make an additional check to see if the email exists in the database
  //         try {
  //           const checkResponse = await fetch(
  //             `/api/check-email?email=${encodeURIComponent(email)}`
  //           );
  //           if (checkResponse.ok) {
  //             const checkData = await checkResponse.json();
  //             if (checkData.isGoogleAccount) {
  //               setError(
  //                 "This email is linked to a Google account. Please sign in using the 'Continue with Google' button instead of email and password."
  //               );
  //             } else {
  //               setError("Invalid email or password. Please try again.");
  //             }
  //           } else {
  //             setError("Invalid email or password. Please try again.");
  //           }
  //         } catch {
  //           setError("Invalid email or password. Please try again.");
  //         }
  //       } else if (result?.error === "AccountLocked") {
  //         setError(
  //           "Account is temporarily locked due to too many failed attempts. Please try again later."
  //         );
  //       } else if (result?.error === "AccountDeactivated") {
  //         setError("Account is deactivated. Please contact support.");
  //       } else if (result?.error === "EmailNotVerified") {
  //         setError("Please verify your email address before signing in.");
  //       } else if (result?.error?.includes("Database connection failed")) {
  //         setError("Service temporarily unavailable. Please try again later.");
  //       } else if (result?.error?.includes("linked to a Google account")) {
  //         setError(
  //           "This email is linked to a Google account. Please sign in using the 'Continue with Google' button instead of email and password."
  //         );
  //       } else {
  //         setError(
  //           "Sign in failed. Please check your credentials and try again."
  //         );
  //       }
  //     }
  //   } catch {
  //     setError("An unexpected error occurred. Please try again.");
  //   } finally {
  //     setIsLoading(false);
  //   }
  // };

  // const handleGoogleSignIn = async () => {
  //   setGoogleLoading(true);
  //   setError(""); // Clear previous errors
  //   try {
  //     const result = await signIn("google", {
  //       redirect: false,
  //     });

  //     if (result?.ok) {
  //       console.log("Google sign-in successful, redirecting...");
  //       let updatedSession: any = null;
  //       try { updatedSession = await update(); } catch {}
  //       const role = updatedSession?.user?.role || session?.user?.role;
  //       // Append a small flag so navbar can force-refresh session once
  //       const targetUrl = (redirect && redirect !== "/")
  //         ? redirect
  //         : (role === "admin" || role === "moderator")
  //         ? "/admin/overview?signedin=1"
  //         : "/?signedin=1";
  //       console.log("Redirecting to:", targetUrl);
  //       await new Promise((r) => setTimeout(r, 50));
  //       router.replace(targetUrl);
  //     } else {
  //       setError("Google sign-in failed. Please try again.");
  //     }
  //   } catch {
  //     setError("Google sign-in failed. Please try again.");
  //   } finally {
  //     setGoogleLoading(false);
  //   }
  // };

=======
>>>>>>> f6f1ef38
  const handleSubmit = async (e: React.FormEvent) => {
    e.preventDefault();
    setIsLoading(true);
    setError(""); // Clear previous errors

    try {
      const result = await signIn("credentials", {
        email,
        password,
        // redirect: false,
      });

      if (result?.ok) {
<<<<<<< HEAD
        console.log("Sign-in successful, updating session...");
        router.refresh();
        let updatedSession: any = null;
        try {
          updatedSession = await update(); // refresh session immediately
        } catch {}

        const role = updatedSession?.user?.role || session?.user?.role;
        const targetUrl =
          redirect && redirect !== "/"
            ? redirect
            : role === "admin" || role === "moderator"
            ? "/admin/overview?signedin=1"
            : "/?signedin=1";

        router.replace(targetUrl);
=======
        console.log("Sign-in successful, redirecting...", result);
        router.push(redirect);
>>>>>>> f6f1ef38
      } else {
        // Handle different error cases
        if (result?.error === "CredentialsSignin") {
          // Check if this might be a Google OAuth account
          // We'll make an additional check to see if the email exists in the database
          try {
            const checkResponse = await fetch(
              `/api/check-email?email=${encodeURIComponent(email)}`
            );
            if (checkResponse.ok) {
              const checkData = await checkResponse.json();
              if (checkData.isGoogleAccount) {
                setError(
                  "This email is linked to a Google account. Please sign in using the 'Continue with Google' button instead of email and password."
                );
              } else {
                setError("Invalid email or password. Please try again.");
              }
            } else {
              setError("Invalid email or password. Please try again.");
            }
          } catch {
            setError("Invalid email or password. Please try again.");
          }
        } else if (result?.error === "AccountLocked") {
          setError(
            "Account is temporarily locked due to too many failed attempts. Please try again later."
          );
        } else if (result?.error === "AccountDeactivated") {
          setError("Account is deactivated. Please contact support.");
        } else if (result?.error === "EmailNotVerified") {
          setError("Please verify your email address before signing in.");
        } else if (result?.error?.includes("Database connection failed")) {
          setError("Service temporarily unavailable. Please try again later.");
        } else if (result?.error?.includes("linked to a Google account")) {
          setError(
            "This email is linked to a Google account. Please sign in using the 'Continue with Google' button instead of email and password."
          );
        } else {
          setError(
            "Sign in failed. Please check your credentials and try again."
          );
        }
      }
    } catch {
      setError("An unexpected error occurred. Please try again.");
    } finally {
      setIsLoading(false);
    }
  };

  const handleGoogleSignIn = async () => {
    setGoogleLoading(true);
    setError(""); // Clear previous errors
    try {
      const result = await signIn("google", {
        redirect: false,
      });

      if (result?.ok) {
        console.log("Google sign-in successful, redirecting...");
        let updatedSession: any = null;
        try {
          updatedSession = await update();
        } catch {}
        const role = updatedSession?.user?.role || session?.user?.role;
        // Append a small flag so navbar can force-refresh session once
        const targetUrl =
          redirect && redirect !== "/"
            ? redirect
            : role === "admin" || role === "moderator"
            ? "/admin/overview?signedin=1"
            : "/?signedin=1";
        console.log("Redirecting to:", targetUrl);
        await new Promise((r) => setTimeout(r, 50));
        router.replace(targetUrl);
      } else {
        setError("Google sign-in failed. Please try again.");
      }
    } catch {
      setError("Google sign-in failed. Please try again.");
    } finally {
      setGoogleLoading(false);
    }
  };

  return (
    <div
      style={{
        background:
          "linear-gradient(135deg, #0f0c29 0%, #24243e 25%, #302b63 50%, #0f3460 75%, #002366 100%)",
      }}
      className="min-h-screen relative overflow-hidden "
    >
      {/* Animated Background Elements */}
      <div className="absolute inset-0">
        <div className="absolute top-0 -left-4 w-72 h-72 bg-purple-300 rounded-full mix-blend-multiply filter blur-xl opacity-70 animate-blob"></div>
        <div className="absolute top-0 -right-4 w-72 h-72 bg-yellow-300 rounded-full mix-blend-multiply filter blur-xl opacity-70 animate-blob animation-delay-2000"></div>
        <div className="absolute -bottom-8 left-20 w-72 h-72 bg-pink-300 rounded-full mix-blend-multiply filter blur-xl opacity-70 animate-blob animation-delay-4000"></div>
      </div>

      {/* Floating Medical Icons */}
      <div className="absolute inset-0 overflow-hidden pointer-events-none">
        <motion.div
          animate={{
            y: [0, -20, 0],
            rotate: [0, 5, 0],
          }}
          transition={{
            duration: 6,
            repeat: Infinity,
            ease: "easeInOut",
          }}
          className="absolute top-20 left-10 text-white/10"
        >
          <Heart className="w-16 h-16" />
        </motion.div>
        <motion.div
          animate={{
            y: [0, 15, 0],
            rotate: [0, -5, 0],
          }}
          transition={{
            duration: 8,
            repeat: Infinity,
            ease: "easeInOut",
            delay: 1,
          }}
          className="absolute top-40 right-20 text-white/10"
        >
          <Stethoscope className="w-20 h-20" />
        </motion.div>
        <motion.div
          animate={{
            y: [0, -25, 0],
            x: [0, 10, 0],
          }}
          transition={{
            duration: 10,
            repeat: Infinity,
            ease: "easeInOut",
            delay: 2,
          }}
          className="absolute bottom-32 left-1/4 text-white/10"
        >
          <Heart className="w-12 h-12" />
        </motion.div>
      </div>

      <div className="relative z-10 min-h-screen flex items-center justify-center p-4">
        <div className="w-full max-w-md">
          {/* Header */}
          <motion.div
            initial={{ opacity: 0, y: -30 }}
            animate={{ opacity: 1, y: 0 }}
            transition={{ duration: 0.8 }}
            className="text-center mb-8"
          >
            <Link
              href="/"
              className="inline-flex items-center text-white/80 hover:text-white mb-6 transition-colors duration-300 group"
            >
              <ArrowLeft className="w-4 h-4 mr-2 group-hover:-translate-x-1 transition-transform duration-300" />
              Back to Home
            </Link>

            <motion.div
              initial={{ scale: 0.5, opacity: 0 }}
              animate={{ scale: 1, opacity: 1 }}
              transition={{ duration: 0.6, delay: 0.2 }}
              className="mb-6"
            >
              <div className="w-20 h-20 mx-auto mb-4 rounded-full bg-gradient-to-r from-cyan-400 to-blue-500 flex items-center justify-center shadow-2xl">
                <Stethoscope className="w-10 h-10 text-white" />
              </div>
              <h1 className="text-4xl font-bold text-white mb-2">
                Welcome Back
              </h1>
              <p className="text-white/70 text-lg">
                Sign in to your RexVet account
              </p>
            </motion.div>
          </motion.div>

          <motion.div
            initial={{ opacity: 0, y: 30 }}
            animate={{ opacity: 1, y: 0 }}
            transition={{ duration: 0.8, delay: 0.3 }}
          >
            <Card className="backdrop-blur-xl bg-white/10 border-white/20 shadow-2xl">
              <CardContent className="p-8">
                {/* Google Sign In */}
                <motion.div
                  whileHover={{ scale: 1.02 }}
                  whileTap={{ scale: 0.98 }}
                  className="mb-6"
                >
                  <Button
                    variant="outline"
                    className="w-full h-14 text-base bg-white hover:bg-gray-50 text-gray-700 border-0 shadow-lg transition-all duration-300 hover:shadow-xl"
                    onClick={handleGoogleSignIn}
                    disabled={googleLoading}
                  >
                    {googleLoading ? (
                      <LoadingSpinner size="sm" className="mr-3" />
                    ) : (
                      <svg className="w-6 h-6 mr-3" viewBox="0 0 24 24">
                        <path
                          fill="#4285F4"
                          d="M22.56 12.25c0-.78-.07-1.53-.2-2.25H12v4.26h5.92c-.26 1.37-1.04 2.53-2.21 3.31v2.77h3.57c2.08-1.92 3.28-4.74 3.28-8.09z"
                        />
                        <path
                          fill="#34A853"
                          d="M12 23c2.97 0 5.46-.98 7.28-2.66l-3.57-2.77c-.98.66-2.23 1.06-3.71 1.06-2.86 0-5.29-1.93-6.16-4.53H2.18v2.84C3.99 20.53 7.7 23 12 23z"
                        />
                        <path
                          fill="#FBBC05"
                          d="M5.84 14.09c-.22-.66-.35-1.36-.35-2.09s.13-1.43.35-2.09V7.07H2.18C1.43 8.55 1 10.22 1 12s.43 3.45 1.18 4.93l2.85-2.22.81-.62z"
                        />
                        <path
                          fill="#EA4335"
                          d="M12 5.38c1.62 0 3.06.56 4.21 1.64l3.15-3.15C17.45 2.09 14.97 1 12 1 7.7 1 3.99 3.47 2.18 7.07l3.66 2.84c.87-2.6 3.3-4.53 6.16-4.53z"
                        />
                      </svg>
                    )}
                    Continue with Google
                  </Button>
                </motion.div>

                <div className="relative mb-6">
                  <div className="absolute inset-0 flex items-center">
                    <div className="w-full border-t border-white/20"></div>
                  </div>
                  <div className="relative flex justify-center">
                    <span className="px-4 backdrop-blur-xl bg-white/70 border-white/20 shadow-2xl text-sm text-black rounded-3xl">
                      or continue with email
                    </span>
                  </div>
                </div>

                {/* Sign In Form */}
                <form onSubmit={handleSubmit} className="space-y-6">
                  <motion.div
                    initial={{ opacity: 0, x: -20 }}
                    animate={{ opacity: 1, x: 0 }}
                    transition={{ delay: 0.4 }}
                  >
                    <Label
                      htmlFor="email"
                      className="text-white/90 text-sm font-medium flex items-center gap-2 mb-2"
                    >
                      <Mail className="w-4 h-4" />
                      Email Address
                    </Label>
                    <Input
                      id="email"
                      type="email"
                      value={email}
                      onChange={(e) => setEmail(e.target.value)}
                      className="h-12 bg-white/10 border-white/20 text-white placeholder:text-white/50 focus:border-cyan-400 focus:ring-cyan-400/20 backdrop-blur-sm"
                      placeholder="your@email.com"
                      required
                    />
                  </motion.div>

                  <motion.div
                    initial={{ opacity: 0, x: -20 }}
                    animate={{ opacity: 1, x: 0 }}
                    transition={{ delay: 0.5 }}
                  >
                    <Label
                      htmlFor="password"
                      className="text-white/90 text-sm font-medium flex items-center gap-2 mb-2"
                    >
                      <Lock className="w-4 h-4" />
                      Password
                    </Label>
                    <div className="relative">
                      <Input
                        id="password"
                        type={showPassword ? "text" : "password"}
                        value={password}
                        onChange={(e) => setPassword(e.target.value)}
                        className="h-12 bg-white/10 border-white/20 text-white placeholder:text-white/50 focus:border-cyan-400 focus:ring-cyan-400/20 backdrop-blur-sm pr-12"
                        placeholder="••••••••"
                        required
                      />
                      <Button
                        type="button"
                        variant="ghost"
                        size="sm"
                        className="absolute right-2 top-1/2 -translate-y-1/2 h-8 w-8 p-0 text-white/70 hover:text-white hover:bg-white/10"
                        onClick={() => setShowPassword(!showPassword)}
                      >
                        {showPassword ? (
                          <EyeOff className="w-4 h-4" />
                        ) : (
                          <Eye className="w-4 h-4" />
                        )}
                      </Button>
                    </div>
                  </motion.div>

                  {/* Forgot password */}
                  <div className="flex justify-end -mt-2">
                    <Link
                      href="/auth/forgot-password"
                      className="text-sm text-cyan-300 hover:text-cyan-200 underline"
                    >
                      Forgot your password?
                    </Link>
                  </div>

                  {/* Error Message */}
                  {error && (
                    <motion.div
                      initial={{ opacity: 0, y: -10 }}
                      animate={{ opacity: 1, y: 0 }}
                      className="p-3 bg-red-500/10 border border-red-500/20 rounded-lg"
                    >
                      <p className="text-red-400 text-sm text-center">
                        {error}
                      </p>
                    </motion.div>
                  )}

                  <motion.div
                    initial={{ opacity: 0, y: 20 }}
                    animate={{ opacity: 1, y: 0 }}
                    transition={{ delay: 0.6 }}
                    whileHover={{ scale: 1.02 }}
                    whileTap={{ scale: 0.98 }}
                  >
                    <Button
                      type="submit"
                      className="w-full h-14 text-base cursor-pointer bg-gradient-to-r from-cyan-500 to-blue-600 hover:from-cyan-600 hover:to-blue-700 text-white border-0 shadow-lg hover:shadow-xl transition-all duration-300"
                      disabled={isLoading}
                    >
                      {isLoading ? (
                        <>
                          <LoadingSpinner size="sm" className="mr-2" />
                          Signing In...
                        </>
                      ) : (
                        "Sign In to RexVet"
                      )}
                    </Button>
                  </motion.div>
                </form>

                <motion.div
                  initial={{ opacity: 0 }}
                  animate={{ opacity: 1 }}
                  transition={{ delay: 0.7 }}
                  className="text-center mt-8"
                >
                  <p className="text-white/70">
                    Don&apos;t have an account?{" "}
                    <Link
                      href="/auth/signup"
                      className="text-cyan-400 hover:text-cyan-300 font-medium transition-colors duration-300 hover:underline"
                    >
                      Create Account
                    </Link>
                  </p>
                </motion.div>
              </CardContent>
            </Card>
          </motion.div>

          {/* Footer */}
          <motion.div
            initial={{ opacity: 0 }}
            animate={{ opacity: 1 }}
            transition={{ delay: 0.8 }}
            className="text-center mt-8"
          >
            <p className="text-white/50 text-sm">
              ©2025 RexVet. Professional Veterinary Care Platform.
            </p>
          </motion.div>
        </div>
      </div>

      <style jsx>{`
        @keyframes blob {
          0% {
            transform: translate(0px, 0px) scale(1);
          }
          33% {
            transform: translate(30px, -50px) scale(1.1);
          }
          66% {
            transform: translate(-20px, 20px) scale(0.9);
          }
          100% {
            transform: translate(0px, 0px) scale(1);
          }
        }
        .animate-blob {
          animation: blob 7s infinite;
        }
        .animation-delay-2000 {
          animation-delay: 2s;
        }
        .animation-delay-4000 {
          animation-delay: 4s;
        }
      `}</style>
    </div>
  );
}
<|MERGE_RESOLUTION|>--- conflicted
+++ resolved
@@ -1,610 +1,602 @@
-"use client";
-
-import { Button } from "@/components/ui/button";
-import { Card, CardContent } from "@/components/ui/card";
-import { Input } from "@/components/ui/input";
-import { Label } from "@/components/ui/label";
-import LoadingSpinner from "@/components/ui/loading-spinner";
-import { motion } from "framer-motion";
-import {
-  ArrowLeft,
-  Eye,
-  EyeOff,
-  Heart,
-  Lock,
-  Mail,
-  Stethoscope,
-} from "lucide-react";
-import { signIn, useSession } from "next-auth/react";
-import Link from "next/link";
-import { useRouter, useSearchParams } from "next/navigation";
-import { useEffect, useState } from "react";
-
-export default function SignInPage() {
-  const [email, setEmail] = useState("");
-  const [password, setPassword] = useState("");
-  const [showPassword, setShowPassword] = useState(false);
-  const [isLoading, setIsLoading] = useState(false);
-  const [googleLoading, setGoogleLoading] = useState(false);
-  const [error, setError] = useState("");
-
-  const router = useRouter();
-  const searchParams = useSearchParams();
-  const redirect = searchParams.get("redirect") || "/";
-  const { data: session, status, update } = useSession();
-
-  console.log("redirect to", redirect);
-
-  // Redirect already authenticated users
-  useEffect(() => {
-    if (status === "authenticated" && session?.user) {
-      const userRole = session.user.role;
-
-      if (userRole === "admin" || userRole === "moderator") {
-        window.location.replace("/admin/overview");
-      } else if (redirect !== "/") {
-        router.push(redirect);
-      } else {
-        router.push("/");
-      }
-    }
-  }, [session, status, router, redirect]);
-
-  useEffect(() => {
-    const handlePopState = () => {
-      window.location.replace("/"); // send them home
-    };
-
-    window.addEventListener("popstate", handlePopState);
-    return () => {
-      window.removeEventListener("popstate", handlePopState);
-    };
-  }, []);
-
-<<<<<<< HEAD
-  // const handleSubmit = async (e: React.FormEvent) => {
-  //   e.preventDefault();
-  //   setIsLoading(true);
-  //   setError(""); // Clear previous errors
-
-  //   try {
-  //     const result = await signIn("credentials", {
-  //       email,
-  //       password,
-  //       // redirect: false,
-  //     });
-
-  //     if (result?.ok) {
-  //    console.log("Sign-in successful, redirecting...", result);
-  //    router.push(redirect);
-  //     } else {
-  //       // Handle different error cases
-  //       if (result?.error === "CredentialsSignin") {
-  //         // Check if this might be a Google OAuth account
-  //         // We'll make an additional check to see if the email exists in the database
-  //         try {
-  //           const checkResponse = await fetch(
-  //             `/api/check-email?email=${encodeURIComponent(email)}`
-  //           );
-  //           if (checkResponse.ok) {
-  //             const checkData = await checkResponse.json();
-  //             if (checkData.isGoogleAccount) {
-  //               setError(
-  //                 "This email is linked to a Google account. Please sign in using the 'Continue with Google' button instead of email and password."
-  //               );
-  //             } else {
-  //               setError("Invalid email or password. Please try again.");
-  //             }
-  //           } else {
-  //             setError("Invalid email or password. Please try again.");
-  //           }
-  //         } catch {
-  //           setError("Invalid email or password. Please try again.");
-  //         }
-  //       } else if (result?.error === "AccountLocked") {
-  //         setError(
-  //           "Account is temporarily locked due to too many failed attempts. Please try again later."
-  //         );
-  //       } else if (result?.error === "AccountDeactivated") {
-  //         setError("Account is deactivated. Please contact support.");
-  //       } else if (result?.error === "EmailNotVerified") {
-  //         setError("Please verify your email address before signing in.");
-  //       } else if (result?.error?.includes("Database connection failed")) {
-  //         setError("Service temporarily unavailable. Please try again later.");
-  //       } else if (result?.error?.includes("linked to a Google account")) {
-  //         setError(
-  //           "This email is linked to a Google account. Please sign in using the 'Continue with Google' button instead of email and password."
-  //         );
-  //       } else {
-  //         setError(
-  //           "Sign in failed. Please check your credentials and try again."
-  //         );
-  //       }
-  //     }
-  //   } catch {
-  //     setError("An unexpected error occurred. Please try again.");
-  //   } finally {
-  //     setIsLoading(false);
-  //   }
-  // };
-
-  // const handleGoogleSignIn = async () => {
-  //   setGoogleLoading(true);
-  //   setError(""); // Clear previous errors
-  //   try {
-  //     const result = await signIn("google", {
-  //       redirect: false,
-  //     });
-
-  //     if (result?.ok) {
-  //       console.log("Google sign-in successful, redirecting...");
-  //       let updatedSession: any = null;
-  //       try { updatedSession = await update(); } catch {}
-  //       const role = updatedSession?.user?.role || session?.user?.role;
-  //       // Append a small flag so navbar can force-refresh session once
-  //       const targetUrl = (redirect && redirect !== "/")
-  //         ? redirect
-  //         : (role === "admin" || role === "moderator")
-  //         ? "/admin/overview?signedin=1"
-  //         : "/?signedin=1";
-  //       console.log("Redirecting to:", targetUrl);
-  //       await new Promise((r) => setTimeout(r, 50));
-  //       router.replace(targetUrl);
-  //     } else {
-  //       setError("Google sign-in failed. Please try again.");
-  //     }
-  //   } catch {
-  //     setError("Google sign-in failed. Please try again.");
-  //   } finally {
-  //     setGoogleLoading(false);
-  //   }
-  // };
-
-=======
->>>>>>> f6f1ef38
-  const handleSubmit = async (e: React.FormEvent) => {
-    e.preventDefault();
-    setIsLoading(true);
-    setError(""); // Clear previous errors
-
-    try {
-      const result = await signIn("credentials", {
-        email,
-        password,
-        // redirect: false,
-      });
-
-      if (result?.ok) {
-<<<<<<< HEAD
-        console.log("Sign-in successful, updating session...");
-        router.refresh();
-        let updatedSession: any = null;
-        try {
-          updatedSession = await update(); // refresh session immediately
-        } catch {}
-
-        const role = updatedSession?.user?.role || session?.user?.role;
-        const targetUrl =
-          redirect && redirect !== "/"
-            ? redirect
-            : role === "admin" || role === "moderator"
-            ? "/admin/overview?signedin=1"
-            : "/?signedin=1";
-
-        router.replace(targetUrl);
-=======
-        console.log("Sign-in successful, redirecting...", result);
-        router.push(redirect);
->>>>>>> f6f1ef38
-      } else {
-        // Handle different error cases
-        if (result?.error === "CredentialsSignin") {
-          // Check if this might be a Google OAuth account
-          // We'll make an additional check to see if the email exists in the database
-          try {
-            const checkResponse = await fetch(
-              `/api/check-email?email=${encodeURIComponent(email)}`
-            );
-            if (checkResponse.ok) {
-              const checkData = await checkResponse.json();
-              if (checkData.isGoogleAccount) {
-                setError(
-                  "This email is linked to a Google account. Please sign in using the 'Continue with Google' button instead of email and password."
-                );
-              } else {
-                setError("Invalid email or password. Please try again.");
-              }
-            } else {
-              setError("Invalid email or password. Please try again.");
-            }
-          } catch {
-            setError("Invalid email or password. Please try again.");
-          }
-        } else if (result?.error === "AccountLocked") {
-          setError(
-            "Account is temporarily locked due to too many failed attempts. Please try again later."
-          );
-        } else if (result?.error === "AccountDeactivated") {
-          setError("Account is deactivated. Please contact support.");
-        } else if (result?.error === "EmailNotVerified") {
-          setError("Please verify your email address before signing in.");
-        } else if (result?.error?.includes("Database connection failed")) {
-          setError("Service temporarily unavailable. Please try again later.");
-        } else if (result?.error?.includes("linked to a Google account")) {
-          setError(
-            "This email is linked to a Google account. Please sign in using the 'Continue with Google' button instead of email and password."
-          );
-        } else {
-          setError(
-            "Sign in failed. Please check your credentials and try again."
-          );
-        }
-      }
-    } catch {
-      setError("An unexpected error occurred. Please try again.");
-    } finally {
-      setIsLoading(false);
-    }
-  };
-
-  const handleGoogleSignIn = async () => {
-    setGoogleLoading(true);
-    setError(""); // Clear previous errors
-    try {
-      const result = await signIn("google", {
-        redirect: false,
-      });
-
-      if (result?.ok) {
-        console.log("Google sign-in successful, redirecting...");
-        let updatedSession: any = null;
-        try {
-          updatedSession = await update();
-        } catch {}
-        const role = updatedSession?.user?.role || session?.user?.role;
-        // Append a small flag so navbar can force-refresh session once
-        const targetUrl =
-          redirect && redirect !== "/"
-            ? redirect
-            : role === "admin" || role === "moderator"
-            ? "/admin/overview?signedin=1"
-            : "/?signedin=1";
-        console.log("Redirecting to:", targetUrl);
-        await new Promise((r) => setTimeout(r, 50));
-        router.replace(targetUrl);
-      } else {
-        setError("Google sign-in failed. Please try again.");
-      }
-    } catch {
-      setError("Google sign-in failed. Please try again.");
-    } finally {
-      setGoogleLoading(false);
-    }
-  };
-
-  return (
-    <div
-      style={{
-        background:
-          "linear-gradient(135deg, #0f0c29 0%, #24243e 25%, #302b63 50%, #0f3460 75%, #002366 100%)",
-      }}
-      className="min-h-screen relative overflow-hidden "
-    >
-      {/* Animated Background Elements */}
-      <div className="absolute inset-0">
-        <div className="absolute top-0 -left-4 w-72 h-72 bg-purple-300 rounded-full mix-blend-multiply filter blur-xl opacity-70 animate-blob"></div>
-        <div className="absolute top-0 -right-4 w-72 h-72 bg-yellow-300 rounded-full mix-blend-multiply filter blur-xl opacity-70 animate-blob animation-delay-2000"></div>
-        <div className="absolute -bottom-8 left-20 w-72 h-72 bg-pink-300 rounded-full mix-blend-multiply filter blur-xl opacity-70 animate-blob animation-delay-4000"></div>
-      </div>
-
-      {/* Floating Medical Icons */}
-      <div className="absolute inset-0 overflow-hidden pointer-events-none">
-        <motion.div
-          animate={{
-            y: [0, -20, 0],
-            rotate: [0, 5, 0],
-          }}
-          transition={{
-            duration: 6,
-            repeat: Infinity,
-            ease: "easeInOut",
-          }}
-          className="absolute top-20 left-10 text-white/10"
-        >
-          <Heart className="w-16 h-16" />
-        </motion.div>
-        <motion.div
-          animate={{
-            y: [0, 15, 0],
-            rotate: [0, -5, 0],
-          }}
-          transition={{
-            duration: 8,
-            repeat: Infinity,
-            ease: "easeInOut",
-            delay: 1,
-          }}
-          className="absolute top-40 right-20 text-white/10"
-        >
-          <Stethoscope className="w-20 h-20" />
-        </motion.div>
-        <motion.div
-          animate={{
-            y: [0, -25, 0],
-            x: [0, 10, 0],
-          }}
-          transition={{
-            duration: 10,
-            repeat: Infinity,
-            ease: "easeInOut",
-            delay: 2,
-          }}
-          className="absolute bottom-32 left-1/4 text-white/10"
-        >
-          <Heart className="w-12 h-12" />
-        </motion.div>
-      </div>
-
-      <div className="relative z-10 min-h-screen flex items-center justify-center p-4">
-        <div className="w-full max-w-md">
-          {/* Header */}
-          <motion.div
-            initial={{ opacity: 0, y: -30 }}
-            animate={{ opacity: 1, y: 0 }}
-            transition={{ duration: 0.8 }}
-            className="text-center mb-8"
-          >
-            <Link
-              href="/"
-              className="inline-flex items-center text-white/80 hover:text-white mb-6 transition-colors duration-300 group"
-            >
-              <ArrowLeft className="w-4 h-4 mr-2 group-hover:-translate-x-1 transition-transform duration-300" />
-              Back to Home
-            </Link>
-
-            <motion.div
-              initial={{ scale: 0.5, opacity: 0 }}
-              animate={{ scale: 1, opacity: 1 }}
-              transition={{ duration: 0.6, delay: 0.2 }}
-              className="mb-6"
-            >
-              <div className="w-20 h-20 mx-auto mb-4 rounded-full bg-gradient-to-r from-cyan-400 to-blue-500 flex items-center justify-center shadow-2xl">
-                <Stethoscope className="w-10 h-10 text-white" />
-              </div>
-              <h1 className="text-4xl font-bold text-white mb-2">
-                Welcome Back
-              </h1>
-              <p className="text-white/70 text-lg">
-                Sign in to your RexVet account
-              </p>
-            </motion.div>
-          </motion.div>
-
-          <motion.div
-            initial={{ opacity: 0, y: 30 }}
-            animate={{ opacity: 1, y: 0 }}
-            transition={{ duration: 0.8, delay: 0.3 }}
-          >
-            <Card className="backdrop-blur-xl bg-white/10 border-white/20 shadow-2xl">
-              <CardContent className="p-8">
-                {/* Google Sign In */}
-                <motion.div
-                  whileHover={{ scale: 1.02 }}
-                  whileTap={{ scale: 0.98 }}
-                  className="mb-6"
-                >
-                  <Button
-                    variant="outline"
-                    className="w-full h-14 text-base bg-white hover:bg-gray-50 text-gray-700 border-0 shadow-lg transition-all duration-300 hover:shadow-xl"
-                    onClick={handleGoogleSignIn}
-                    disabled={googleLoading}
-                  >
-                    {googleLoading ? (
-                      <LoadingSpinner size="sm" className="mr-3" />
-                    ) : (
-                      <svg className="w-6 h-6 mr-3" viewBox="0 0 24 24">
-                        <path
-                          fill="#4285F4"
-                          d="M22.56 12.25c0-.78-.07-1.53-.2-2.25H12v4.26h5.92c-.26 1.37-1.04 2.53-2.21 3.31v2.77h3.57c2.08-1.92 3.28-4.74 3.28-8.09z"
-                        />
-                        <path
-                          fill="#34A853"
-                          d="M12 23c2.97 0 5.46-.98 7.28-2.66l-3.57-2.77c-.98.66-2.23 1.06-3.71 1.06-2.86 0-5.29-1.93-6.16-4.53H2.18v2.84C3.99 20.53 7.7 23 12 23z"
-                        />
-                        <path
-                          fill="#FBBC05"
-                          d="M5.84 14.09c-.22-.66-.35-1.36-.35-2.09s.13-1.43.35-2.09V7.07H2.18C1.43 8.55 1 10.22 1 12s.43 3.45 1.18 4.93l2.85-2.22.81-.62z"
-                        />
-                        <path
-                          fill="#EA4335"
-                          d="M12 5.38c1.62 0 3.06.56 4.21 1.64l3.15-3.15C17.45 2.09 14.97 1 12 1 7.7 1 3.99 3.47 2.18 7.07l3.66 2.84c.87-2.6 3.3-4.53 6.16-4.53z"
-                        />
-                      </svg>
-                    )}
-                    Continue with Google
-                  </Button>
-                </motion.div>
-
-                <div className="relative mb-6">
-                  <div className="absolute inset-0 flex items-center">
-                    <div className="w-full border-t border-white/20"></div>
-                  </div>
-                  <div className="relative flex justify-center">
-                    <span className="px-4 backdrop-blur-xl bg-white/70 border-white/20 shadow-2xl text-sm text-black rounded-3xl">
-                      or continue with email
-                    </span>
-                  </div>
-                </div>
-
-                {/* Sign In Form */}
-                <form onSubmit={handleSubmit} className="space-y-6">
-                  <motion.div
-                    initial={{ opacity: 0, x: -20 }}
-                    animate={{ opacity: 1, x: 0 }}
-                    transition={{ delay: 0.4 }}
-                  >
-                    <Label
-                      htmlFor="email"
-                      className="text-white/90 text-sm font-medium flex items-center gap-2 mb-2"
-                    >
-                      <Mail className="w-4 h-4" />
-                      Email Address
-                    </Label>
-                    <Input
-                      id="email"
-                      type="email"
-                      value={email}
-                      onChange={(e) => setEmail(e.target.value)}
-                      className="h-12 bg-white/10 border-white/20 text-white placeholder:text-white/50 focus:border-cyan-400 focus:ring-cyan-400/20 backdrop-blur-sm"
-                      placeholder="your@email.com"
-                      required
-                    />
-                  </motion.div>
-
-                  <motion.div
-                    initial={{ opacity: 0, x: -20 }}
-                    animate={{ opacity: 1, x: 0 }}
-                    transition={{ delay: 0.5 }}
-                  >
-                    <Label
-                      htmlFor="password"
-                      className="text-white/90 text-sm font-medium flex items-center gap-2 mb-2"
-                    >
-                      <Lock className="w-4 h-4" />
-                      Password
-                    </Label>
-                    <div className="relative">
-                      <Input
-                        id="password"
-                        type={showPassword ? "text" : "password"}
-                        value={password}
-                        onChange={(e) => setPassword(e.target.value)}
-                        className="h-12 bg-white/10 border-white/20 text-white placeholder:text-white/50 focus:border-cyan-400 focus:ring-cyan-400/20 backdrop-blur-sm pr-12"
-                        placeholder="••••••••"
-                        required
-                      />
-                      <Button
-                        type="button"
-                        variant="ghost"
-                        size="sm"
-                        className="absolute right-2 top-1/2 -translate-y-1/2 h-8 w-8 p-0 text-white/70 hover:text-white hover:bg-white/10"
-                        onClick={() => setShowPassword(!showPassword)}
-                      >
-                        {showPassword ? (
-                          <EyeOff className="w-4 h-4" />
-                        ) : (
-                          <Eye className="w-4 h-4" />
-                        )}
-                      </Button>
-                    </div>
-                  </motion.div>
-
-                  {/* Forgot password */}
-                  <div className="flex justify-end -mt-2">
-                    <Link
-                      href="/auth/forgot-password"
-                      className="text-sm text-cyan-300 hover:text-cyan-200 underline"
-                    >
-                      Forgot your password?
-                    </Link>
-                  </div>
-
-                  {/* Error Message */}
-                  {error && (
-                    <motion.div
-                      initial={{ opacity: 0, y: -10 }}
-                      animate={{ opacity: 1, y: 0 }}
-                      className="p-3 bg-red-500/10 border border-red-500/20 rounded-lg"
-                    >
-                      <p className="text-red-400 text-sm text-center">
-                        {error}
-                      </p>
-                    </motion.div>
-                  )}
-
-                  <motion.div
-                    initial={{ opacity: 0, y: 20 }}
-                    animate={{ opacity: 1, y: 0 }}
-                    transition={{ delay: 0.6 }}
-                    whileHover={{ scale: 1.02 }}
-                    whileTap={{ scale: 0.98 }}
-                  >
-                    <Button
-                      type="submit"
-                      className="w-full h-14 text-base cursor-pointer bg-gradient-to-r from-cyan-500 to-blue-600 hover:from-cyan-600 hover:to-blue-700 text-white border-0 shadow-lg hover:shadow-xl transition-all duration-300"
-                      disabled={isLoading}
-                    >
-                      {isLoading ? (
-                        <>
-                          <LoadingSpinner size="sm" className="mr-2" />
-                          Signing In...
-                        </>
-                      ) : (
-                        "Sign In to RexVet"
-                      )}
-                    </Button>
-                  </motion.div>
-                </form>
-
-                <motion.div
-                  initial={{ opacity: 0 }}
-                  animate={{ opacity: 1 }}
-                  transition={{ delay: 0.7 }}
-                  className="text-center mt-8"
-                >
-                  <p className="text-white/70">
-                    Don&apos;t have an account?{" "}
-                    <Link
-                      href="/auth/signup"
-                      className="text-cyan-400 hover:text-cyan-300 font-medium transition-colors duration-300 hover:underline"
-                    >
-                      Create Account
-                    </Link>
-                  </p>
-                </motion.div>
-              </CardContent>
-            </Card>
-          </motion.div>
-
-          {/* Footer */}
-          <motion.div
-            initial={{ opacity: 0 }}
-            animate={{ opacity: 1 }}
-            transition={{ delay: 0.8 }}
-            className="text-center mt-8"
-          >
-            <p className="text-white/50 text-sm">
-              ©2025 RexVet. Professional Veterinary Care Platform.
-            </p>
-          </motion.div>
-        </div>
-      </div>
-
-      <style jsx>{`
-        @keyframes blob {
-          0% {
-            transform: translate(0px, 0px) scale(1);
-          }
-          33% {
-            transform: translate(30px, -50px) scale(1.1);
-          }
-          66% {
-            transform: translate(-20px, 20px) scale(0.9);
-          }
-          100% {
-            transform: translate(0px, 0px) scale(1);
-          }
-        }
-        .animate-blob {
-          animation: blob 7s infinite;
-        }
-        .animation-delay-2000 {
-          animation-delay: 2s;
-        }
-        .animation-delay-4000 {
-          animation-delay: 4s;
-        }
-      `}</style>
-    </div>
-  );
-}
+"use client";
+
+import { Button } from "@/components/ui/button";
+import { Card, CardContent } from "@/components/ui/card";
+import { Input } from "@/components/ui/input";
+import { Label } from "@/components/ui/label";
+import LoadingSpinner from "@/components/ui/loading-spinner";
+import { motion } from "framer-motion";
+import {
+  ArrowLeft,
+  Eye,
+  EyeOff,
+  Heart,
+  Lock,
+  Mail,
+  Stethoscope,
+} from "lucide-react";
+import { signIn, useSession } from "next-auth/react";
+import Link from "next/link";
+import { useRouter, useSearchParams } from "next/navigation";
+import { useEffect, useState } from "react";
+
+export default function SignInPage() {
+  const [email, setEmail] = useState("");
+  const [password, setPassword] = useState("");
+  const [showPassword, setShowPassword] = useState(false);
+  const [isLoading, setIsLoading] = useState(false);
+  const [googleLoading, setGoogleLoading] = useState(false);
+  const [error, setError] = useState("");
+
+  const router = useRouter();
+  const searchParams = useSearchParams();
+  const redirect = searchParams.get("redirect") || "/";
+  const { data: session, status, update } = useSession();
+
+  console.log("redirect to", redirect);
+
+  // Redirect already authenticated users
+  useEffect(() => {
+    if (status === "authenticated" && session?.user) {
+      const userRole = session.user.role;
+
+      if (userRole === "admin" || userRole === "moderator") {
+        window.location.replace("/admin/overview");
+      } else if (redirect !== "/") {
+        router.push(redirect);
+      } else {
+        router.push("/");
+      }
+    }
+  }, [session, status, router, redirect]);
+
+  useEffect(() => {
+    const handlePopState = () => {
+      window.location.replace("/"); // send them home
+    };
+
+    window.addEventListener("popstate", handlePopState);
+    return () => {
+      window.removeEventListener("popstate", handlePopState);
+    };
+  }, []);
+
+  // const handleSubmit = async (e: React.FormEvent) => {
+  //   e.preventDefault();
+  //   setIsLoading(true);
+  //   setError(""); // Clear previous errors
+
+  //   try {
+  //     const result = await signIn("credentials", {
+  //       email,
+  //       password,
+  //       // redirect: false,
+  //     });
+
+  //     if (result?.ok) {
+  //    console.log("Sign-in successful, redirecting...", result);
+  //    router.push(redirect);
+  //     } else {
+  //       // Handle different error cases
+  //       if (result?.error === "CredentialsSignin") {
+  //         // Check if this might be a Google OAuth account
+  //         // We'll make an additional check to see if the email exists in the database
+  //         try {
+  //           const checkResponse = await fetch(
+  //             `/api/check-email?email=${encodeURIComponent(email)}`
+  //           );
+  //           if (checkResponse.ok) {
+  //             const checkData = await checkResponse.json();
+  //             if (checkData.isGoogleAccount) {
+  //               setError(
+  //                 "This email is linked to a Google account. Please sign in using the 'Continue with Google' button instead of email and password."
+  //               );
+  //             } else {
+  //               setError("Invalid email or password. Please try again.");
+  //             }
+  //           } else {
+  //             setError("Invalid email or password. Please try again.");
+  //           }
+  //         } catch {
+  //           setError("Invalid email or password. Please try again.");
+  //         }
+  //       } else if (result?.error === "AccountLocked") {
+  //         setError(
+  //           "Account is temporarily locked due to too many failed attempts. Please try again later."
+  //         );
+  //       } else if (result?.error === "AccountDeactivated") {
+  //         setError("Account is deactivated. Please contact support.");
+  //       } else if (result?.error === "EmailNotVerified") {
+  //         setError("Please verify your email address before signing in.");
+  //       } else if (result?.error?.includes("Database connection failed")) {
+  //         setError("Service temporarily unavailable. Please try again later.");
+  //       } else if (result?.error?.includes("linked to a Google account")) {
+  //         setError(
+  //           "This email is linked to a Google account. Please sign in using the 'Continue with Google' button instead of email and password."
+  //         );
+  //       } else {
+  //         setError(
+  //           "Sign in failed. Please check your credentials and try again."
+  //         );
+  //       }
+  //     }
+  //   } catch {
+  //     setError("An unexpected error occurred. Please try again.");
+  //   } finally {
+  //     setIsLoading(false);
+  //   }
+  // };
+
+  // const handleGoogleSignIn = async () => {
+  //   setGoogleLoading(true);
+  //   setError(""); // Clear previous errors
+  //   try {
+  //     const result = await signIn("google", {
+  //       redirect: false,
+  //     });
+
+  //     if (result?.ok) {
+  //       console.log("Google sign-in successful, redirecting...");
+  //       let updatedSession: any = null;
+  //       try { updatedSession = await update(); } catch {}
+  //       const role = updatedSession?.user?.role || session?.user?.role;
+  //       // Append a small flag so navbar can force-refresh session once
+  //       const targetUrl = (redirect && redirect !== "/")
+  //         ? redirect
+  //         : (role === "admin" || role === "moderator")
+  //         ? "/admin/overview?signedin=1"
+  //         : "/?signedin=1";
+  //       console.log("Redirecting to:", targetUrl);
+  //       await new Promise((r) => setTimeout(r, 50));
+  //       router.replace(targetUrl);
+  //     } else {
+  //       setError("Google sign-in failed. Please try again.");
+  //     }
+  //   } catch {
+  //     setError("Google sign-in failed. Please try again.");
+  //   } finally {
+  //     setGoogleLoading(false);
+  //   }
+  // };
+
+  const handleSubmit = async (e: React.FormEvent) => {
+    e.preventDefault();
+    setIsLoading(true);
+    setError(""); // Clear previous errors
+
+    try {
+      const result = await signIn("credentials", {
+        email,
+        password,
+        // redirect: false,
+      });
+
+      if (result?.ok) {
+        console.log("Sign-in successful, updating session...");
+        router.refresh();
+        let updatedSession: any = null;
+        try {
+          updatedSession = await update(); // refresh session immediately
+        } catch {}
+
+        const role = updatedSession?.user?.role || session?.user?.role;
+        const targetUrl =
+          redirect && redirect !== "/"
+            ? redirect
+            : role === "admin" || role === "moderator"
+            ? "/admin/overview?signedin=1"
+            : "/?signedin=1";
+
+        router.replace(targetUrl);
+      } else {
+        // Handle different error cases
+        if (result?.error === "CredentialsSignin") {
+          // Check if this might be a Google OAuth account
+          // We'll make an additional check to see if the email exists in the database
+          try {
+            const checkResponse = await fetch(
+              `/api/check-email?email=${encodeURIComponent(email)}`
+            );
+            if (checkResponse.ok) {
+              const checkData = await checkResponse.json();
+              if (checkData.isGoogleAccount) {
+                setError(
+                  "This email is linked to a Google account. Please sign in using the 'Continue with Google' button instead of email and password."
+                );
+              } else {
+                setError("Invalid email or password. Please try again.");
+              }
+            } else {
+              setError("Invalid email or password. Please try again.");
+            }
+          } catch {
+            setError("Invalid email or password. Please try again.");
+          }
+        } else if (result?.error === "AccountLocked") {
+          setError(
+            "Account is temporarily locked due to too many failed attempts. Please try again later."
+          );
+        } else if (result?.error === "AccountDeactivated") {
+          setError("Account is deactivated. Please contact support.");
+        } else if (result?.error === "EmailNotVerified") {
+          setError("Please verify your email address before signing in.");
+        } else if (result?.error?.includes("Database connection failed")) {
+          setError("Service temporarily unavailable. Please try again later.");
+        } else if (result?.error?.includes("linked to a Google account")) {
+          setError(
+            "This email is linked to a Google account. Please sign in using the 'Continue with Google' button instead of email and password."
+          );
+        } else {
+          setError(
+            "Sign in failed. Please check your credentials and try again."
+          );
+        }
+      }
+    } catch {
+      setError("An unexpected error occurred. Please try again.");
+    } finally {
+      setIsLoading(false);
+    }
+  };
+
+  const handleGoogleSignIn = async () => {
+    setGoogleLoading(true);
+    setError(""); // Clear previous errors
+    try {
+      const result = await signIn("google", {
+        redirect: false,
+      });
+
+      if (result?.ok) {
+        console.log("Google sign-in successful, redirecting...");
+        let updatedSession: any = null;
+        try {
+          updatedSession = await update();
+        } catch {}
+        const role = updatedSession?.user?.role || session?.user?.role;
+        // Append a small flag so navbar can force-refresh session once
+        const targetUrl =
+          redirect && redirect !== "/"
+            ? redirect
+            : role === "admin" || role === "moderator"
+            ? "/admin/overview?signedin=1"
+            : "/?signedin=1";
+        console.log("Redirecting to:", targetUrl);
+        await new Promise((r) => setTimeout(r, 50));
+        router.replace(targetUrl);
+      } else {
+        setError("Google sign-in failed. Please try again.");
+      }
+    } catch {
+      setError("Google sign-in failed. Please try again.");
+    } finally {
+      setGoogleLoading(false);
+    }
+  };
+
+  return (
+    <div
+      style={{
+        background:
+          "linear-gradient(135deg, #0f0c29 0%, #24243e 25%, #302b63 50%, #0f3460 75%, #002366 100%)",
+      }}
+      className="min-h-screen relative overflow-hidden "
+    >
+      {/* Animated Background Elements */}
+      <div className="absolute inset-0">
+        <div className="absolute top-0 -left-4 w-72 h-72 bg-purple-300 rounded-full mix-blend-multiply filter blur-xl opacity-70 animate-blob"></div>
+        <div className="absolute top-0 -right-4 w-72 h-72 bg-yellow-300 rounded-full mix-blend-multiply filter blur-xl opacity-70 animate-blob animation-delay-2000"></div>
+        <div className="absolute -bottom-8 left-20 w-72 h-72 bg-pink-300 rounded-full mix-blend-multiply filter blur-xl opacity-70 animate-blob animation-delay-4000"></div>
+      </div>
+
+      {/* Floating Medical Icons */}
+      <div className="absolute inset-0 overflow-hidden pointer-events-none">
+        <motion.div
+          animate={{
+            y: [0, -20, 0],
+            rotate: [0, 5, 0],
+          }}
+          transition={{
+            duration: 6,
+            repeat: Infinity,
+            ease: "easeInOut",
+          }}
+          className="absolute top-20 left-10 text-white/10"
+        >
+          <Heart className="w-16 h-16" />
+        </motion.div>
+        <motion.div
+          animate={{
+            y: [0, 15, 0],
+            rotate: [0, -5, 0],
+          }}
+          transition={{
+            duration: 8,
+            repeat: Infinity,
+            ease: "easeInOut",
+            delay: 1,
+          }}
+          className="absolute top-40 right-20 text-white/10"
+        >
+          <Stethoscope className="w-20 h-20" />
+        </motion.div>
+        <motion.div
+          animate={{
+            y: [0, -25, 0],
+            x: [0, 10, 0],
+          }}
+          transition={{
+            duration: 10,
+            repeat: Infinity,
+            ease: "easeInOut",
+            delay: 2,
+          }}
+          className="absolute bottom-32 left-1/4 text-white/10"
+        >
+          <Heart className="w-12 h-12" />
+        </motion.div>
+      </div>
+
+      <div className="relative z-10 min-h-screen flex items-center justify-center p-4">
+        <div className="w-full max-w-md">
+          {/* Header */}
+          <motion.div
+            initial={{ opacity: 0, y: -30 }}
+            animate={{ opacity: 1, y: 0 }}
+            transition={{ duration: 0.8 }}
+            className="text-center mb-8"
+          >
+            <Link
+              href="/"
+              className="inline-flex items-center text-white/80 hover:text-white mb-6 transition-colors duration-300 group"
+            >
+              <ArrowLeft className="w-4 h-4 mr-2 group-hover:-translate-x-1 transition-transform duration-300" />
+              Back to Home
+            </Link>
+
+            <motion.div
+              initial={{ scale: 0.5, opacity: 0 }}
+              animate={{ scale: 1, opacity: 1 }}
+              transition={{ duration: 0.6, delay: 0.2 }}
+              className="mb-6"
+            >
+              <div className="w-20 h-20 mx-auto mb-4 rounded-full bg-gradient-to-r from-cyan-400 to-blue-500 flex items-center justify-center shadow-2xl">
+                <Stethoscope className="w-10 h-10 text-white" />
+              </div>
+              <h1 className="text-4xl font-bold text-white mb-2">
+                Welcome Back
+              </h1>
+              <p className="text-white/70 text-lg">
+                Sign in to your RexVet account
+              </p>
+            </motion.div>
+          </motion.div>
+
+          <motion.div
+            initial={{ opacity: 0, y: 30 }}
+            animate={{ opacity: 1, y: 0 }}
+            transition={{ duration: 0.8, delay: 0.3 }}
+          >
+            <Card className="backdrop-blur-xl bg-white/10 border-white/20 shadow-2xl">
+              <CardContent className="p-8">
+                {/* Google Sign In */}
+                <motion.div
+                  whileHover={{ scale: 1.02 }}
+                  whileTap={{ scale: 0.98 }}
+                  className="mb-6"
+                >
+                  <Button
+                    variant="outline"
+                    className="w-full h-14 text-base bg-white hover:bg-gray-50 text-gray-700 border-0 shadow-lg transition-all duration-300 hover:shadow-xl"
+                    onClick={handleGoogleSignIn}
+                    disabled={googleLoading}
+                  >
+                    {googleLoading ? (
+                      <LoadingSpinner size="sm" className="mr-3" />
+                    ) : (
+                      <svg className="w-6 h-6 mr-3" viewBox="0 0 24 24">
+                        <path
+                          fill="#4285F4"
+                          d="M22.56 12.25c0-.78-.07-1.53-.2-2.25H12v4.26h5.92c-.26 1.37-1.04 2.53-2.21 3.31v2.77h3.57c2.08-1.92 3.28-4.74 3.28-8.09z"
+                        />
+                        <path
+                          fill="#34A853"
+                          d="M12 23c2.97 0 5.46-.98 7.28-2.66l-3.57-2.77c-.98.66-2.23 1.06-3.71 1.06-2.86 0-5.29-1.93-6.16-4.53H2.18v2.84C3.99 20.53 7.7 23 12 23z"
+                        />
+                        <path
+                          fill="#FBBC05"
+                          d="M5.84 14.09c-.22-.66-.35-1.36-.35-2.09s.13-1.43.35-2.09V7.07H2.18C1.43 8.55 1 10.22 1 12s.43 3.45 1.18 4.93l2.85-2.22.81-.62z"
+                        />
+                        <path
+                          fill="#EA4335"
+                          d="M12 5.38c1.62 0 3.06.56 4.21 1.64l3.15-3.15C17.45 2.09 14.97 1 12 1 7.7 1 3.99 3.47 2.18 7.07l3.66 2.84c.87-2.6 3.3-4.53 6.16-4.53z"
+                        />
+                      </svg>
+                    )}
+                    Continue with Google
+                  </Button>
+                </motion.div>
+
+                <div className="relative mb-6">
+                  <div className="absolute inset-0 flex items-center">
+                    <div className="w-full border-t border-white/20"></div>
+                  </div>
+                  <div className="relative flex justify-center">
+                    <span className="px-4 backdrop-blur-xl bg-white/70 border-white/20 shadow-2xl text-sm text-black rounded-3xl">
+                      or continue with email
+                    </span>
+                  </div>
+                </div>
+
+                {/* Sign In Form */}
+                <form onSubmit={handleSubmit} className="space-y-6">
+                  <motion.div
+                    initial={{ opacity: 0, x: -20 }}
+                    animate={{ opacity: 1, x: 0 }}
+                    transition={{ delay: 0.4 }}
+                  >
+                    <Label
+                      htmlFor="email"
+                      className="text-white/90 text-sm font-medium flex items-center gap-2 mb-2"
+                    >
+                      <Mail className="w-4 h-4" />
+                      Email Address
+                    </Label>
+                    <Input
+                      id="email"
+                      type="email"
+                      value={email}
+                      onChange={(e) => setEmail(e.target.value)}
+                      className="h-12 bg-white/10 border-white/20 text-white placeholder:text-white/50 focus:border-cyan-400 focus:ring-cyan-400/20 backdrop-blur-sm"
+                      placeholder="your@email.com"
+                      required
+                    />
+                  </motion.div>
+
+                  <motion.div
+                    initial={{ opacity: 0, x: -20 }}
+                    animate={{ opacity: 1, x: 0 }}
+                    transition={{ delay: 0.5 }}
+                  >
+                    <Label
+                      htmlFor="password"
+                      className="text-white/90 text-sm font-medium flex items-center gap-2 mb-2"
+                    >
+                      <Lock className="w-4 h-4" />
+                      Password
+                    </Label>
+                    <div className="relative">
+                      <Input
+                        id="password"
+                        type={showPassword ? "text" : "password"}
+                        value={password}
+                        onChange={(e) => setPassword(e.target.value)}
+                        className="h-12 bg-white/10 border-white/20 text-white placeholder:text-white/50 focus:border-cyan-400 focus:ring-cyan-400/20 backdrop-blur-sm pr-12"
+                        placeholder="••••••••"
+                        required
+                      />
+                      <Button
+                        type="button"
+                        variant="ghost"
+                        size="sm"
+                        className="absolute right-2 top-1/2 -translate-y-1/2 h-8 w-8 p-0 text-white/70 hover:text-white hover:bg-white/10"
+                        onClick={() => setShowPassword(!showPassword)}
+                      >
+                        {showPassword ? (
+                          <EyeOff className="w-4 h-4" />
+                        ) : (
+                          <Eye className="w-4 h-4" />
+                        )}
+                      </Button>
+                    </div>
+                  </motion.div>
+
+                  {/* Forgot password */}
+                  <div className="flex justify-end -mt-2">
+                    <Link
+                      href="/auth/forgot-password"
+                      className="text-sm text-cyan-300 hover:text-cyan-200 underline"
+                    >
+                      Forgot your password?
+                    </Link>
+                  </div>
+
+                  {/* Error Message */}
+                  {error && (
+                    <motion.div
+                      initial={{ opacity: 0, y: -10 }}
+                      animate={{ opacity: 1, y: 0 }}
+                      className="p-3 bg-red-500/10 border border-red-500/20 rounded-lg"
+                    >
+                      <p className="text-red-400 text-sm text-center">
+                        {error}
+                      </p>
+                    </motion.div>
+                  )}
+
+                  <motion.div
+                    initial={{ opacity: 0, y: 20 }}
+                    animate={{ opacity: 1, y: 0 }}
+                    transition={{ delay: 0.6 }}
+                    whileHover={{ scale: 1.02 }}
+                    whileTap={{ scale: 0.98 }}
+                  >
+                    <Button
+                      type="submit"
+                      className="w-full h-14 text-base cursor-pointer bg-gradient-to-r from-cyan-500 to-blue-600 hover:from-cyan-600 hover:to-blue-700 text-white border-0 shadow-lg hover:shadow-xl transition-all duration-300"
+                      disabled={isLoading}
+                    >
+                      {isLoading ? (
+                        <>
+                          <LoadingSpinner size="sm" className="mr-2" />
+                          Signing In...
+                        </>
+                      ) : (
+                        "Sign In to RexVet"
+                      )}
+                    </Button>
+                  </motion.div>
+                </form>
+
+                <motion.div
+                  initial={{ opacity: 0 }}
+                  animate={{ opacity: 1 }}
+                  transition={{ delay: 0.7 }}
+                  className="text-center mt-8"
+                >
+                  <p className="text-white/70">
+                    Don&apos;t have an account?{" "}
+                    <Link
+                      href="/auth/signup"
+                      className="text-cyan-400 hover:text-cyan-300 font-medium transition-colors duration-300 hover:underline"
+                    >
+                      Create Account
+                    </Link>
+                  </p>
+                </motion.div>
+              </CardContent>
+            </Card>
+          </motion.div>
+
+          {/* Footer */}
+          <motion.div
+            initial={{ opacity: 0 }}
+            animate={{ opacity: 1 }}
+            transition={{ delay: 0.8 }}
+            className="text-center mt-8"
+          >
+            <p className="text-white/50 text-sm">
+              ©2025 RexVet. Professional Veterinary Care Platform.
+            </p>
+          </motion.div>
+        </div>
+      </div>
+
+      <style jsx>{`
+        @keyframes blob {
+          0% {
+            transform: translate(0px, 0px) scale(1);
+          }
+          33% {
+            transform: translate(30px, -50px) scale(1.1);
+          }
+          66% {
+            transform: translate(-20px, 20px) scale(0.9);
+          }
+          100% {
+            transform: translate(0px, 0px) scale(1);
+          }
+        }
+        .animate-blob {
+          animation: blob 7s infinite;
+        }
+        .animation-delay-2000 {
+          animation-delay: 2s;
+        }
+        .animation-delay-4000 {
+          animation-delay: 4s;
+        }
+      `}</style>
+    </div>
+  );
+}