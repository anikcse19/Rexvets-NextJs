--- conflicted
+++ resolved
@@ -1,35 +1,3 @@
-<<<<<<< HEAD
-'use client' // Error components must be Client Components
- 
-import { useEffect } from 'react'
- 
-export default function Error({
-  error,
-  reset,
-}: {
-  error: Error & { digest?: string }
-  reset: () => void
-}) {
-  useEffect(() => {
-    // Log the error to an error reporting service
-    console.error(error)
-  }, [error])
- 
-  return (
-    <div>
-      <h2>Something went wrong!</h2>
-      <button
-        onClick={
-          // Attempt to recover by trying to re-render the segment
-          () => reset()
-        }
-      >
-        Try again
-      </button>
-    </div>
-  )
-}
-=======
 "use client"; // Error components must be Client Components
 
 import { AlertTriangle, Bug, Home, RefreshCw } from "lucide-react";
@@ -143,5 +111,4 @@
       </div>
     </div>
   );
-}
->>>>>>> 0ce41f4c
+}