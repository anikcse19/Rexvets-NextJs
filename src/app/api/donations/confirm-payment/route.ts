--- conflicted
+++ resolved
@@ -248,17 +248,9 @@
 /**
  * Get badge name based on donation amount
  */
-<<<<<<< HEAD
 function getBadgeNameFromAmount(amount: number) {
   if (amount > 500) return "Pet Care Hero";
   if (amount > 50 && amount <= 500) return "Community Champion";
   if (amount > 5 && amount <= 50) return "Friend of Rex Vet";
   return "";
-=======
-function getBadgeNameFromAmount(amount: number): string {
-  if (amount >= 100) return "Champion";
-  if (amount >= 50) return "Guardian";
-  if (amount >= 25) return "Supporter";
-  return "Friend";
->>>>>>> c5275ce6
 }