--- conflicted
+++ resolved
@@ -45,39 +45,34 @@
         filter.petParent = petParentId;
       }
     }
-    
+
     // Check if we should filter out orphaned prescriptions
     const excludeOrphaned = searchParams.get("excludeOrphaned") === "true";
 
     const prescriptions = await PrescriptionModel.find(filter)
-<<<<<<< HEAD
       .populate("veterinarian")
       .populate("petParent")
       .populate("appointment")
       .populate("pet")
-=======
-      .populate("veterinarian", "name email specialization")
-      .populate("petParent", "name email")
-      .populate("appointment", "appointmentDate status")
-      .populate("pet", "name species breed")
->>>>>>> 3c385683
       .sort({ createdAt: -1 });
 
     // Filter out prescriptions with missing references if requested
     let finalPrescriptions = prescriptions;
     if (excludeOrphaned) {
-      finalPrescriptions = prescriptions.filter(prescription => 
-        prescription.veterinarian && 
-        prescription.petParent && 
-        prescription.appointment && 
-        prescription.pet
+      finalPrescriptions = prescriptions.filter(
+        (prescription) =>
+          prescription.veterinarian &&
+          prescription.petParent &&
+          prescription.appointment &&
+          prescription.pet
       );
     }
 
     const orphanedCount = prescriptions.length - finalPrescriptions.length;
-    const message = orphanedCount > 0 
-      ? `Prescriptions fetched successfully. ${orphanedCount} prescriptions have missing references.`
-      : "Prescriptions fetched successfully";
+    const message =
+      orphanedCount > 0
+        ? `Prescriptions fetched successfully. ${orphanedCount} prescriptions have missing references.`
+        : "Prescriptions fetched successfully";
 
     const response: ISendResponse<typeof finalPrescriptions> = {
       success: true,
