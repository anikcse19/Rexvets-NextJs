--- conflicted
+++ resolved
@@ -1,5 +1,4 @@
 import { connectToDatabase } from "@/lib/mongoose";
-<<<<<<< HEAD
 import {
   IErrorResponse,
   ISendResponse,
@@ -7,9 +6,6 @@
   throwAppError,
 } from "@/lib/utils/send.response";
 import { PrescriptionModel } from "@/models/Prescription";
-=======
-import { PrescriptionModel } from "@/models";
->>>>>>> 3c385683
 import { NextRequest, NextResponse } from "next/server";
 import "@/models/Veterinarian";
 
@@ -20,7 +16,6 @@
   const { appointmentId } = await params;
   try {
     await connectToDatabase();
-
 
     const prescriptions = await PrescriptionModel.find({
       appointment: appointmentId,
