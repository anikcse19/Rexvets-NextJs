import { NextRequest, NextResponse } from "next/server";
import fetch from "node-fetch";

const AGORA_APP_ID = process.env.AGORA_APP_ID?.trim();
const AGORA_CUSTOMER_ID = process.env.AGORA_CUSTOMER_ID;
const AGORA_CUSTOMER_SECRET = process.env.AGORA_CUSTOMER_SECRET;

const getAuthHeader = () => {
  const credentials = `${AGORA_CUSTOMER_ID}:${AGORA_CUSTOMER_SECRET}`;
  const encoded = Buffer.from(credentials).toString("base64");
  return `Basic ${encoded}`;
};

export async function GET(req: NextRequest) {
  try {
    const { searchParams } = new URL(req.url);
    const action = searchParams.get("action"); // start | stop
    const channelName = searchParams.get("channelName");
    const uid = searchParams.get("uid");
    const resourceId = searchParams.get("resourceId");
    const sid = searchParams.get("sid");

    if (!channelName || !uid) {
      console.error("Missing parameters:", { channelName, uid });
      return NextResponse.json(
        { error: "Missing channelName or uid" },
        { status: 400 }
      );
    }

    // Ensure uid is treated as a string and is an integer
    const uidString = String(uid);
    if (!/^\d+$/.test(uidString)) {
      console.error("Invalid UID format:", uidString);
      return NextResponse.json(
        { error: "UID must be an integer string" },
        { status: 400 }
      );
    }

    if (action === "start") {
      const acquireUrl = `https://api.agora.io/v1/apps/${AGORA_APP_ID}/cloud_recording/acquire`;
      const acquireBody = {
        cname: channelName,
        uid: uid,
        clientRequest: {
          resourceExpiredHour: 24, // Resource ID is valid for 24 hours
        },
      };

      const acquireResponse = await fetch(acquireUrl, {
        method: "POST",
        headers: {
          "Content-Type": "application/json",
          Authorization: getAuthHeader(),
        },
        body: JSON.stringify(acquireBody),
      });

      if (!acquireResponse.ok) {
        const errorData = await acquireResponse.json();
        console.error("Failed to acquire resource:", errorData);
        return NextResponse.json(
          { error: "Failed to acquire recording resource" },
          { status: acquireResponse.status }
        );
      }

<<<<<<< HEAD
      const acquireData = await acquireResponse.json() as { resourceId: string };
=======
      const acquireData: any = await acquireResponse.json();
>>>>>>> 0ce41f4c
      const { resourceId } = acquireData;

      // Step 2: Start the recording
      const startUrl = `https://api.agora.io/v1/apps/${AGORA_APP_ID}/cloud_recording/resourceid/${resourceId}/mode/individual/start`;

      const startBody = {
        cname: channelName,
        uid: uid,
        clientRequest: {
          // Mode is 'individual' for separate files for each user
          // Configure to record audio only
          recordingConfig: {
            channelType: 0,
            streamTypes: 0, // This is the key change: 0 means "audio only"

            // Remove these explicit subscription parameters to avoid conflicts
            // with streamTypes: 0
            // subscribeAudio: true,
            // subscribeVideo: false,

            // This is still needed for subscribing to all users
            subscribeUidGroup: 0,
            subscribeAudioUids: ["#allstream#"],
          },
          // Storage configuration for your S3 bucket
          // You must configure this in the Agora Console first
          storageConfig: {
            vendor: 0, // Agora Cloud Storage
            region: 3, // AP (Asia Pacific) — pick 0=CN, 1=NA, 2=EU, 3=AP
            bucket: "agora", // Required! Just put "agora"
            accessKey: "", // Not needed
            secretKey: "", // Not needed
            fileNamePrefix: ["recordings"], // optional folder prefix
          },
        },
      };

      const startResponse = await fetch(startUrl, {
        method: "POST",
        headers: {
          "Content-Type": "application/json",
          Authorization: getAuthHeader(),
        },
        body: JSON.stringify(startBody),
      });

      if (!startResponse.ok) {
        const errorData = await startResponse.json();
        console.error("Failed to start recording:", errorData);
        return NextResponse.json(
          { error: "Failed to start recording" },
          { status: startResponse.status }
        );
      }

<<<<<<< HEAD
      const startData = await startResponse.json() as { sid: string };
=======
      const startData: any = await startResponse.json();
>>>>>>> 0ce41f4c
      const { sid } = startData; // Session ID

      return NextResponse.json({
        message: "Recording started successfully",
        resourceId,
        sid,
      });
    }

    if (action === "stop") {
      if (!resourceId || !sid) {
        console.error("Missing parameters:", { resourceId, sid });
        return NextResponse.json(
          { error: "Missing resourceId or sid" },
          { status: 400 }
        );
      }

      const stopUrl = `https://api.agora.io/v1/apps/${AGORA_APP_ID}/cloud_recording/resourceid/${resourceId}/sid/${sid}/mode/individual/stop`;

      const stopBody = {
        cname: channelName,
        uid: uid,
        clientRequest: {},
      };

      const stopResponse = await fetch(stopUrl, {
        method: "POST",
        headers: {
          "Content-Type": "application/json",
          Authorization: getAuthHeader(),
        },
        body: JSON.stringify(stopBody),
      });

      if (!stopResponse.ok) {
        const errorData = await stopResponse.json();
        console.error("Failed to stop recording:", errorData);
        return NextResponse.json(
          { error: "Failed to stop recording" },
          { status: stopResponse.status }
        );
      }

<<<<<<< HEAD
      const stopData = await stopResponse.json() as { serverResponse: any };
=======
      const stopData: any = await stopResponse.json();
>>>>>>> 0ce41f4c
      // The response will contain file information and status
      // You can process this data as needed.
      return NextResponse.json({
        message: "Recording stopped successfully",
        serverResponse: stopData.serverResponse,
      });
    }

    console.error("Invalid action:", action);
    return NextResponse.json({ error: "Invalid action" }, { status: 400 });
  } catch (err) {
    console.error("Recording API error:", {
      message: (err as any).message,
      stack: (err as any).stack,
    });
    return NextResponse.json(
      { error: "Recording API failed", details: (err as any).message },
      { status: 500 }
    );
  }
}<|MERGE_RESOLUTION|>--- conflicted
+++ resolved
@@ -66,11 +66,7 @@
         );
       }
 
-<<<<<<< HEAD
-      const acquireData = await acquireResponse.json() as { resourceId: string };
-=======
       const acquireData: any = await acquireResponse.json();
->>>>>>> 0ce41f4c
       const { resourceId } = acquireData;
 
       // Step 2: Start the recording
@@ -126,11 +122,7 @@
         );
       }
 
-<<<<<<< HEAD
-      const startData = await startResponse.json() as { sid: string };
-=======
       const startData: any = await startResponse.json();
->>>>>>> 0ce41f4c
       const { sid } = startData; // Session ID
 
       return NextResponse.json({
@@ -175,11 +167,7 @@
         );
       }
 
-<<<<<<< HEAD
-      const stopData = await stopResponse.json() as { serverResponse: any };
-=======
       const stopData: any = await stopResponse.json();
->>>>>>> 0ce41f4c
       // The response will contain file information and status
       // You can process this data as needed.
       return NextResponse.json({
