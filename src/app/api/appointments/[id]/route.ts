import { authOptions } from "@/lib/auth";
import { connectToDatabase } from "@/lib/mongoose";
import { sendResponse, throwAppError } from "@/lib/utils/send.response";
import {
  AppointmentModel,
  AppointmentStatus,
  IAppointment,
} from "@/models/Appointment";
import { Types } from "mongoose";
import { getServerSession } from "next-auth/next";
import { NextRequest } from "next/server";

// GET Appointment by ID
export async function GET(
  req: NextRequest,
  { params }: { params: Promise<{ id: string }> }
) {
  try {
    await connectToDatabase();
    const session = await getServerSession(authOptions);
    console.log("USER", session?.user);
    if (!session?.user) {
      return throwAppError(
        {
          success: false,
          message: "Unauthorized",
          errorCode: "UNAUTHORIZED",
          errors: null,
        },
        401
      );
    }

    const { id } = await params;
    if (!Types.ObjectId.isValid(id)) {
      return throwAppError(
        {
          success: false,
          message: "Invalid appointment ID",
          errorCode: "INVALID_ID",
          errors: null,
        },
        400
      );
    }

    const userIdToMatch = (session.user as any)?.refId ?? session.user.id;

    const appointment = await AppointmentModel.findOne({
      _id: id,
      isDeleted: false,
      // $or: [
      //   { veterinarian: new Types.ObjectId(String(userIdToMatch)) },
      //   { petParent: new Types.ObjectId(String(userIdToMatch)) },
      // ],
    })
<<<<<<< HEAD
      .populate("veterinarian", "name email profileImage specialization ")
      .populate(
        "petParent",
        "name email profileImage phone profileImage  state  city"
      )
      .populate(
        "pet",
        "name species breed age weight gender color image spayedNeutered"
      )
      .lean();

=======
      .populate("veterinarian")
      .populate("petParent")
      .populate("pet")
      .lean();

    console.log("appointment", appointment);
    if (appointment) {
      console.log(
        "veterinarian populated:",
        (appointment as any)?.veterinarian
      );
      console.log("petParent populated:", (appointment as any)?.petParent);
      console.log("pet populated:", (appointment as any)?.pet);
    }
>>>>>>> 721d55b1
    if (!appointment) {
      return throwAppError(
        {
          success: false,
          message: "Appointment not found or unauthorized",
          errorCode: "NOT_FOUND",
          errors: null,
        },
        404
      );
    }

    return sendResponse({
      statusCode: 200,
      success: true,
      message: "Appointment fetched successfully",
      data: appointment,
    });
  } catch (error: any) {
    return throwAppError(
      {
        success: false,
        message: "Failed to fetch appointment",
        errorCode: "FETCH_ERROR",
        errors: error?.errors || { message: error.message },
      },
      500
    );
  }
}

// UPDATE Appointment
export async function PATCH(
  req: NextRequest,
  { params }: { params: Promise<{ id: string }> }
) {
  try {
    await connectToDatabase();
    const session = await getServerSession(authOptions);
    if (!session?.user) {
      return throwAppError(
        {
          success: false,
          message: "Unauthorized",
          errorCode: "UNAUTHORIZED",
          errors: null,
        },
        401
      );
    }

    const { id } = await params;
    if (!Types.ObjectId.isValid(id)) {
      return throwAppError(
        {
          success: false,
          message: "Invalid appointment ID",
          errorCode: "INVALID_ID",
          errors: null,
        },
        400
      );
    }

    const updates = await req.json();
    const allowedUpdates: (keyof IAppointment)[] = [
      "appointmentDate",
      "durationMinutes",
      "meetingLink",
      "notes",
      "concerns",
      "feeUSD",
      "status",
      "appointmentType",
      "paymentStatus",
      "isFollowUp",
      "reminderSent",
    ];

    const updateKeys = Object.keys(updates);
    const isValidOperation = updateKeys.every((key) =>
      allowedUpdates.includes(key as keyof IAppointment)
    );

    if (!isValidOperation) {
      return throwAppError(
        {
          success: false,
          message: "Invalid updates provided",
          errorCode: "INVALID_UPDATES",
          errors: { allowedUpdates },
        },
        400
      );
    }

    if (updates.appointmentDate) {
      updates.appointmentDate = new Date(updates.appointmentDate);
    }

    const userIdToMatch = (session.user as any)?.refId ?? session.user.id;

    const appointment = await AppointmentModel.findOne({
      _id: id,
      isDeleted: false,
      $or: [
        { veterinarian: new Types.ObjectId(String(userIdToMatch)) },
        { petParent: new Types.ObjectId(String(userIdToMatch)) },
      ],
    });

    if (!appointment) {
      return throwAppError(
        {
          success: false,
          message: "Appointment not found or unauthorized",
          errorCode: "NOT_FOUND",
          errors: null,
        },
        404
      );
    }

    Object.assign(appointment, updates);
    await appointment.save();

    const populatedAppointment = await AppointmentModel.findById(id)
      .populate("veterinarian")
      .populate("petParent")
      .populate("pet")
      .lean();

    return sendResponse({
      statusCode: 200,
      success: true,
      message: "Appointment updated successfully",
      data: populatedAppointment,
    });
  } catch (error: any) {
    return throwAppError(
      {
        success: false,
        message: "Failed to update appointment",
        errorCode: "UPDATE_ERROR",
        errors: error?.errors || { message: error.message },
      },
      500
    );
  }
}

// SOFT DELETE Appointment
export async function DELETE(
  req: NextRequest,
  { params }: { params: Promise<{ id: string }> }
) {
  try {
    await connectToDatabase();
    const session = await getServerSession(authOptions);
    if (!session?.user) {
      return throwAppError(
        {
          success: false,
          message: "Unauthorized",
          errorCode: "UNAUTHORIZED",
          errors: null,
        },
        401
      );
    }

    const { id } = await params;
    if (!Types.ObjectId.isValid(id)) {
      return throwAppError(
        {
          success: false,
          message: "Invalid appointment ID",
          errorCode: "INVALID_ID",
          errors: null,
        },
        400
      );
    }

    const userIdToMatch = (session.user as any)?.refId ?? session.user.id;

    const appointment = await AppointmentModel.findOne({
      _id: id,
      isDeleted: false,
      $or: [
        { veterinarian: new Types.ObjectId(String(userIdToMatch)) },
        { petParent: new Types.ObjectId(String(userIdToMatch)) },
      ],
    });

    if (!appointment) {
      return throwAppError(
        {
          success: false,
          message: "Appointment not found or unauthorized",
          errorCode: "NOT_FOUND",
          errors: null,
        },
        404
      );
    }

    appointment.isDeleted = true;
    appointment.status = AppointmentStatus.CANCELLED;
    await appointment.save();

    return sendResponse({
      statusCode: 200,
      success: true,
      message: "Appointment soft deleted successfully",
      data: null,
    });
  } catch (error: any) {
    return throwAppError(
      {
        success: false,
        message: "Failed to delete appointment",
        errorCode: "DELETE_ERROR",
        errors: error?.errors || { message: error.message },
      },
      500
    );
  }
}<|MERGE_RESOLUTION|>--- conflicted
+++ resolved
@@ -54,19 +54,7 @@
       //   { petParent: new Types.ObjectId(String(userIdToMatch)) },
       // ],
     })
-<<<<<<< HEAD
-      .populate("veterinarian", "name email profileImage specialization ")
-      .populate(
-        "petParent",
-        "name email profileImage phone profileImage  state  city"
-      )
-      .populate(
-        "pet",
-        "name species breed age weight gender color image spayedNeutered"
-      )
-      .lean();
-
-=======
+
       .populate("veterinarian")
       .populate("petParent")
       .populate("pet")
@@ -81,7 +69,7 @@
       console.log("petParent populated:", (appointment as any)?.petParent);
       console.log("pet populated:", (appointment as any)?.pet);
     }
->>>>>>> 721d55b1
+
     if (!appointment) {
       return throwAppError(
         {
