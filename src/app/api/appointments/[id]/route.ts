import { authOptions } from "@/lib/auth";
import { connectToDatabase } from "@/lib/mongoose";
import { sendResponse, throwAppError } from "@/lib/utils/send.response";
import {
  AppointmentModel,
  AppointmentStatus,
  IAppointment,
} from "@/models/Appointment";
import { Types } from "mongoose";
import { getServerSession } from "next-auth/next";
import { NextRequest } from "next/server";

// GET Appointment by ID
export async function GET(
  req: NextRequest,
  { params }: { params: Promise<{ id: string }> }
) {
  try {
    await connectToDatabase();
    const session = await getServerSession(authOptions);
    console.log("USER", session?.user);
    if (!session?.user) {
      return throwAppError(
        {
          success: false,
          message: "Unauthorized",
          errorCode: "UNAUTHORIZED",
          errors: null,
        },
        401
      );
    }

    const { id } = await params;
    if (!Types.ObjectId.isValid(id)) {
      return throwAppError(
        {
          success: false,
          message: "Invalid appointment ID",
          errorCode: "INVALID_ID",
          errors: null,
        },
        400
      );
    }

    const userIdToMatch = (session.user as any)?.refId ?? session.user.id;

    const appointment = await AppointmentModel.findOne({
      _id: id,
      isDeleted: false,
      // $or: [
      //   { veterinarian: new Types.ObjectId(String(userIdToMatch)) },
      //   { petParent: new Types.ObjectId(String(userIdToMatch)) },
      // ],
    })
<<<<<<< HEAD
      .populate("veterinarian")
      .populate("petParent")
      .populate("pet")
      .lean();
=======
    .populate("veterinarian", "name email profileImage specialization")
    .populate("petParent", "name email profileImage phone")
    .populate("pet", "name species breed age weight gender color image")
    .lean();
>>>>>>> 73de1dfa

    console.log("appointment", appointment);
    if (appointment) {
      console.log("veterinarian populated:", (appointment as any)?.veterinarian);
      console.log("petParent populated:", (appointment as any)?.petParent);
      console.log("pet populated:", (appointment as any)?.pet);
    }
    if (!appointment) {
      return throwAppError(
        {
          success: false,
          message: "Appointment not found or unauthorized",
          errorCode: "NOT_FOUND",
          errors: null,
        },
        404
      );
    }

    return sendResponse({
      statusCode: 200,
      success: true,
      message: "Appointment fetched successfully",
      data: appointment,
    });
  } catch (error: any) {
    return throwAppError(
      {
        success: false,
        message: "Failed to fetch appointment",
        errorCode: "FETCH_ERROR",
        errors: error?.errors || { message: error.message },
      },
      500
    );
  }
}

// UPDATE Appointment
export async function PATCH(
  req: NextRequest,
  { params }: { params: Promise<{ id: string }> }
) {
  try {
    await connectToDatabase();
    const session = await getServerSession(authOptions);
    if (!session?.user) {
      return throwAppError(
        {
          success: false,
          message: "Unauthorized",
          errorCode: "UNAUTHORIZED",
          errors: null,
        },
        401
      );
    }

    const { id } = await params;
    if (!Types.ObjectId.isValid(id)) {
      return throwAppError(
        {
          success: false,
          message: "Invalid appointment ID",
          errorCode: "INVALID_ID",
          errors: null,
        },
        400
      );
    }

    const updates = await req.json();
    const allowedUpdates: (keyof IAppointment)[] = [
      "appointmentDate",
      "durationMinutes",
      "meetingLink",
      "notes",
      "concerns",
      "feeUSD",
      "status",
      "appointmentType",
      "paymentStatus",
      "isFollowUp",
      "reminderSent",
    ];

    const updateKeys = Object.keys(updates);
    const isValidOperation = updateKeys.every((key) =>
      allowedUpdates.includes(key as keyof IAppointment)
    );

    if (!isValidOperation) {
      return throwAppError(
        {
          success: false,
          message: "Invalid updates provided",
          errorCode: "INVALID_UPDATES",
          errors: { allowedUpdates },
        },
        400
      );
    }

    if (updates.appointmentDate) {
      updates.appointmentDate = new Date(updates.appointmentDate);
    }

    const userIdToMatch = (session.user as any)?.refId ?? session.user.id;

    const appointment = await AppointmentModel.findOne({
      _id: id,
      isDeleted: false,
      $or: [
        { veterinarian: new Types.ObjectId(String(userIdToMatch)) },
        { petParent: new Types.ObjectId(String(userIdToMatch)) },
      ],
    });

    if (!appointment) {
      return throwAppError(
        {
          success: false,
          message: "Appointment not found or unauthorized",
          errorCode: "NOT_FOUND",
          errors: null,
        },
        404
      );
    }

    Object.assign(appointment, updates);
    await appointment.save();

    const populatedAppointment = await AppointmentModel.findById(id)
      .populate("veterinarian")
      .populate("petParent")
      .populate("pet")
      .lean();

    return sendResponse({
      statusCode: 200,
      success: true,
      message: "Appointment updated successfully",
      data: populatedAppointment,
    });
  } catch (error: any) {
    return throwAppError(
      {
        success: false,
        message: "Failed to update appointment",
        errorCode: "UPDATE_ERROR",
        errors: error?.errors || { message: error.message },
      },
      500
    );
  }
}

// SOFT DELETE Appointment
export async function DELETE(
  req: NextRequest,
  { params }: { params: Promise<{ id: string }> }
) {
  try {
    await connectToDatabase();
    const session = await getServerSession(authOptions);
    if (!session?.user) {
      return throwAppError(
        {
          success: false,
          message: "Unauthorized",
          errorCode: "UNAUTHORIZED",
          errors: null,
        },
        401
      );
    }

    const { id } = await params;
    if (!Types.ObjectId.isValid(id)) {
      return throwAppError(
        {
          success: false,
          message: "Invalid appointment ID",
          errorCode: "INVALID_ID",
          errors: null,
        },
        400
      );
    }

    const userIdToMatch = (session.user as any)?.refId ?? session.user.id;

    const appointment = await AppointmentModel.findOne({
      _id: id,
      isDeleted: false,
      $or: [
        { veterinarian: new Types.ObjectId(String(userIdToMatch)) },
        { petParent: new Types.ObjectId(String(userIdToMatch)) },
      ],
    });

    if (!appointment) {
      return throwAppError(
        {
          success: false,
          message: "Appointment not found or unauthorized",
          errorCode: "NOT_FOUND",
          errors: null,
        },
        404
      );
    }

    appointment.isDeleted = true;
    appointment.status = AppointmentStatus.CANCELLED;
    await appointment.save();

    return sendResponse({
      statusCode: 200,
      success: true,
      message: "Appointment soft deleted successfully",
      data: null,
    });
  } catch (error: any) {
    return throwAppError(
      {
        success: false,
        message: "Failed to delete appointment",
        errorCode: "DELETE_ERROR",
        errors: error?.errors || { message: error.message },
      },
      500
    );
  }
}<|MERGE_RESOLUTION|>--- conflicted
+++ resolved
@@ -54,21 +54,17 @@
       //   { petParent: new Types.ObjectId(String(userIdToMatch)) },
       // ],
     })
-<<<<<<< HEAD
       .populate("veterinarian")
       .populate("petParent")
       .populate("pet")
       .lean();
-=======
-    .populate("veterinarian", "name email profileImage specialization")
-    .populate("petParent", "name email profileImage phone")
-    .populate("pet", "name species breed age weight gender color image")
-    .lean();
->>>>>>> 73de1dfa
 
     console.log("appointment", appointment);
     if (appointment) {
-      console.log("veterinarian populated:", (appointment as any)?.veterinarian);
+      console.log(
+        "veterinarian populated:",
+        (appointment as any)?.veterinarian
+      );
       console.log("petParent populated:", (appointment as any)?.petParent);
       console.log("pet populated:", (appointment as any)?.pet);
     }
