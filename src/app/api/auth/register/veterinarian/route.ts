import { NextRequest, NextResponse } from "next/server";
import { connectToDatabase } from "@/lib/mongoose";
import VeterinarianModel from "@/models/Veterinarian";
import PetParentModel from "@/models/PetParent";
import VetTechModel from "@/models/VetTech";
import { veterinarianProfileSchema } from "@/lib/validation/veterinarian";
import { uploadToCloudinary, validateFile } from "@/lib/cloudinary";
import { sendEmailVerification } from "@/lib/email";
import { registerRateLimiter } from "@/lib/rate-limit";
import { z } from "zod";

export async function POST(request: NextRequest) {
  try {
    // Apply rate limiting
    // const rateLimit = registerRateLimiter(request);
    // if (!rateLimit.success) {
    //   return NextResponse.json(
    //     {
    //       error: "Too many registration attempts. Please try again later.",
    //       resetTime: rateLimit.resetTime
    //     },
    //     {
    //       status: 429,
    //       headers: {
    //         'X-RateLimit-Remaining': rateLimit.remaining.toString(),
    //         'X-RateLimit-Reset': rateLimit.resetTime.toString(),
    //       }
    //     }
    //   );
    // }

    // Parse form data
    const formData = await request.formData();
<<<<<<< HEAD
    console.log("Form data:", formData);

=======
    console.log('Form data received');
    
>>>>>>> e9d77404
    // Extract basic info
    const basicInfo = {
      firstName: formData.get("firstName") as string,
      lastName: formData.get("lastName") as string,
      postNominalLetters: formData.get("postNominalLetters") as string,
      gender: formData.get("gender") as string,
      email: formData.get("email") as string,
      city: formData.get("city") as string,
      state: formData.get("state") as string,
      countryCode: formData.get("countryCode") as string,
      phone: formData.get("phone") as string,
      password: formData.get("password") as string,
      confirmPassword: formData.get("confirmPassword") as string,
    };

    // Extract schedule
    const scheduleData = formData.get("schedule") as string;
    const schedule = scheduleData ? JSON.parse(scheduleData) : {};

    // Convert schedule payload into model schedule
    const convertToSchedule = (scheduleData: any) => {
      const scheduleObj: any = {};

      // Initialize all days with default values
      const days = [
        "monday",
        "tuesday",
        "wednesday",
        "thursday",
        "friday",
        "saturday",
        "sunday",
      ];
      days.forEach((day) => {
        scheduleObj[day] = { start: "09:00", end: "17:00", available: false };
      });

      // Update with actual schedule data
      Object.keys(scheduleData).forEach((day) => {
        const dayKey = day.toLowerCase();
        if (scheduleData[day] && scheduleData[day].length > 0) {
          // Use the first time slot for the day
          const firstSlot = scheduleData[day][0];
          scheduleObj[dayKey] = {
            start: firstSlot.startTime,
            end: firstSlot.endTime,
            available: true,
          };
        }
      });

      return scheduleObj;
    };

    // Extract files
    const profilePicture = formData.get("profilePicture") as File;
    const signatureImage = formData.get("signatureImage") as File;
    const cv = formData.get("cv") as File;

    // Extract licenses data
    const licensesData = formData.get("licenses") as string;
    const licenses = licensesData ? JSON.parse(licensesData) : [];
    const licenseFiles = formData.getAll("licenseFiles") as File[];

    console.log("Extracted licenses:", licenses);
    console.log("License files found:", licenseFiles.length);

    // Validate basic info
    const basicInfoValidation = veterinarianProfileSchema
      .pick({
        firstName: true,
        lastName: true,
        postNominalLetters: true,
        gender: true,
        email: true,
        city: true,
        state: true,
        countryCode: true,
        phone: true,
        password: true,
        confirmPassword: true,
      })
      .safeParse(basicInfo);

    if (!basicInfoValidation.success) {
      return NextResponse.json(
        {
          error: "Validation failed",
          details: basicInfoValidation.error.issues,
        },
        { status: 400 }
      );
    }

    // Connect to database
    await connectToDatabase();

    // Check if user already exists in any collection
    const existingPetParent = await PetParentModel.findOne({
      email: basicInfo.email.toLowerCase(),
    });
    const existingVet = await VeterinarianModel.findOne({
      email: basicInfo.email.toLowerCase(),
    });
    const existingVetTech = await VetTechModel.findOne({
      email: basicInfo.email.toLowerCase(),
    });

    // Count how many accounts exist with this email
    const existingAccounts = [
      existingPetParent,
      existingVet,
      existingVetTech,
    ].filter(Boolean);

    if (existingAccounts.length > 0) {
      let accountType = "account";
      if (existingPetParent) accountType = "pet parent account";
      else if (existingVetTech) accountType = "vet technician account";
      else if (existingVet) accountType = "veterinarian account";

      return NextResponse.json(
        {
          error: `This email is already associated with a ${accountType}. Please use a different email or try signing in.`,
        },
        { status: 409 }
      );
    }

    // Check for duplicate license numbers across all veterinarians
    if (licenses && licenses.length > 0) {
      const licenseNumbers = licenses.map((license: any) => license.licenseNumber).filter(Boolean);
      
      if (licenseNumbers.length > 0) {
        // Check for duplicate license numbers in the database
        const existingLicenses = await VeterinarianModel.find({
          'licenses.licenseNumber': { $in: licenseNumbers }
        });

        if (existingLicenses.length > 0) {
          const duplicateNumbers = existingLicenses.flatMap(vet => 
            vet.licenses?.map((license: any) => license.licenseNumber) || []
          ).filter(num => licenseNumbers.includes(num));
          
          return NextResponse.json(
            { 
              error: `License number(s) already exist: ${duplicateNumbers.join(', ')}. Please use different license numbers.`,
              field: 'licenseNumber'
            },
            { status: 409 }
          );
        }
      }
    }

    // Upload files to Cloudinary
    const uploadPromises: Promise<any>[] = [];
    const uploadedFiles: Record<string, any> = {};

    // Helper function to create prefixed filename
    const createPrefixedFilename = (originalName: string, vetName: string) => {
      if (!vetName) return originalName;

      // Clean the vet name (remove special characters, spaces to underscores)
      const cleanVetName = vetName
        .replace(/[^a-zA-Z0-9\s]/g, "") // Remove special characters
        .replace(/\s+/g, "_") // Replace spaces with underscores
        .toLowerCase();

      // Get file extension
      const lastDotIndex = originalName.lastIndexOf(".");
      const extension =
        lastDotIndex !== -1 ? originalName.substring(lastDotIndex) : "";
      const nameWithoutExtension =
        lastDotIndex !== -1
          ? originalName.substring(0, lastDotIndex)
          : originalName;

      // Create timestamp for uniqueness
      const timestamp = new Date()
        .toISOString()
        .replace(/[:.]/g, "-")
        .slice(0, -5);

      // Return prefixed filename: vetname_timestamp_originalname.extension
      return `${cleanVetName}_${timestamp}_${nameWithoutExtension}${extension}`;
    };

    // Get vet name for file prefixing
    const vetName = `${basicInfo.firstName} ${basicInfo.lastName}`.trim();

    // Upload profile picture
    if (profilePicture && profilePicture.size > 0) {
      const validation = validateFile(profilePicture, {
        allowed_formats: ["jpg", "jpeg", "png", "gif", "webp"],
        max_bytes: 5 * 1024 * 1024, // 5MB for images
      });

      if (!validation.valid) {
        return NextResponse.json({ error: validation.error }, { status: 400 });
      }

      const prefixedFilename = createPrefixedFilename(
        profilePicture.name,
        vetName
      );

      uploadPromises.push(
        uploadToCloudinary(profilePicture, {
          folder: "rexvets/profiles",
          transformation: { width: 400, height: 400, crop: "fill" },
          public_id: prefixedFilename,
        }).then((result) => {
          uploadedFiles.profileImage = result.secure_url;
        })
      );
    }

    // Upload signature image
    if (signatureImage && signatureImage.size > 0) {
      const validation = validateFile(signatureImage, {
        allowed_formats: ["jpg", "jpeg", "png", "gif", "webp"],
        max_bytes: 2 * 1024 * 1024, // 2MB for signature
      });

      if (!validation.valid) {
        return NextResponse.json({ error: validation.error }, { status: 400 });
      }

      const prefixedFilename = createPrefixedFilename(
        signatureImage.name,
        vetName
      );

      uploadPromises.push(
        uploadToCloudinary(signatureImage, {
          folder: "rexvets/signatures",
          transformation: { width: 300, height: 100, crop: "fill" },
          public_id: prefixedFilename,
        }).then((result) => {
          uploadedFiles.signatureImage = result.secure_url;
        })
      );
    }

    // Upload CV
    if (cv && cv.size > 0) {
      const validation = validateFile(cv, {
        allowed_formats: ["pdf", "doc", "docx"],
        max_bytes: 10 * 1024 * 1024, // 10MB for documents
      });

      if (!validation.valid) {
        return NextResponse.json({ error: validation.error }, { status: 400 });
      }

      const prefixedFilename = createPrefixedFilename(cv.name, vetName);

      uploadPromises.push(
        uploadToCloudinary(cv, {
          folder: "rexvets/cv",
          resource_type: "raw",
          public_id: prefixedFilename,
        }).then((result) => {
          uploadedFiles.cv = result.secure_url;
        })
      );
    }

    // Upload license files and map them to licenses
    const licenseUploadPromises = licenseFiles.map(async (file, index) => {
      if (file && file.size > 0) {
        const validation = validateFile(file, {
          allowed_formats: ["pdf", "jpg", "jpeg", "png"],
          max_bytes: 5 * 1024 * 1024,
        });

        if (!validation.valid) {
          throw new Error(`License file ${index + 1}: ${validation.error}`);
        }

        const prefixedFilename = createPrefixedFilename(file.name, vetName);

        const result = await uploadToCloudinary(file, {
          folder: "rexvets/licenses",
          public_id: prefixedFilename,
        });

        return { index, url: result.secure_url };
      }
      return null;
    });

    uploadPromises.push(
      Promise.all(licenseUploadPromises).then((results) => {
        results.forEach((result) => {
          if (result) {
            uploadedFiles[`licenseFile_${result.index}`] = result.url;
          }
        });
      })
    );

    // Wait for all uploads to complete
    await Promise.all(uploadPromises);

    // Update licenses with file URLs
    const updatedLicenses = licenses.map((license: any, index: number) => ({
      ...license,
      licenseFile: uploadedFiles[`licenseFile_${index}`] || null,
    }));

    console.log("Uploaded files:", uploadedFiles);
    console.log("Updated licenses:", updatedLicenses);

    // Create veterinarian document
    const veterinarianData = {
      name: `${basicInfo.firstName} ${basicInfo.lastName}`,
      email: basicInfo.email.toLowerCase(),
      password: basicInfo.password,
      phoneNumber: basicInfo.phone,
      specialization: "General Practice", // Default, can be updated later
      consultationFee: 50, // Default fee, can be updated later
      available: true,
      profileImage: uploadedFiles.profileImage,
      cv: uploadedFiles.cv,
      signatureImage: uploadedFiles.signatureImage,
      signature: formData.get("signature") as string,
      licenses: updatedLicenses, // Use the licenses array
      bio: "",
      education: [],
      experience: [],
      certifications: [],
      languages: ["English"],
      timezone: "UTC",
      schedule: convertToSchedule(schedule),
      isEmailVerified: false,
      isActive: true,
      isApproved: false,
      loginAttempts: 0,
      isDeleted: false,
    };

    console.log("Veterinarian data to save:", {
      name: veterinarianData.name,
      email: veterinarianData.email,
      profileImage: veterinarianData.profileImage,
      cv: veterinarianData.cv,
      signatureImage: veterinarianData.signatureImage,
      signature: veterinarianData.signature,
      licenses: veterinarianData.licenses,
    });

    const veterinarian = new VeterinarianModel(veterinarianData);

    // Generate email verification token
    const verificationToken = veterinarian.generateEmailVerificationToken();

    console.log("Generated verification token:", verificationToken);
    console.log("Token length:", verificationToken.length);

    await veterinarian.save();

    // Send email verification
    try {
      await sendEmailVerification(
        veterinarian.email,
        verificationToken,
        veterinarian.name
      );
      console.log(
        "Email verification sent successfully to:",
        veterinarian.email
      );
    } catch (emailError) {
      console.error("Failed to send verification email:", emailError);
      // Don't fail the registration if email fails
    }

    return NextResponse.json(
      {
        message: "Veterinarian registered successfully",
        veterinarianId: veterinarian._id,
        email: veterinarian.email,
        requiresEmailVerification: true,
      },
      { status: 201 }
    );
  } catch (error: any) {
    console.error("Veterinarian registration error:", error);

    // Handle Zod validation errors
    if (error instanceof z.ZodError) {
      return NextResponse.json(
        { error: "Validation failed", details: error.issues },
        { status: 400 }
      );
    }

    // Handle MongoDB duplicate key errors
    if (error.code === 11000) {
      const field = Object.keys(error.keyPattern)[0];
      let errorMessage = "A record with this information already exists.";
<<<<<<< HEAD

      if (field === "email") {
        errorMessage =
          "An account with this email address already exists. Please use a different email or try signing in.";
      } else if (field === "phoneNumber") {
        errorMessage =
          "A veterinarian with this phone number already exists. Please use a different phone number.";
=======
      
      if (field === 'email') {
        errorMessage = "An account with this email address already exists. Please use a different email or try signing in.";
      } else if (field === 'phoneNumber') {
        errorMessage = "A veterinarian with this phone number already exists. Please use a different phone number.";
      } else if (field.includes('licenseNumber')) {
        errorMessage = "A license number already exists. Please use a different license number.";
>>>>>>> e9d77404
      }

      return NextResponse.json({ error: errorMessage, field }, { status: 409 });
    }

    // Handle MongoDB validation errors
    if (error.name === "ValidationError") {
      const validationErrors = Object.values(error.errors).map(
        (err: any) => err.message
      );
      return NextResponse.json(
        { error: "Validation failed", details: validationErrors },
        { status: 400 }
      );
    }

    // Handle file upload errors
    if (error.message && error.message.includes("File")) {
      return NextResponse.json(
        { error: "File upload failed. Please check your files and try again." },
        { status: 400 }
      );
    }

    // Handle network or database connection errors
    if (
      error.name === "MongoNetworkError" ||
      error.name === "MongoServerSelectionError"
    ) {
      return NextResponse.json(
        { error: "Database connection failed. Please try again later." },
        { status: 500 }
      );
    }

    // Generic error for everything else
    return NextResponse.json(
      {
        error:
          "Registration failed. Please try again or contact support if the problem persists.",
      },
      { status: 500 }
    );
  }
}<|MERGE_RESOLUTION|>--- conflicted
+++ resolved
@@ -31,13 +31,8 @@
 
     // Parse form data
     const formData = await request.formData();
-<<<<<<< HEAD
-    console.log("Form data:", formData);
-
-=======
-    console.log('Form data received');
-    
->>>>>>> e9d77404
+    console.log("Form data received", formData);
+
     // Extract basic info
     const basicInfo = {
       firstName: formData.get("firstName") as string,
@@ -169,23 +164,30 @@
 
     // Check for duplicate license numbers across all veterinarians
     if (licenses && licenses.length > 0) {
-      const licenseNumbers = licenses.map((license: any) => license.licenseNumber).filter(Boolean);
-      
+      const licenseNumbers = licenses
+        .map((license: any) => license.licenseNumber)
+        .filter(Boolean);
+
       if (licenseNumbers.length > 0) {
         // Check for duplicate license numbers in the database
         const existingLicenses = await VeterinarianModel.find({
-          'licenses.licenseNumber': { $in: licenseNumbers }
+          "licenses.licenseNumber": { $in: licenseNumbers },
         });
 
         if (existingLicenses.length > 0) {
-          const duplicateNumbers = existingLicenses.flatMap(vet => 
-            vet.licenses?.map((license: any) => license.licenseNumber) || []
-          ).filter(num => licenseNumbers.includes(num));
-          
+          const duplicateNumbers = existingLicenses
+            .flatMap(
+              (vet) =>
+                vet.licenses?.map((license: any) => license.licenseNumber) || []
+            )
+            .filter((num) => licenseNumbers.includes(num));
+
           return NextResponse.json(
-            { 
-              error: `License number(s) already exist: ${duplicateNumbers.join(', ')}. Please use different license numbers.`,
-              field: 'licenseNumber'
+            {
+              error: `License number(s) already exist: ${duplicateNumbers.join(
+                ", "
+              )}. Please use different license numbers.`,
+              field: "licenseNumber",
             },
             { status: 409 }
           );
@@ -441,7 +443,6 @@
     if (error.code === 11000) {
       const field = Object.keys(error.keyPattern)[0];
       let errorMessage = "A record with this information already exists.";
-<<<<<<< HEAD
 
       if (field === "email") {
         errorMessage =
@@ -449,15 +450,9 @@
       } else if (field === "phoneNumber") {
         errorMessage =
           "A veterinarian with this phone number already exists. Please use a different phone number.";
-=======
-      
-      if (field === 'email') {
-        errorMessage = "An account with this email address already exists. Please use a different email or try signing in.";
-      } else if (field === 'phoneNumber') {
-        errorMessage = "A veterinarian with this phone number already exists. Please use a different phone number.";
-      } else if (field.includes('licenseNumber')) {
-        errorMessage = "A license number already exists. Please use a different license number.";
->>>>>>> e9d77404
+      } else if (field.includes("licenseNumber")) {
+        errorMessage =
+          "A license number already exists. Please use a different license number.";
       }
 
       return NextResponse.json({ error: errorMessage, field }, { status: 409 });
