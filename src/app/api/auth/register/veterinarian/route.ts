--- conflicted
+++ resolved
@@ -130,45 +130,17 @@
     // Connect to database
     await connectToDatabase();
 
-<<<<<<< HEAD
-    // Check if user already exists in any collection
-    const existingPetParent = await PetParentModel.findOne({
+    // Check if user already exists in User collection
+    const existingUser = await UserModel.findOne({
       email: basicInfo.email.toLowerCase(),
     });
-    const existingVet = await VeterinarianModel.findOne({
-      email: basicInfo.email.toLowerCase(),
-    });
-    const existingVetTech = await VetTechModel.findOne({
-      email: basicInfo.email.toLowerCase(),
-    });
-
-    // Count how many accounts exist with this email
-    const existingAccounts = [
-      existingPetParent,
-      existingVet,
-      existingVetTech,
-    ].filter(Boolean);
-
-    if (existingAccounts.length > 0) {
-      let accountType = "account";
-      if (existingPetParent) accountType = "pet parent account";
-      else if (existingVetTech) accountType = "vet technician account";
-      else if (existingVet) accountType = "veterinarian account";
-
+
+    if (existingUser) {
       return NextResponse.json(
         {
-          error: `This email is already associated with a ${accountType}. Please use a different email or try signing in.`,
+          error:
+            "This email is already associated with an account. Please use a different email or try signing in.",
         },
-=======
-    // Check if user already exists in User collection
-    const existingUser = await UserModel.findOne({ 
-      email: basicInfo.email.toLowerCase() 
-    });
-    
-    if (existingUser) {
-      return NextResponse.json(
-        { error: "This email is already associated with an account. Please use a different email or try signing in." },
->>>>>>> bb8ce640
         { status: 409 }
       );
     }
@@ -413,31 +385,29 @@
 
     // Create veterinarian profile (without authentication fields)
     const veterinarian = new VeterinarianModel(veterinarianData);
-<<<<<<< HEAD
-
-    // Generate email verification token
-    const verificationToken = veterinarian.generateEmailVerificationToken();
-
-    console.log("Generated verification token:", verificationToken);
-    console.log("Token length:", verificationToken.length);
-
-=======
-    
+
     // Save the veterinarian profile
->>>>>>> bb8ce640
     await veterinarian.save();
-    
+
     // Create user authentication record
     try {
-      const userAuth = await createOrUpdateUserAuth(basicInfo.email, 'veterinarian', basicInfo.password);
-      
+      const userAuth = await createOrUpdateUserAuth(
+        basicInfo.email,
+        "veterinarian",
+        basicInfo.password
+      );
+
       // Link the user auth to the veterinarian profile
-      await linkUserToModel(userAuth._id.toString(), veterinarian._id.toString(), 'veterinarian');
-      
+      await linkUserToModel(
+        userAuth._id.toString(),
+        veterinarian._id.toString(),
+        "veterinarian"
+      );
+
       // Generate email verification token
       const verificationToken = userAuth.generateEmailVerificationToken();
       await userAuth.save();
-      
+
       // Send email verification
       try {
         await sendEmailVerification(
@@ -445,22 +415,27 @@
           verificationToken,
           veterinarian.name
         );
-        console.log('Email verification sent successfully to:', basicInfo.email);
+        console.log(
+          "Email verification sent successfully to:",
+          basicInfo.email
+        );
       } catch (emailError) {
         console.error("Failed to send verification email:", emailError);
         // Don't fail the registration if email fails
       }
-      
-      return NextResponse.json({
-        success: true,
-        message: "Veterinarian registered successfully",
-        data: {
-          veterinarianId: veterinarian._id,
-          email: basicInfo.email,
-          requiresEmailVerification: true,
-        }
-      }, { status: 201 });
-      
+
+      return NextResponse.json(
+        {
+          success: true,
+          message: "Veterinarian registered successfully",
+          data: {
+            veterinarianId: veterinarian._id,
+            email: basicInfo.email,
+            requiresEmailVerification: true,
+          },
+        },
+        { status: 201 }
+      );
     } catch (authError: any) {
       // If user auth creation fails, clean up the veterinarian record
       try {
@@ -469,41 +444,22 @@
         // Log cleanup error but don't expose it to user
         console.error("Failed to cleanup veterinarian record:", cleanupError);
       }
-      
+
       if (authError.code === 11000) {
         return NextResponse.json(
-          { error: "An account with this email address already exists. Please use a different email or try signing in." },
+          {
+            error:
+              "An account with this email address already exists. Please use a different email or try signing in.",
+          },
           { status: 409 }
         );
       }
-      
+
       return NextResponse.json(
         { error: "Failed to create authentication account. Please try again." },
         { status: 500 }
       );
-<<<<<<< HEAD
-      console.log(
-        "Email verification sent successfully to:",
-        veterinarian.email
-      );
-    } catch (emailError) {
-      console.error("Failed to send verification email:", emailError);
-      // Don't fail the registration if email fails
-    }
-
-    return NextResponse.json(
-      {
-        message: "Veterinarian registered successfully",
-        veterinarianId: veterinarian._id,
-        email: veterinarian.email,
-        requiresEmailVerification: true,
-      },
-      { status: 201 }
-    );
-=======
-    }
-
->>>>>>> bb8ce640
+    }
   } catch (error: any) {
     console.error("Veterinarian registration error:", error);
 
