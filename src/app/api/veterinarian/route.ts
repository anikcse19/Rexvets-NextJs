--- conflicted
+++ resolved
@@ -1,5 +1,4 @@
 import { connectToDatabase } from "@/lib/mongoose";
-import { ISendResponse, sendResponse } from "@/lib/utils/send.response";
 import { VeterinarianModel } from "@/models";
 import { NextRequest, NextResponse } from "next/server";
 
@@ -16,11 +15,14 @@
  */
 export async function GET(req: NextRequest) {
   try {
-    console.log('Connecting to database...');
-    console.log('MongoDB URI (first 20 chars):', process.env.MONGODB_URI?.substring(0, 20) + '...');
+    console.log("Connecting to database...");
+    console.log(
+      "MongoDB URI (first 20 chars):",
+      process.env.MONGODB_URI?.substring(0, 20) + "..."
+    );
     await connectToDatabase();
-<<<<<<< HEAD
-    console.log("HELLO");
+    console.log("Database connected successfully");
+
     const { searchParams } = new URL(req.url);
     const page = Math.max(parseInt(searchParams.get("page") || "1", 10), 1);
     const limit = Math.min(
@@ -37,29 +39,14 @@
     const researchArea = (searchParams.get("researchArea") || "").trim();
     const monthlyGoal = searchParams.get("monthlyGoal");
     const experienceYears = (searchParams.get("experienceYears") || "").trim();
-=======
-    console.log('Database connected successfully');
-
-    const { searchParams } = new URL(req.url);
-    const page = Math.max(parseInt(searchParams.get('page') || '1', 10), 1);
-    const limit = Math.min(Math.max(parseInt(searchParams.get('limit') || '20', 10), 1), 100);
-    const q = (searchParams.get('q') || searchParams.get('name') || '').trim();
-    const specialization = (searchParams.get('specialization') || '').trim();
-    const availableParam = searchParams.get('available');
-    const approvedParam = searchParams.get('approved');
-    const speciality = (searchParams.get('speciality') || '').trim();
-    const treatedSpecies = (searchParams.get('treatedSpecies') || '').trim();
-    const interest = (searchParams.get('interest') || '').trim();
-    const researchArea = (searchParams.get('researchArea') || '').trim();
-    const monthlyGoal = searchParams.get('monthlyGoal');
-    const experienceYears = (searchParams.get('experienceYears') || '').trim();
-    const city = (searchParams.get('city') || '').trim();
-    const state = (searchParams.get('state') || '').trim();
-    const country = (searchParams.get('country') || '').trim();
-    const gender = (searchParams.get('gender') || '').trim();
-    const yearsOfExperience = (searchParams.get('yearsOfExperience') || '').trim();
-    const noticePeriod = searchParams.get('noticePeriod');
->>>>>>> 1df9ed9f
+    const city = (searchParams.get("city") || "").trim();
+    const state = (searchParams.get("state") || "").trim();
+    const country = (searchParams.get("country") || "").trim();
+    const gender = (searchParams.get("gender") || "").trim();
+    const yearsOfExperience = (
+      searchParams.get("yearsOfExperience") || ""
+    ).trim();
+    const noticePeriod = searchParams.get("noticePeriod");
 
     const filter: Record<string, any> = {
       // Temporarily removed filters to debug
@@ -104,19 +91,19 @@
       filter.experienceYears = { $regex: experienceYears, $options: "i" };
     }
     if (city) {
-      filter.city = { $regex: city, $options: 'i' };
+      filter.city = { $regex: city, $options: "i" };
     }
     if (state) {
-      filter.state = { $regex: state, $options: 'i' };
+      filter.state = { $regex: state, $options: "i" };
     }
     if (country) {
-      filter.country = { $regex: country, $options: 'i' };
+      filter.country = { $regex: country, $options: "i" };
     }
     if (gender) {
       filter.gender = gender.toLowerCase();
     }
     if (yearsOfExperience) {
-      filter.yearsOfExperience = { $regex: yearsOfExperience, $options: 'i' };
+      filter.yearsOfExperience = { $regex: yearsOfExperience, $options: "i" };
     }
     if (noticePeriod) {
       filter.noticePeriod = parseInt(noticePeriod);
@@ -134,28 +121,25 @@
       query,
       VeterinarianModel.countDocuments(filter),
     ]);
-<<<<<<< HEAD
-    const responseData: ISendResponse<any> = {
-      statusCode: 200,
-=======
 
     // Debug logging
-    console.log('Filter applied:', JSON.stringify(filter, null, 2));
-    console.log('Total veterinarians found:', total);
-    console.log('Items returned:', items.length);
-    
+    console.log("Filter applied:", JSON.stringify(filter, null, 2));
+    console.log("Total veterinarians found:", total);
+    console.log("Items returned:", items.length);
+
     // Check total count without filters
     const totalWithoutFilters = await VeterinarianModel.countDocuments({});
-    console.log('Total veterinarians in database (no filters):', totalWithoutFilters);
+    console.log(
+      "Total veterinarians in database (no filters):",
+      totalWithoutFilters
+    );
 
     return NextResponse.json({
->>>>>>> 1df9ed9f
       success: true,
       message: "Veterinarians retrieved successfully",
       data: items,
-    };
+    });
 
-    return sendResponse(responseData);
     // return NextResponse.json({
     //   success: true,
     //   message: "Veterinarians retrieved successfully",
