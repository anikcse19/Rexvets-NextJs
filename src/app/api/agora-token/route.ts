<<<<<<< HEAD
import { RtcRole, RtcTokenBuilder } from "agora-token";
import { NextRequest } from "next/server";

export async function GET(req: NextRequest) {
  const { searchParams } = new URL(req.url);

  const channelName = searchParams.get("channelName")?.trim();
  const uid = Number(searchParams.get("uid") || 0);
  const isPublisher = searchParams.get("isPublisher") === "true";
  const tokenExpire = Number(searchParams.get("tokenExpire") || 7200); // default 2 hours

  // Validate inputs
  if (!channelName || channelName.length === 0) {
    return new Response(JSON.stringify({ error: "channelName is required" }), {
      status: 400,
      headers: { "Content-Type": "application/json" },
    });
  }

  if (isNaN(uid) || uid < 0 || uid > 4294967295) {
    return new Response(
      JSON.stringify({
        error: "uid must be a valid number between 0 and 4294967295",
      }),
      { status: 400, headers: { "Content-Type": "application/json" } }
    );
  }

  if (tokenExpire <= 0 || tokenExpire > 86400) {
    return new Response(
      JSON.stringify({
        error: "tokenExpire must be between 1 and 86400 seconds",
      }),
      { status: 400, headers: { "Content-Type": "application/json" } }
    );
  }

  // Load environment variables
  const APP_ID = process.env.AGORA_APP_ID;
  const APP_CERTIFICATE = process.env.AGORA_APP_CERTIFICATE;

  if (!APP_ID || !APP_CERTIFICATE) {
    return new Response(
      JSON.stringify({
        error: "Server configuration error: Missing Agora credentials",
      }),
      { status: 500, headers: { "Content-Type": "application/json" } }
    );
  }

  try {
    const role = isPublisher ? RtcRole.PUBLISHER : RtcRole.SUBSCRIBER;

    // Both tokenExpire and privilegeExpire are durations in seconds
    const privilegeExpire = tokenExpire;

    const token = RtcTokenBuilder.buildTokenWithUid(
      APP_ID,
      APP_CERTIFICATE,
      channelName,
      uid,
      role,
      tokenExpire, // Token validity duration in seconds
      privilegeExpire // Privilege validity duration in seconds
    );

    return new Response(JSON.stringify({ token, expiresIn: tokenExpire }), {
      status: 200,
      headers: { "Content-Type": "application/json" },
    });
  } catch (error) {
    console.error("Error generating token:", error);
    return new Response(JSON.stringify({ error: "Failed to generate token" }), {
      status: 500,
      headers: { "Content-Type": "application/json" },
    });
  }
}
=======
import { RtcRole, RtcTokenBuilder } from "agora-token";
import { NextRequest } from "next/server";

export async function GET(req: NextRequest) {
  const { searchParams } = new URL(req.url);
  console.log("GET TOKEN");
  const channelName = searchParams.get("channelName")?.trim();
  const uid = Number(searchParams.get("uid") || 0);
  const isPublisher = searchParams.get("isPublisher") === "true";
  const tokenExpire = Number(searchParams.get("tokenExpire") || 7200); // default 2 hours

  // Validate inputs
  if (!channelName || channelName.length === 0) {
    return new Response(JSON.stringify({ error: "channelName is required" }), {
      status: 400,
      headers: { "Content-Type": "application/json" },
    });
  }

  if (isNaN(uid) || uid < 0 || uid > 4294967295) {
    console.log("uid must be a valid number between 0 and 4294967295");
    return new Response(
      JSON.stringify({
        error: "uid must be a valid number between 0 and 4294967295",
      }),
      { status: 400, headers: { "Content-Type": "application/json" } }
    );
  }

  if (tokenExpire <= 0 || tokenExpire > 86400) {
    return new Response(
      JSON.stringify({
        error: "tokenExpire must be between 1 and 86400 seconds",
      }),
      { status: 400, headers: { "Content-Type": "application/json" } }
    );
  }

  // Load environment variables
  const APP_ID = process.env.AGORA_APP_ID;
  const APP_CERTIFICATE = process.env.AGORA_APP_CERTIFICATE;

  if (!APP_ID || !APP_CERTIFICATE) {
    return new Response(
      JSON.stringify({
        error: "Server configuration error: Missing Agora credentials",
      }),
      { status: 500, headers: { "Content-Type": "application/json" } }
    );
  }

  try {
    const role = isPublisher ? RtcRole.PUBLISHER : RtcRole.SUBSCRIBER;

    // Both tokenExpire and privilegeExpire are durations in seconds
    const privilegeExpire = tokenExpire;

    const token = RtcTokenBuilder.buildTokenWithUid(
      APP_ID,
      APP_CERTIFICATE,
      channelName,
      uid,
      role,
      tokenExpire, // Token validity duration in seconds
      privilegeExpire // Privilege validity duration in seconds
    );

    return new Response(JSON.stringify({ token, expiresIn: tokenExpire }), {
      status: 200,
      headers: { "Content-Type": "application/json" },
    });
  } catch (error) {
    console.error("Error generating token:", error);
    return new Response(JSON.stringify({ error: "Failed to generate token" }), {
      status: 500,
      headers: { "Content-Type": "application/json" },
    });
  }
}
>>>>>>> 0ce41f4c
<|MERGE_RESOLUTION|>--- conflicted
+++ resolved
@@ -1,83 +1,3 @@
-<<<<<<< HEAD
-import { RtcRole, RtcTokenBuilder } from "agora-token";
-import { NextRequest } from "next/server";
-
-export async function GET(req: NextRequest) {
-  const { searchParams } = new URL(req.url);
-
-  const channelName = searchParams.get("channelName")?.trim();
-  const uid = Number(searchParams.get("uid") || 0);
-  const isPublisher = searchParams.get("isPublisher") === "true";
-  const tokenExpire = Number(searchParams.get("tokenExpire") || 7200); // default 2 hours
-
-  // Validate inputs
-  if (!channelName || channelName.length === 0) {
-    return new Response(JSON.stringify({ error: "channelName is required" }), {
-      status: 400,
-      headers: { "Content-Type": "application/json" },
-    });
-  }
-
-  if (isNaN(uid) || uid < 0 || uid > 4294967295) {
-    return new Response(
-      JSON.stringify({
-        error: "uid must be a valid number between 0 and 4294967295",
-      }),
-      { status: 400, headers: { "Content-Type": "application/json" } }
-    );
-  }
-
-  if (tokenExpire <= 0 || tokenExpire > 86400) {
-    return new Response(
-      JSON.stringify({
-        error: "tokenExpire must be between 1 and 86400 seconds",
-      }),
-      { status: 400, headers: { "Content-Type": "application/json" } }
-    );
-  }
-
-  // Load environment variables
-  const APP_ID = process.env.AGORA_APP_ID;
-  const APP_CERTIFICATE = process.env.AGORA_APP_CERTIFICATE;
-
-  if (!APP_ID || !APP_CERTIFICATE) {
-    return new Response(
-      JSON.stringify({
-        error: "Server configuration error: Missing Agora credentials",
-      }),
-      { status: 500, headers: { "Content-Type": "application/json" } }
-    );
-  }
-
-  try {
-    const role = isPublisher ? RtcRole.PUBLISHER : RtcRole.SUBSCRIBER;
-
-    // Both tokenExpire and privilegeExpire are durations in seconds
-    const privilegeExpire = tokenExpire;
-
-    const token = RtcTokenBuilder.buildTokenWithUid(
-      APP_ID,
-      APP_CERTIFICATE,
-      channelName,
-      uid,
-      role,
-      tokenExpire, // Token validity duration in seconds
-      privilegeExpire // Privilege validity duration in seconds
-    );
-
-    return new Response(JSON.stringify({ token, expiresIn: tokenExpire }), {
-      status: 200,
-      headers: { "Content-Type": "application/json" },
-    });
-  } catch (error) {
-    console.error("Error generating token:", error);
-    return new Response(JSON.stringify({ error: "Failed to generate token" }), {
-      status: 500,
-      headers: { "Content-Type": "application/json" },
-    });
-  }
-}
-=======
 import { RtcRole, RtcTokenBuilder } from "agora-token";
 import { NextRequest } from "next/server";
 
@@ -156,5 +76,4 @@
       headers: { "Content-Type": "application/json" },
     });
   }
-}
->>>>>>> 0ce41f4c
+}