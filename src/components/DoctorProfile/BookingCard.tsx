"use client";

import { Button } from "@/components/ui/button";
import { Card, CardContent, CardTitle } from "@/components/ui/card";
import { useAppContext } from "@/hooks/StateContext";
import { getUserTimezone } from "@/lib/timezone";
import { convertTimesToUserTimezone } from "@/lib/timezone/index";
import { format, parseISO } from "date-fns";
import {
  Calendar as CalendarIcon,
  CheckCircle,
  ChevronDown,
  ChevronUp,
  Clock,
  Loader2,
} from "lucide-react";
import React, { useEffect, useState } from "react";
import { DayPicker } from "react-day-picker";
import "react-day-picker/dist/style.css";
import { getVetSlots } from "./service/get-vet-slots";
import { Doctor } from "./type";
import { useSession } from "next-auth/react";
import { useRouter } from "next/navigation";

interface Slot {
  _id: string;
  vetId: string;
  date: string;
  startTime: string;
  endTime: string;
  timezone?: string; // Timezone of the appointment slot
  status: string;
  createdAt: string;
  __v: number;
  updatedAt: string;
  formattedDate: string;
  formattedStartTime: string;
  formattedEndTime: string;
  displayTimezone?: string; // Timezone used for display conversion
  slotTime: string;
}

interface BookingSystemProps {
  doctorName: string;
  doctorData: Doctor;
  onConfirm: (date: string, time: string, slot: string) => void;

  vetTimezone: string;
}

export default function BookingSystem({
  doctorName,
  doctorData,
  onConfirm,
  vetTimezone,
}: BookingSystemProps) {
  const [selectedDate, setSelectedDate] = useState<string>(() => {
    if (typeof window !== "undefined") {
      return (
        localStorage.getItem("selectedDate") ||
        new Date().toLocaleDateString("en-CA")
      );
    }
    return new Date().toLocaleDateString("en-CA"); // fallback for SSR
  });

  const [selectedSlot, setSelectedSlot] = useState<string | null>(null);
  const [selectedTime, setSelectedTime] = useState<string | null>(null);
  const [showCalendar, setShowCalendar] = useState(false);
  const [slots, setSlots] = useState<Slot[]>([]);
  const [isLoading, setIsLoading] = useState(false);
<<<<<<< HEAD

  const { data: session } = useSession();
  const router = useRouter();

=======
  const [currentPage, setCurrentPage] = useState(1);
  const pageSize = 6;
>>>>>>> 86a6189c
  const { appState, setAppState } = useAppContext();
  const { slotDate: selectedSlotDate, slotId: selectedSlotId } = appState;
  console.log("selectedSlotId", selectedSlotId);
  const [veterinarianTimezone, setVeterinarianTimezone] = useState("");
  const toLocalDateString = (date: Date) => date.toLocaleDateString("en-CA"); // YYYY-MM-DD
  const currentTimezone = Intl.DateTimeFormat().resolvedOptions().timeZone;

  const formatDate = (dateString: string) => {
    const date = new Date(dateString);
    return date.toLocaleDateString("en-US", {
      weekday: "long",
      year: "numeric",
      month: "long",
      day: "numeric",
    });
  };

  const formatTime = (time: string) => {
    const [hours, minutes] = time.split(":");
    const hour = parseInt(hours, 10);
    const ampm = hour >= 12 ? "PM" : "AM";
    const displayHour = hour % 12 || 12;
    return `${displayHour}:${minutes} ${ampm}`;
  };

  const getNextFewDays = () => {
    const days = [];
    for (let i = 0; i < 7; i++) {
      const date = new Date();
      date.setDate(date.getDate() + i);
      const dateString = toLocalDateString(date);
      days.push({
        date: dateString,
        display:
          i === 0
            ? "Today"
            : i === 1
            ? "Tomorrow"
            : date.toLocaleDateString("en-US", {
                weekday: "short",
                month: "short",
                day: "numeric",
              }),
      });
    }
    return days;
  };

  const availableDays = getNextFewDays();

  console.log("selectedDate", selectedDate, selectedSlot);

  const fetchVetSlots = async () => {
    if (!doctorData?._id) {
      console.error("Doctor ID is missing");
      return;
    }
    setIsLoading(true);
    const date = parseISO(selectedSlotDate ?? selectedDate);
    const formatted = format(date, "yyyy-MM-dd");
    const payload = {
      id: doctorData._id,
      startDate: formatted,
      endDate: formatted,
    };
    try {
      const data = await getVetSlots(payload);

      // Sort by startTime (assumes format 'HH:mm')
      const sorted = (data || []).slice().sort((a: any, b: any) => {
        if (!a.startTime || !b.startTime) return 0;
        return a.startTime.localeCompare(b.startTime);
      });
      setSlots(sorted);
      if (data && data.length > 0) {
        setVeterinarianTimezone(data[0]?.timezone || "UTC");
      }
    } catch (error: any) {
      console.error("Error fetching vet slots:", error);
      setSlots([]);
    } finally {
      setIsLoading(false);
    }
  };

  useEffect(() => {
    fetchVetSlots();
  }, [selectedDate, selectedSlotDate, selectedSlotId, vetTimezone]);

  console.log("slots", slots);

  useEffect(() => {
    const date = localStorage.getItem("selectedDate");
    const time = localStorage.getItem("selectedTime");
    const slot = localStorage.getItem("selectedSlot");

    if (date) setSelectedDate(date);
    if (time) setSelectedTime(time);
    if (slot) setSelectedSlot(slot);
  }, []);

  useEffect(() => {
    setCurrentPage(1);
  }, [selectedDate, selectedSlotDate, slots.length]);
  useEffect(() => {
    if (selectedSlotDate && selectedSlotId) {
      const date = parseISO(selectedSlotDate);

      const formatted = format(date, "yyyy-MM-dd");
      setSelectedDate(formatted);
      if (slots.length > 0) {
        const findSlot = slots.find((slot) => slot._id === selectedSlotId);
        console.log("findSlot", findSlot);
        if (findSlot) {
          console.log("FIND SLOT TIME:", findSlot.startTime);
          setSelectedTime(findSlot?.startTime);
          setSelectedSlot(findSlot?._id);
        }
      }
    }
  }, [selectedSlotDate, selectedSlotId, slots]);
  return (
    <Card className="shadow-xl rounded-md p-0 border-0 bg-white sticky top-6">
      <div className="bg-gradient-to-r from-green-600 to-emerald-600 p-6 text-white">
        <CardTitle className="text-xl font-bold text-white flex items-center gap-2">
          <CalendarIcon className="w-6 h-6" />
          Book Appointment
        </CardTitle>
        <p className="text-green-100 mt-1">
          Select your preferred date and time
        </p>
      </div>

      <CardContent className="p-6">
        <div className="space-y-3">
          {/* Quick Date Selection */}
          <div>
            <Label className="text-sm font-medium text-gray-700 mb-3 block">
              Quick Select (Next 7 Days)
            </Label>
            <div className="grid grid-cols-1 md:grid-cols-2 gap-2">
              {availableDays.map((day) => (
                <button
                  key={day.date}
                  onClick={() => {
                    setSelectedDate(day.date);
                    setSelectedSlot(null);
                    setAppState((prev) => ({
                      ...prev,
                      slotDate: null,
                      slotId: null,
                    }));
                  }}
                  className={`p-3 rounded-lg border text-left transition-all cursor-pointer ${
                    selectedDate === day.date
                      ? "border-green-500 bg-green-50 text-green-900"
                      : "border-gray-200 hover:border-green-300 hover:bg-green-50"
                  }`}
                >
                  <p className="font-medium">{day.display}</p>
                  {/* <p className="text-sm text-gray-600">
                    {formatDate(day.date)}
                  </p> */}
                </button>
              ))}
            </div>

            {/* Toggle Calendar Button */}
            <div className="mt-4 text-center">
              <Button
                variant="outline"
                onClick={() => setShowCalendar(!showCalendar)}
                className="w-full flex items-center justify-center gap-2"
              >
                <CalendarIcon className="w-4 h-4" />
                {showCalendar ? "Hide Calendar" : "Choose Another Date"}
                {showCalendar ? (
                  <ChevronUp className="w-4 h-4" />
                ) : (
                  <ChevronDown className="w-4 h-4" />
                )}
              </Button>
            </div>
          </div>

          {/* Calendar Selection */}
          {showCalendar && (
            <div>
              <Label className="text-sm font-medium text-gray-700 mb-3 block">
                Pick Any Future Date
              </Label>
              <DayPicker
                mode="single"
                selected={selectedDate ? new Date(selectedDate) : undefined}
                onSelect={(date) => {
                  if (date) {
                    const dateString = toLocalDateString(date);
                    setSelectedDate(dateString);
                    setSelectedSlot(null);
                  }
                }}
                disabled={{ before: new Date() }}
                weekStartsOn={1}
                showOutsideDays
                className="border rounded-lg p-3 bg-white"
              />
            </div>
          )}

          {/* Time Slots */}
          <div>
            <div className="flex items-center justify-between">
              <Label className="text-sm font-medium text-gray-700 mb-3 block">
                Available Times
              </Label>
              {/* <div className="text-right">
                <Label className="text-sm font-medium text-gray-700 mb-1 block">
                  Your Timezone:{" "}
                  <span className="text-blue-600 font-semibold">
                    {currentTimezone}
                  </span>
                </Label>
                {veterinarianTimezone && (
                  <Label className="text-xs text-gray-500">
                    Vet Timezone: {veterinarianTimezone}
                  </Label>
                )}
              </div> */}
            </div>
            {isLoading ? (
              <div className="flex items-center justify-center py-10">
                <Loader2 className="w-6 h-6 animate-spin text-gray-500" />
                <span className="ml-2 text-gray-600">
                  Available Times slots…
                </span>
              </div>
            ) : slots.length > 0 ? (
              <>
                <div className="grid grid-cols-1 sm:grid-cols-2 lg:grid-cols-3 gap-3">
                  {slots
                    .slice((currentPage - 1) * pageSize, currentPage * pageSize)
                    .map((slot) => {
                  const {
                    formattedEndTime,
                    formattedStartTime,
                    formattedDate,
                  } = convertTimesToUserTimezone(
                    slot.startTime,
                    slot.endTime,
                    slot.date,
                    slot.timezone || "UTC"
                  );

                  const isSelected =
                    (selectedSlot || selectedSlotId) === slot._id;

                      return (
                        <button
                          key={slot._id}
                          onClick={() => {
                            setSelectedSlot(slot._id);
                            setSelectedTime(slot.startTime);
                          }}
                          className={`
                relative p-4 rounded-xl items-center  justify-center flex flex-col border-2 text-left transition-all duration-200 transform hover:scale-[1.02] active:scale-[0.98]
                ${
                  isSelected
                    ? "border-blue-500 bg-blue-50 shadow-lg shadow-blue-100"
                    : "border-gray-200 hover:border-blue-300 hover:bg-blue-50 hover:shadow-md"
                }
              `}
                        >
                          {/* Selection indicator */}
                          {isSelected && (
                            <div className="absolute -top-2 -right-2 bg-blue-500 rounded-full p-1">
                              <CheckCircle className="w-4 h-4 text-white" />
                            </div>
                          )}

                          {/* Time display */}
                          <div className="flex items-center justify-center w-full mb-2">
                            {/* Intentionally empty for clean layout */}
                          </div>

                          {/* Duration */}
                          <div
                            className={`text-sm flex flex-col items-center justify-center w-full ${
                              isSelected ? "text-blue-600" : "text-gray-600"
                            }`}
                          >
                            <p className="text-sm font-medium">
                              {formattedStartTime}
                            </p>
                            <p className="text-xs">to {formattedEndTime}</p>
                          </div>
                        </button>
                      );
                    })}
                </div>
                {slots.length > pageSize && (
                  <div className="mt-4 flex items-center justify-center gap-2 flex-wrap">
                    <Button
                      variant="outline"
                      size="sm"
                      disabled={currentPage === 1}
                      onClick={() => setCurrentPage((p) => Math.max(1, p - 1))}
                      className="cursor-pointer"
                    >
                      Prev
                    </Button>
                    {Array.from({ length: Math.ceil(slots.length / pageSize) }, (_, index) => {
                      const pageNumber = index + 1;
                      const isActive = pageNumber === currentPage;
                      return (
                        <Button
                          key={pageNumber}
                          variant={isActive ? "default" : "outline"}
                          size="sm"
                          onClick={() => setCurrentPage(pageNumber)}
                          className={isActive ? "bg-emerald-600 hover:bg-emerald-700" : "cursor-pointer"}
                        >
                          {pageNumber}
                        </Button>
                      );
                    })}
                    <Button
                      variant="outline"
                      size="sm"
                      disabled={currentPage === Math.ceil(slots.length / pageSize)}
                      onClick={() =>
                        setCurrentPage((p) =>
                          Math.min(Math.ceil(slots.length / pageSize), p + 1)
                        )
                      }
                      className="cursor-pointer"
                    >
                      Next
                    </Button>
                  </div>
                )}
              </>
            ) : (
              selectedDate && (
                <div className="text-center py-8">
                  <Clock className="w-12 h-12 text-gray-400 mx-auto mb-3" />
                  <p className="text-gray-600 font-medium">
                    Dr. {doctorName.split(" ")[1]} is not available on{" "}
                    {formatDate(selectedDate)}
                  </p>
                  <p className="text-gray-500 text-sm mt-1">
                    Please select another date
                  </p>
                </div>
              )
            )}
          </div>

          {/* Summary */}
          {selectedSlot && (
            <div className="p-4 bg-gradient-to-r from-green-50 to-emerald-50 rounded-xl border border-green-200">
              <div className="flex items-center gap-2 mb-2">
                <CheckCircle className="w-5 h-5 text-green-600" />
                <p className="font-semibold text-green-900">
                  Appointment Selected
                </p>
              </div>
              <p className="text-green-700 text-sm">
                {formatDate(selectedDate)} at {selectedTime}
              </p>
              <p className="text-green-600 text-xs mt-1">
                Times shown in your local timezone ({currentTimezone})
              </p>
            </div>
          )}

          {/* Confirm Button */}
          <Button
            onClick={() => {
              console.log("SELECTED DATE:", selectedDate);
              console.log("SELECTED TIME:", selectedTime);
              console.log("SELECTED SLOT:", selectedSlot);
              localStorage.setItem("selectedDate", selectedDate);
              localStorage.setItem("selectedTime", selectedTime as string);
              localStorage.setItem("selectedSlot", selectedSlot as string);
              localStorage.setItem("showForm", JSON.stringify(true));

              if (selectedSlot && selectedTime) {
                if (session?.user) {
                  onConfirm(selectedDate, selectedTime, selectedSlot);
                  window.scrollTo({ top: 0, behavior: "smooth" });
                } else {
                  const redirectedLink = `/find-a-vet/${doctorData?._id}`;
                  router.push(
                    `/auth/signin?redirect=${encodeURIComponent(
                      redirectedLink
                    )}`
                  );
                }
              }
            }}
            disabled={!selectedSlot}
            className="w-full cursor-pointer bg-gradient-to-r from-green-600 to-emerald-600 hover:from-green-700 hover:to-emerald-700 text-white disabled:opacity-50 disabled:cursor-not-allowed"
          >
            <CalendarIcon className="w-4 h-4 mr-2" />
            {selectedSlot ? "Confirm Booking" : "Select Time Slot"}
          </Button>
        </div>
      </CardContent>
    </Card>
  );
}

function Label({
  children,
  className,
}: {
  children: React.ReactNode;
  className?: string;
}) {
  return <label className={className}>{children}</label>;
}<|MERGE_RESOLUTION|>--- conflicted
+++ resolved
@@ -69,15 +69,12 @@
   const [showCalendar, setShowCalendar] = useState(false);
   const [slots, setSlots] = useState<Slot[]>([]);
   const [isLoading, setIsLoading] = useState(false);
-<<<<<<< HEAD
 
   const { data: session } = useSession();
   const router = useRouter();
 
-=======
   const [currentPage, setCurrentPage] = useState(1);
   const pageSize = 6;
->>>>>>> 86a6189c
   const { appState, setAppState } = useAppContext();
   const { slotDate: selectedSlotDate, slotId: selectedSlotId } = appState;
   console.log("selectedSlotId", selectedSlotId);
@@ -320,19 +317,19 @@
                   {slots
                     .slice((currentPage - 1) * pageSize, currentPage * pageSize)
                     .map((slot) => {
-                  const {
-                    formattedEndTime,
-                    formattedStartTime,
-                    formattedDate,
-                  } = convertTimesToUserTimezone(
-                    slot.startTime,
-                    slot.endTime,
-                    slot.date,
-                    slot.timezone || "UTC"
-                  );
-
-                  const isSelected =
-                    (selectedSlot || selectedSlotId) === slot._id;
+                      const {
+                        formattedEndTime,
+                        formattedStartTime,
+                        formattedDate,
+                      } = convertTimesToUserTimezone(
+                        slot.startTime,
+                        slot.endTime,
+                        slot.date,
+                        slot.timezone || "UTC"
+                      );
+
+                      const isSelected =
+                        (selectedSlot || selectedSlotId) === slot._id;
 
                       return (
                         <button
@@ -388,25 +385,34 @@
                     >
                       Prev
                     </Button>
-                    {Array.from({ length: Math.ceil(slots.length / pageSize) }, (_, index) => {
-                      const pageNumber = index + 1;
-                      const isActive = pageNumber === currentPage;
-                      return (
-                        <Button
-                          key={pageNumber}
-                          variant={isActive ? "default" : "outline"}
-                          size="sm"
-                          onClick={() => setCurrentPage(pageNumber)}
-                          className={isActive ? "bg-emerald-600 hover:bg-emerald-700" : "cursor-pointer"}
-                        >
-                          {pageNumber}
-                        </Button>
-                      );
-                    })}
+                    {Array.from(
+                      { length: Math.ceil(slots.length / pageSize) },
+                      (_, index) => {
+                        const pageNumber = index + 1;
+                        const isActive = pageNumber === currentPage;
+                        return (
+                          <Button
+                            key={pageNumber}
+                            variant={isActive ? "default" : "outline"}
+                            size="sm"
+                            onClick={() => setCurrentPage(pageNumber)}
+                            className={
+                              isActive
+                                ? "bg-emerald-600 hover:bg-emerald-700"
+                                : "cursor-pointer"
+                            }
+                          >
+                            {pageNumber}
+                          </Button>
+                        );
+                      }
+                    )}
                     <Button
                       variant="outline"
                       size="sm"
-                      disabled={currentPage === Math.ceil(slots.length / pageSize)}
+                      disabled={
+                        currentPage === Math.ceil(slots.length / pageSize)
+                      }
                       onClick={() =>
                         setCurrentPage((p) =>
                           Math.min(Math.ceil(slots.length / pageSize), p + 1)
