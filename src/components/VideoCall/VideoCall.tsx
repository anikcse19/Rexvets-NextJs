<<<<<<< HEAD
"use client";
import AgoraRTC from "agora-rtc-sdk-ng";
import {
  MessageSquare,
  Mic,
  MicOff,
  PhoneOff,
  Video,
  VideoOff,
} from "lucide-react";
import { useRouter } from "next/navigation";
import React, { useCallback, useEffect, useRef, useState } from "react";
import { MdOutlineCameraswitch } from "react-icons/md";

interface VideoCallInterfaceProps {
  appId: string;
  channel: string;
  uid: number;
  isPublisher?: boolean;
}

type CallState = "connecting" | "waiting" | "active" | "ended" | "failed";

const VideoCallInterface: React.FC<VideoCallInterfaceProps> = ({
  appId,
  channel,
  uid,
  isPublisher = true,
}) => {
  const router = useRouter();
  const [isAudioEnabled, setIsAudioEnabled] = useState(true);
  const [isVideoEnabled, setIsVideoEnabled] = useState(true);
  const [callState, setCallState] = useState<CallState>("connecting");
  const [callDuration, setCallDuration] = useState(0);
  const [localUserJoined, setLocalUserJoined] = useState(false);
  const [remoteUserJoined, setRemoteUserJoined] = useState(false);
  const [isFrontCamera, setIsFrontCamera] = useState(true);

  // Agora refs
  const client = useRef<any>(null);
  const localVideoTrack = useRef<any>(null);
  const localAudioTrack = useRef<any>(null);
  const localVideoRef = useRef<HTMLDivElement>(null);
  const remoteVideoRef = useRef<HTMLDivElement>(null);
  const remoteUsers = useRef<{ [uid: string]: any }>({});
  const isJoiningRef = useRef(false);

  // Recording refs

  // Format duration to MM:SS
  const formatDuration = (seconds: number) => {
    const mins = Math.floor(seconds / 60);
    const secs = seconds % 60;
    return `${mins.toString().padStart(2, "0")}:${secs
      .toString()
      .padStart(2, "0")}`;
  };

  // Initialize Agora client on mount
  useEffect(() => {
    client.current = AgoraRTC.createClient({ mode: "rtc", codec: "vp8" });
  }, []);

  // Start recording via server API

  // Stop recording via server API

  // Join call function
  const joinCall = useCallback(async () => {
    if (isJoiningRef.current) return;
    isJoiningRef.current = true;

    try {
      setCallState("connecting");

      const res = await fetch(
        `/api/agora-token?channelName=${channel}&uid=${uid}&isPublisher=${isPublisher}`
      );
      const data = await res.json();
      if (!data.token) {
        console.error("Failed to get token");
        setCallState("failed");
        return;
      }
      const token = data.token;

      const clientInstance = client.current;
      if (!clientInstance) {
        console.error("Agora client not initialized");
        setCallState("failed");
        return;
      }

      await clientInstance.join(appId, channel, token, uid);

      // Create and publish local tracks if publisher
      if (isPublisher) {
        localVideoTrack.current = await AgoraRTC.createCameraVideoTrack();
        localAudioTrack.current = await AgoraRTC.createMicrophoneAudioTrack();

        if (localVideoRef.current)
          localVideoTrack.current.play(localVideoRef.current);

        await clientInstance.publish([
          localAudioTrack.current,
          localVideoTrack.current,
        ]);
      }

      setLocalUserJoined(true);
      setCallState("waiting");

      // Remote user joined
      clientInstance.on("user-joined", (user: any) => {
        remoteUsers.current[user.uid] = user;
        setRemoteUserJoined(true);

        // Start recording once both local and remote joined
        // if (localUserJoined && remoteUserJoined) startRecording();

        setCallState("active");
      });

      // Remote user published
      clientInstance.on(
        "user-published",
        async (user: any, mediaType: string) => {
          await clientInstance.subscribe(user, mediaType);
          remoteUsers.current[user.uid] = user;

          if (mediaType === "video" && remoteVideoRef.current) {
            user.videoTrack?.play(remoteVideoRef.current);
            setRemoteUserJoined(true);
          }
          if (mediaType === "audio") user.audioTrack?.play();
        }
      );

      // Remote user unpublished
      clientInstance.on("user-unpublished", (user: any, mediaType: string) => {
        if (mediaType === "video" && remoteVideoRef.current)
          remoteVideoRef.current.innerHTML = "";
        if (Object.keys(remoteUsers.current).length <= 1)
          setRemoteUserJoined(false);
        setCallState("waiting");
        // setTimeout(() => {
        //   stopRecording();
        // }, 3000);
      });

      // Remote user left
      clientInstance.on("user-left", (user: any) => {
        delete remoteUsers.current[user.uid];
        if (Object.keys(remoteUsers.current).length === 0)
          setCallState("waiting");
        if (remoteVideoRef.current) remoteVideoRef.current.innerHTML = "";
      });

      // Connection state
      clientInstance.on("connection-state-change", (state: string) => {
        if (state === "DISCONNECTED" || state === "DISCONNECTING") {
          setCallState("failed");
          setRemoteUserJoined(false);
        }
      });

      // Track updated (mute/unmute)
      clientInstance.on("track-updated", (track: any) => {
        if (
          track.trackMediaType === "audio" &&
          track === localAudioTrack.current
        )
          setIsAudioEnabled(!track.muted);
        if (
          track.trackMediaType === "video" &&
          track === localVideoTrack.current
        )
          setIsVideoEnabled(!track.muted);
      });
    } catch (error) {
      console.error("Failed to join call:", error);
      setCallState("failed");
    } finally {
      isJoiningRef.current = false;
    }
  }, [isPublisher, appId, channel, uid, client]);

  // Join call once on mount
  useEffect(() => {
    if (client.current) joinCall();
  }, [joinCall]);
  // useEffect(() => {
  //   if (localUserJoined && remoteUserJoined && !isRecording) {
  //     startRecording();
  //   }
  // }, [localUserJoined, remoteUserJoined]);
  // Call duration timer
  useEffect(() => {
    let interval: NodeJS.Timeout;
    if (callState === "active") {
      interval = setInterval(() => setCallDuration((prev) => prev + 1), 1000);
    }
    return () => interval && clearInterval(interval);
  }, [callState]);

  // Cleanup on unmount
  useEffect(() => {
    return () => {
      const cleanupAgora = async () => {
        try {
          if (localVideoTrack.current) {
            localVideoTrack.current.close();
            localVideoTrack.current = null;
          }
          if (localAudioTrack.current) {
            localAudioTrack.current.close();
            localAudioTrack.current = null;
          }
          if (client.current) {
            await client.current.leave();
            client.current.removeAllListeners();
          }
        } catch (error) {
          console.error("Error during Agora cleanup:", error);
        }
      };
      cleanupAgora();
    };
  }, []);

  // Toggle audio/video
  const toggleAudio = async () => {
    if (!localAudioTrack.current) return;
    const shouldMute = isAudioEnabled;
    await localAudioTrack.current.setEnabled(!shouldMute);
    setIsAudioEnabled(!shouldMute);
  };

  const toggleVideo = async () => {
    if (!localVideoTrack.current) return;
    const shouldMute = isVideoEnabled;
    await localVideoTrack.current.setEnabled(!shouldMute);
    setIsVideoEnabled(!shouldMute);
  };
  const switchCamera = async () => {
    if (!localVideoTrack.current) return;

    try {
      // Get all available cameras
      const devices = await AgoraRTC.getCameras();
      // Pick the opposite camera
      const newCamera = devices.find((device) =>
        isFrontCamera
          ? device.label.toLowerCase().includes("back")
          : device.label.toLowerCase().includes("front")
      );

      if (newCamera) {
        await localVideoTrack.current.setDevice(newCamera.deviceId);
        setIsFrontCamera((prev) => !prev);
      } else {
        console.warn("No alternative camera found");
      }
    } catch (error) {
      console.error("Failed to switch camera:", error);
    }
  };
  // End call
  const endCall = async () => {
    try {
      if (localVideoTrack.current) {
        localVideoTrack.current.close();
        localVideoTrack.current = null;
      }
      if (localAudioTrack.current) {
        localAudioTrack.current.close();
        localAudioTrack.current = null;
      }
      if (client.current) {
        await client.current.leave();
        client.current.removeAllListeners();
      }
      if (localVideoRef.current) localVideoRef.current.innerHTML = "";
      if (remoteVideoRef.current) remoteVideoRef.current.innerHTML = "";

      // Stop recording
      // await stopRecording();

      setCallState("ended");
    } catch (error) {
      console.error("Error ending call:", error);
      setCallState("ended");
    } finally {
      router.back();
    }
  };

  // Connection status helper
  const getConnectionStatus = () => {
    switch (callState) {
      case "connecting":
        return {
          text: "Connecting...",
          color: "text-yellow-400",
          dot: "bg-yellow-400",
        };
      case "waiting":
        return {
          text: "Waiting for others...",
          color: "text-yellow-400",
          dot: "bg-yellow-400",
        };
      case "active":
        return {
          text: "Connected",
          color: "text-green-400",
          dot: "bg-green-400",
        };
      case "ended":
        return { text: "Call Ended", color: "text-red-400", dot: "bg-red-400" };
      case "failed":
        return {
          text: "Connection Failed",
          color: "text-red-400",
          dot: "bg-red-400",
        };
      default:
        return { text: "Unknown", color: "text-gray-400", dot: "bg-gray-400" };
    }
  };

  const status = getConnectionStatus();
  console.log("localUserJoined:", localUserJoined);
  console.log("remoteUserJoined:", remoteUserJoined);
  console.log("isVideoEnabled:", isVideoEnabled);
  console.log("isAudioEnabled:", isAudioEnabled);
  return (
    <div className="relative w-full h-screen bg-gray-900 overflow-hidden">
      {/* Main video area - Remote participant */}
      <div className="absolute inset-0">
        <div
          ref={remoteVideoRef}
          className="w-full h-full bg-gradient-to-br from-teal-400 to-teal-600 flex items-center justify-center"
        >
          {/* <img
            src="https://images.unsplash.com/photo-1494790108755-2616b612b977?ixlib=rb-4.0.3&ixid=M3wxMjA3fDB8MHxwaG90by1wYWdlfHx8fGVufDB8fHx8fA%3D%3D&auto=format&fit=crop&w=1000&q=80"
            alt="Sarah Parker"
            className="w-full h-full object-cover"
          /> */}
        </div>

        {remoteUserJoined && (
          <div className="absolute bottom-6 left-6">
            <div className="bg-black bg-opacity-50 text-white px-4 py-2 rounded-lg">
              <span className="font-medium">Sarah Parker</span>
            </div>
          </div>
        )}
      </div>

      {/* Local video - Picture in Picture */}
      <div className="absolute top-6 right-6 w-64 h-48 rounded-xl overflow-hidden shadow-2xl border-2 border-white">
        <div
          ref={localVideoRef}
          className="w-full h-full bg-gray-800 flex items-center justify-center relative"
        >
          {!localUserJoined && (
            <div className="absolute inset-0 bg-gray-900 flex items-center justify-center">
              <Video className="w-8 h-8 text-gray-400" />
            </div>
          )}

          <div className="absolute bottom-3 left-3">
            <div className="bg-black bg-opacity-60 text-white px-2 py-1 rounded text-sm">
              You
            </div>
          </div>

          {!isVideoEnabled && localUserJoined && (
            <div className="absolute inset-0 bg-gray-900 flex items-center justify-center">
              <VideoOff className="w-8 h-8 text-gray-400" />
            </div>
          )}
        </div>
      </div>

      {/* Top bar */}
      <div className="absolute top-0 left-0 right-0 flex items-center justify-between p-6 bg-gradient-to-b from-black/50 to-transparent">
        <h1 className="text-white text-xl font-medium">
          Meeting with Sarah Parker
        </h1>
        <div className="flex items-center gap-4">
          <span className="text-white text-sm">
            {callState === "active" ? formatDuration(callDuration) : "00:00"}
          </span>
          <div className="flex items-center gap-2">
            <div
              className={`w-2 h-2 rounded-full ${status.dot} ${
                callState === "connecting" || callState === "waiting"
                  ? "animate-pulse"
                  : ""
              }`}
            ></div>
            <span className={`text-sm ${status.color}`}>{status.text}</span>
          </div>
        </div>
      </div>

      {/* Bottom controls */}
      <div className="absolute bottom-20 left-0 right-0 p-8">
        <div className="flex items-center justify-center gap-6">
          <button
            onClick={toggleAudio}
            disabled={callState !== "active"}
            className={`w-14 h-14 rounded-full flex items-center justify-center transition-all duration-200 ${
              callState !== "active"
                ? "bg-gray-700 opacity-50 cursor-not-allowed"
                : isAudioEnabled
                ? "bg-gray-800 hover:bg-gray-700"
                : "bg-red-500 hover:bg-red-600"
            }`}
          >
            {isAudioEnabled ? (
              <Mic className="w-6 h-6 text-white" />
            ) : (
              <MicOff className="w-6 h-6 text-white" />
            )}
          </button>
          <button onClick={switchCamera}>
            <MdOutlineCameraswitch className="w-6 h-6 text-white" />
          </button>

          <button
            onClick={toggleVideo}
            disabled={callState !== "active"}
            className={`w-14 h-14 rounded-full flex items-center justify-center transition-all duration-200 ${
              callState !== "active"
                ? "bg-gray-700 opacity-50 cursor-not-allowed"
                : isVideoEnabled
                ? "bg-gray-800 hover:bg-gray-700"
                : "bg-red-500 hover:bg-red-600"
            }`}
          >
            {isVideoEnabled ? (
              <Video className="w-6 h-6 text-white" />
            ) : (
              <VideoOff className="w-6 h-6 text-white" />
            )}
          </button>

          <button
            disabled={callState !== "active"}
            className={`w-14 h-14 rounded-full flex items-center justify-center transition-all duration-200 ${
              callState !== "active"
                ? "bg-gray-700 opacity-50 cursor-not-allowed"
                : "bg-gray-800 hover:bg-gray-700"
            }`}
          >
            <MessageSquare className="w-6 h-6 text-white" />
          </button>

          <button
            onClick={endCall}
            className="w-16 h-16 rounded-full bg-red-500 hover:bg-red-600 flex items-center justify-center transition-all duration-200 shadow-lg"
          >
            <PhoneOff className="w-7 h-7 text-white" />
          </button>
        </div>
      </div>
    </div>
  );
};

export default VideoCallInterface;
=======
"use client";
import AgoraRTC from "agora-rtc-sdk-ng";
import {
  MessageSquare,
  Mic,
  MicOff,
  PhoneOff,
  Video,
  VideoOff,
} from "lucide-react";
import { useRouter } from "next/navigation";
import React, { useCallback, useEffect, useRef, useState } from "react";
import { MdOutlineCameraswitch } from "react-icons/md";

interface VideoCallInterfaceProps {
  appId: string;
  channel: string;
  uid: number;
  isPublisher?: boolean;
}

type CallState = "connecting" | "waiting" | "active" | "ended" | "failed";

const VideoCallInterface: React.FC<VideoCallInterfaceProps> = ({
  appId,
  channel,
  uid,
  isPublisher = true,
}) => {
  const router = useRouter();
  const [isAudioEnabled, setIsAudioEnabled] = useState(true);
  const [isVideoEnabled, setIsVideoEnabled] = useState(true);
  const [callState, setCallState] = useState<CallState>("connecting");
  const [callDuration, setCallDuration] = useState(0);
  const [localUserJoined, setLocalUserJoined] = useState(false);
  const [remoteUserJoined, setRemoteUserJoined] = useState(false);
  const [isFrontCamera, setIsFrontCamera] = useState(true);

  // Agora refs
  const client = useRef<any>(null);
  const localVideoTrack = useRef<any>(null);
  const localAudioTrack = useRef<any>(null);
  const localVideoRef = useRef<HTMLDivElement>(null);
  const remoteVideoRef = useRef<HTMLDivElement>(null);
  const remoteUsers = useRef<{ [uid: string]: any }>({});
  const isJoiningRef = useRef(false);

  // Recording refs

  // Format duration to MM:SS
  const formatDuration = (seconds: number) => {
    const mins = Math.floor(seconds / 60);
    const secs = seconds % 60;
    return `${mins.toString().padStart(2, "0")}:${secs
      .toString()
      .padStart(2, "0")}`;
  };

  // Initialize Agora client on mount
  useEffect(() => {
    client.current = AgoraRTC.createClient({ mode: "rtc", codec: "vp8" });
  }, []);

  // Start recording via server API

  // Stop recording via server API

  // Join call function
  const joinCall = useCallback(async () => {
    if (isJoiningRef.current) return;
    isJoiningRef.current = true;

    try {
      setCallState("connecting");

      const res = await fetch(
        `/api/agora-token?channelName=${channel}&uid=${uid}&isPublisher=${isPublisher}`
      );
      const data = await res.json();
      if (!data.token) {
        console.error("Failed to get token");
        setCallState("failed");
        return;
      }
      const token = data.token;

      const clientInstance = client.current;
      if (!clientInstance) {
        console.error("Agora client not initialized");
        setCallState("failed");
        return;
      }

      await clientInstance.join(appId, channel, token, uid);

      // Create and publish local tracks if publisher
      if (isPublisher) {
        localVideoTrack.current = await AgoraRTC.createCameraVideoTrack();
        localAudioTrack.current = await AgoraRTC.createMicrophoneAudioTrack();

        if (localVideoRef.current)
          localVideoTrack.current.play(localVideoRef.current);

        await clientInstance.publish([
          localAudioTrack.current,
          localVideoTrack.current,
        ]);
      }

      setLocalUserJoined(true);
      setCallState("waiting");

      // Remote user joined
      clientInstance.on("user-joined", (user: any) => {
        remoteUsers.current[user.uid] = user;
        setRemoteUserJoined(true);

        // Start recording once both local and remote joined
        // if (localUserJoined && remoteUserJoined) startRecording();

        setCallState("active");
      });

      // Remote user published
      clientInstance.on(
        "user-published",
        async (user: any, mediaType: string) => {
          await clientInstance.subscribe(user, mediaType);
          remoteUsers.current[user.uid] = user;

          if (mediaType === "video" && remoteVideoRef.current) {
            user.videoTrack?.play(remoteVideoRef.current);
            setRemoteUserJoined(true);
          }
          if (mediaType === "audio") user.audioTrack?.play();
        }
      );

      // Remote user unpublished
      clientInstance.on("user-unpublished", (user: any, mediaType: string) => {
        if (mediaType === "video" && remoteVideoRef.current)
          remoteVideoRef.current.innerHTML = "";
        if (Object.keys(remoteUsers.current).length <= 1)
          setRemoteUserJoined(false);
        setCallState("waiting");
        // setTimeout(() => {
        //   stopRecording();
        // }, 3000);
      });

      // Remote user left
      clientInstance.on("user-left", (user: any) => {
        delete remoteUsers.current[user.uid];
        if (Object.keys(remoteUsers.current).length === 0)
          setCallState("waiting");
        if (remoteVideoRef.current) remoteVideoRef.current.innerHTML = "";
      });

      // Connection state
      clientInstance.on("connection-state-change", (state: string) => {
        if (state === "DISCONNECTED" || state === "DISCONNECTING") {
          setCallState("failed");
          setRemoteUserJoined(false);
        }
      });

      // Track updated (mute/unmute)
      clientInstance.on("track-updated", (track: any) => {
        if (
          track.trackMediaType === "audio" &&
          track === localAudioTrack.current
        )
          setIsAudioEnabled(!track.muted);
        if (
          track.trackMediaType === "video" &&
          track === localVideoTrack.current
        )
          setIsVideoEnabled(!track.muted);
      });
    } catch (error) {
      console.error("Failed to join call:", error);
      setCallState("failed");
    } finally {
      isJoiningRef.current = false;
    }
  }, [isPublisher, appId, channel, uid, client]);

  // Join call once on mount
  useEffect(() => {
    if (client.current) joinCall();
  }, [joinCall]);
  // useEffect(() => {
  //   if (localUserJoined && remoteUserJoined && !isRecording) {
  //     startRecording();
  //   }
  // }, [localUserJoined, remoteUserJoined]);
  // Call duration timer
  useEffect(() => {
    let interval: NodeJS.Timeout;
    if (callState === "active") {
      interval = setInterval(() => setCallDuration((prev) => prev + 1), 1000);
    }
    return () => interval && clearInterval(interval);
  }, [callState]);

  // Cleanup on unmount
  useEffect(() => {
    return () => {
      const cleanupAgora = async () => {
        try {
          if (localVideoTrack.current) {
            localVideoTrack.current.close();
            localVideoTrack.current = null;
          }
          if (localAudioTrack.current) {
            localAudioTrack.current.close();
            localAudioTrack.current = null;
          }
          if (client.current) {
            await client.current.leave();
            client.current.removeAllListeners();
          }
        } catch (error) {
          console.error("Error during Agora cleanup:", error);
        }
      };
      cleanupAgora();
    };
  }, []);

  // Toggle audio/video
  const toggleAudio = async () => {
    if (!localAudioTrack.current) return;
    const shouldMute = isAudioEnabled;
    await localAudioTrack.current.setEnabled(!shouldMute);
    setIsAudioEnabled(!shouldMute);
  };

  const toggleVideo = async () => {
    if (!localVideoTrack.current) return;
    const shouldMute = isVideoEnabled;
    await localVideoTrack.current.setEnabled(!shouldMute);
    setIsVideoEnabled(!shouldMute);
  };
  const switchCamera = async () => {
    if (!localVideoTrack.current) return;

    try {
      // Get all available cameras
      const devices = await AgoraRTC.getCameras();
      // Pick the opposite camera
      const newCamera = devices.find((device) =>
        isFrontCamera
          ? device.label.toLowerCase().includes("back")
          : device.label.toLowerCase().includes("front")
      );

      if (newCamera) {
        await localVideoTrack.current.setDevice(newCamera.deviceId);
        setIsFrontCamera((prev) => !prev);
      } else {
        console.warn("No alternative camera found");
      }
    } catch (error) {
      console.error("Failed to switch camera:", error);
    }
  };
  // End call
  const endCall = async () => {
    try {
      if (localVideoTrack.current) {
        localVideoTrack.current.close();
        localVideoTrack.current = null;
      }
      if (localAudioTrack.current) {
        localAudioTrack.current.close();
        localAudioTrack.current = null;
      }
      if (client.current) {
        await client.current.leave();
        client.current.removeAllListeners();
      }
      if (localVideoRef.current) localVideoRef.current.innerHTML = "";
      if (remoteVideoRef.current) remoteVideoRef.current.innerHTML = "";

      // Stop recording
      // await stopRecording();

      setCallState("ended");
    } catch (error) {
      console.error("Error ending call:", error);
      setCallState("ended");
    } finally {
      router.back();
    }
  };

  // Connection status helper
  const getConnectionStatus = () => {
    switch (callState) {
      case "connecting":
        return {
          text: "Connecting...",
          color: "text-yellow-400",
          dot: "bg-yellow-400",
        };
      case "waiting":
        return {
          text: "Waiting for others...",
          color: "text-yellow-400",
          dot: "bg-yellow-400",
        };
      case "active":
        return {
          text: "Connected",
          color: "text-green-400",
          dot: "bg-green-400",
        };
      case "ended":
        return { text: "Call Ended", color: "text-red-400", dot: "bg-red-400" };
      case "failed":
        return {
          text: "Connection Failed",
          color: "text-red-400",
          dot: "bg-red-400",
        };
      default:
        return { text: "Unknown", color: "text-gray-400", dot: "bg-gray-400" };
    }
  };

  const status = getConnectionStatus();
  console.log("localUserJoined:", localUserJoined);
  console.log("remoteUserJoined:", remoteUserJoined);
  console.log("isVideoEnabled:", isVideoEnabled);
  console.log("isAudioEnabled:", isAudioEnabled);
  return (
    <div className="relative w-full h-screen bg-gray-900 overflow-hidden">
      {/* Main video area - Remote participant */}
      <div className="absolute inset-0">
        <div
          ref={remoteVideoRef}
          className="w-full h-full bg-gradient-to-br from-teal-400 to-teal-600 flex items-center justify-center"
        >
          {/* <img
            src="https://images.unsplash.com/photo-1494790108755-2616b612b977?ixlib=rb-4.0.3&ixid=M3wxMjA3fDB8MHxwaG90by1wYWdlfHx8fGVufDB8fHx8fA%3D%3D&auto=format&fit=crop&w=1000&q=80"
            alt="Sarah Parker"
            className="w-full h-full object-cover"
          /> */}
        </div>

        {remoteUserJoined && (
          <div className="absolute bottom-6 left-6">
            <div className="bg-black bg-opacity-50 text-white px-4 py-2 rounded-lg">
              <span className="font-medium">Sarah Parker</span>
            </div>
          </div>
        )}
      </div>

      {/* Local video - Picture in Picture */}
      <div className="absolute top-6 right-6 w-64 h-48 rounded-xl overflow-hidden shadow-2xl border-2 border-white">
        <div
          ref={localVideoRef}
          className="w-full h-full bg-gray-800 flex items-center justify-center relative"
        >
          {!localUserJoined && (
            <div className="absolute inset-0 bg-gray-900 flex items-center justify-center">
              <Video className="w-8 h-8 text-gray-400" />
            </div>
          )}

          <div className="absolute bottom-3 left-3">
            <div className="bg-black bg-opacity-60 text-white px-2 py-1 rounded text-sm">
              You
            </div>
          </div>

          {!isVideoEnabled && localUserJoined && (
            <div className="absolute inset-0 bg-gray-900 flex items-center justify-center">
              <VideoOff className="w-8 h-8 text-gray-400" />
            </div>
          )}
        </div>
      </div>

      {/* Top bar */}
      <div className="absolute top-0 left-0 right-0 flex items-center justify-between p-6 bg-gradient-to-b from-black/50 to-transparent">
        <h1 className="text-white text-xl font-medium">
          Meeting with Sarah Parker
        </h1>
        <div className="flex items-center gap-4">
          <span className="text-white text-sm">
            {callState === "active" ? formatDuration(callDuration) : "00:00"}
          </span>
          <div className="flex items-center gap-2">
            <div
              className={`w-2 h-2 rounded-full ${status.dot} ${
                callState === "connecting" || callState === "waiting"
                  ? "animate-pulse"
                  : ""
              }`}
            ></div>
            <span className={`text-sm ${status.color}`}>{status.text}</span>
          </div>
        </div>
      </div>

      {/* Bottom controls */}
      <div className="absolute bottom-20 left-0 right-0 p-8">
        <div className="flex items-center justify-center gap-6">
          <button
            onClick={toggleAudio}
            disabled={callState !== "active"}
            className={`w-14 h-14 rounded-full flex items-center justify-center transition-all duration-200 ${
              callState !== "active"
                ? "bg-gray-700 opacity-50 cursor-not-allowed"
                : isAudioEnabled
                ? "bg-gray-800 hover:bg-gray-700"
                : "bg-red-500 hover:bg-red-600"
            }`}
          >
            {isAudioEnabled ? (
              <Mic className="w-6 h-6 text-white" />
            ) : (
              <MicOff className="w-6 h-6 text-white" />
            )}
          </button>
          <button
            className="cursor-pointer z-50 bg-red-600"
            disabled={callState !== "active" || !isVideoEnabled}
            onClick={switchCamera}
          >
            <MdOutlineCameraswitch className="w-6 h-6 text-white" />
          </button>

          <button
            onClick={toggleVideo}
            disabled={callState !== "active"}
            className={`w-14 h-14 rounded-full flex items-center justify-center transition-all duration-200 ${
              callState !== "active"
                ? "bg-gray-700 opacity-50 cursor-not-allowed"
                : isVideoEnabled
                ? "bg-gray-800 hover:bg-gray-700"
                : "bg-red-500 hover:bg-red-600"
            }`}
          >
            {isVideoEnabled ? (
              <Video className="w-6 h-6 text-white" />
            ) : (
              <VideoOff className="w-6 h-6 text-white" />
            )}
          </button>

          <button
            disabled={callState !== "active"}
            className={`w-14 h-14 rounded-full flex items-center justify-center transition-all duration-200 ${
              callState !== "active"
                ? "bg-gray-700 opacity-50 cursor-not-allowed"
                : "bg-gray-800 hover:bg-gray-700"
            }`}
          >
            <MessageSquare className="w-6 h-6 text-white" />
          </button>

          <button
            onClick={endCall}
            className="w-16 h-16 rounded-full bg-red-500 hover:bg-red-600 flex items-center justify-center transition-all duration-200 shadow-lg"
          >
            <PhoneOff className="w-7 h-7 text-white" />
          </button>
        </div>
      </div>
    </div>
  );
};

export default VideoCallInterface;
>>>>>>> 0ce41f4c
<|MERGE_RESOLUTION|>--- conflicted
+++ resolved
@@ -1,4 +1,3 @@
-<<<<<<< HEAD
 "use client";
 import AgoraRTC from "agora-rtc-sdk-ng";
 import {
@@ -427,7 +426,11 @@
               <MicOff className="w-6 h-6 text-white" />
             )}
           </button>
-          <button onClick={switchCamera}>
+          <button
+            className="cursor-pointer z-50 bg-red-600"
+            disabled={callState !== "active" || !isVideoEnabled}
+            onClick={switchCamera}
+          >
             <MdOutlineCameraswitch className="w-6 h-6 text-white" />
           </button>
 
@@ -472,484 +475,4 @@
   );
 };
 
-export default VideoCallInterface;
-=======
-"use client";
-import AgoraRTC from "agora-rtc-sdk-ng";
-import {
-  MessageSquare,
-  Mic,
-  MicOff,
-  PhoneOff,
-  Video,
-  VideoOff,
-} from "lucide-react";
-import { useRouter } from "next/navigation";
-import React, { useCallback, useEffect, useRef, useState } from "react";
-import { MdOutlineCameraswitch } from "react-icons/md";
-
-interface VideoCallInterfaceProps {
-  appId: string;
-  channel: string;
-  uid: number;
-  isPublisher?: boolean;
-}
-
-type CallState = "connecting" | "waiting" | "active" | "ended" | "failed";
-
-const VideoCallInterface: React.FC<VideoCallInterfaceProps> = ({
-  appId,
-  channel,
-  uid,
-  isPublisher = true,
-}) => {
-  const router = useRouter();
-  const [isAudioEnabled, setIsAudioEnabled] = useState(true);
-  const [isVideoEnabled, setIsVideoEnabled] = useState(true);
-  const [callState, setCallState] = useState<CallState>("connecting");
-  const [callDuration, setCallDuration] = useState(0);
-  const [localUserJoined, setLocalUserJoined] = useState(false);
-  const [remoteUserJoined, setRemoteUserJoined] = useState(false);
-  const [isFrontCamera, setIsFrontCamera] = useState(true);
-
-  // Agora refs
-  const client = useRef<any>(null);
-  const localVideoTrack = useRef<any>(null);
-  const localAudioTrack = useRef<any>(null);
-  const localVideoRef = useRef<HTMLDivElement>(null);
-  const remoteVideoRef = useRef<HTMLDivElement>(null);
-  const remoteUsers = useRef<{ [uid: string]: any }>({});
-  const isJoiningRef = useRef(false);
-
-  // Recording refs
-
-  // Format duration to MM:SS
-  const formatDuration = (seconds: number) => {
-    const mins = Math.floor(seconds / 60);
-    const secs = seconds % 60;
-    return `${mins.toString().padStart(2, "0")}:${secs
-      .toString()
-      .padStart(2, "0")}`;
-  };
-
-  // Initialize Agora client on mount
-  useEffect(() => {
-    client.current = AgoraRTC.createClient({ mode: "rtc", codec: "vp8" });
-  }, []);
-
-  // Start recording via server API
-
-  // Stop recording via server API
-
-  // Join call function
-  const joinCall = useCallback(async () => {
-    if (isJoiningRef.current) return;
-    isJoiningRef.current = true;
-
-    try {
-      setCallState("connecting");
-
-      const res = await fetch(
-        `/api/agora-token?channelName=${channel}&uid=${uid}&isPublisher=${isPublisher}`
-      );
-      const data = await res.json();
-      if (!data.token) {
-        console.error("Failed to get token");
-        setCallState("failed");
-        return;
-      }
-      const token = data.token;
-
-      const clientInstance = client.current;
-      if (!clientInstance) {
-        console.error("Agora client not initialized");
-        setCallState("failed");
-        return;
-      }
-
-      await clientInstance.join(appId, channel, token, uid);
-
-      // Create and publish local tracks if publisher
-      if (isPublisher) {
-        localVideoTrack.current = await AgoraRTC.createCameraVideoTrack();
-        localAudioTrack.current = await AgoraRTC.createMicrophoneAudioTrack();
-
-        if (localVideoRef.current)
-          localVideoTrack.current.play(localVideoRef.current);
-
-        await clientInstance.publish([
-          localAudioTrack.current,
-          localVideoTrack.current,
-        ]);
-      }
-
-      setLocalUserJoined(true);
-      setCallState("waiting");
-
-      // Remote user joined
-      clientInstance.on("user-joined", (user: any) => {
-        remoteUsers.current[user.uid] = user;
-        setRemoteUserJoined(true);
-
-        // Start recording once both local and remote joined
-        // if (localUserJoined && remoteUserJoined) startRecording();
-
-        setCallState("active");
-      });
-
-      // Remote user published
-      clientInstance.on(
-        "user-published",
-        async (user: any, mediaType: string) => {
-          await clientInstance.subscribe(user, mediaType);
-          remoteUsers.current[user.uid] = user;
-
-          if (mediaType === "video" && remoteVideoRef.current) {
-            user.videoTrack?.play(remoteVideoRef.current);
-            setRemoteUserJoined(true);
-          }
-          if (mediaType === "audio") user.audioTrack?.play();
-        }
-      );
-
-      // Remote user unpublished
-      clientInstance.on("user-unpublished", (user: any, mediaType: string) => {
-        if (mediaType === "video" && remoteVideoRef.current)
-          remoteVideoRef.current.innerHTML = "";
-        if (Object.keys(remoteUsers.current).length <= 1)
-          setRemoteUserJoined(false);
-        setCallState("waiting");
-        // setTimeout(() => {
-        //   stopRecording();
-        // }, 3000);
-      });
-
-      // Remote user left
-      clientInstance.on("user-left", (user: any) => {
-        delete remoteUsers.current[user.uid];
-        if (Object.keys(remoteUsers.current).length === 0)
-          setCallState("waiting");
-        if (remoteVideoRef.current) remoteVideoRef.current.innerHTML = "";
-      });
-
-      // Connection state
-      clientInstance.on("connection-state-change", (state: string) => {
-        if (state === "DISCONNECTED" || state === "DISCONNECTING") {
-          setCallState("failed");
-          setRemoteUserJoined(false);
-        }
-      });
-
-      // Track updated (mute/unmute)
-      clientInstance.on("track-updated", (track: any) => {
-        if (
-          track.trackMediaType === "audio" &&
-          track === localAudioTrack.current
-        )
-          setIsAudioEnabled(!track.muted);
-        if (
-          track.trackMediaType === "video" &&
-          track === localVideoTrack.current
-        )
-          setIsVideoEnabled(!track.muted);
-      });
-    } catch (error) {
-      console.error("Failed to join call:", error);
-      setCallState("failed");
-    } finally {
-      isJoiningRef.current = false;
-    }
-  }, [isPublisher, appId, channel, uid, client]);
-
-  // Join call once on mount
-  useEffect(() => {
-    if (client.current) joinCall();
-  }, [joinCall]);
-  // useEffect(() => {
-  //   if (localUserJoined && remoteUserJoined && !isRecording) {
-  //     startRecording();
-  //   }
-  // }, [localUserJoined, remoteUserJoined]);
-  // Call duration timer
-  useEffect(() => {
-    let interval: NodeJS.Timeout;
-    if (callState === "active") {
-      interval = setInterval(() => setCallDuration((prev) => prev + 1), 1000);
-    }
-    return () => interval && clearInterval(interval);
-  }, [callState]);
-
-  // Cleanup on unmount
-  useEffect(() => {
-    return () => {
-      const cleanupAgora = async () => {
-        try {
-          if (localVideoTrack.current) {
-            localVideoTrack.current.close();
-            localVideoTrack.current = null;
-          }
-          if (localAudioTrack.current) {
-            localAudioTrack.current.close();
-            localAudioTrack.current = null;
-          }
-          if (client.current) {
-            await client.current.leave();
-            client.current.removeAllListeners();
-          }
-        } catch (error) {
-          console.error("Error during Agora cleanup:", error);
-        }
-      };
-      cleanupAgora();
-    };
-  }, []);
-
-  // Toggle audio/video
-  const toggleAudio = async () => {
-    if (!localAudioTrack.current) return;
-    const shouldMute = isAudioEnabled;
-    await localAudioTrack.current.setEnabled(!shouldMute);
-    setIsAudioEnabled(!shouldMute);
-  };
-
-  const toggleVideo = async () => {
-    if (!localVideoTrack.current) return;
-    const shouldMute = isVideoEnabled;
-    await localVideoTrack.current.setEnabled(!shouldMute);
-    setIsVideoEnabled(!shouldMute);
-  };
-  const switchCamera = async () => {
-    if (!localVideoTrack.current) return;
-
-    try {
-      // Get all available cameras
-      const devices = await AgoraRTC.getCameras();
-      // Pick the opposite camera
-      const newCamera = devices.find((device) =>
-        isFrontCamera
-          ? device.label.toLowerCase().includes("back")
-          : device.label.toLowerCase().includes("front")
-      );
-
-      if (newCamera) {
-        await localVideoTrack.current.setDevice(newCamera.deviceId);
-        setIsFrontCamera((prev) => !prev);
-      } else {
-        console.warn("No alternative camera found");
-      }
-    } catch (error) {
-      console.error("Failed to switch camera:", error);
-    }
-  };
-  // End call
-  const endCall = async () => {
-    try {
-      if (localVideoTrack.current) {
-        localVideoTrack.current.close();
-        localVideoTrack.current = null;
-      }
-      if (localAudioTrack.current) {
-        localAudioTrack.current.close();
-        localAudioTrack.current = null;
-      }
-      if (client.current) {
-        await client.current.leave();
-        client.current.removeAllListeners();
-      }
-      if (localVideoRef.current) localVideoRef.current.innerHTML = "";
-      if (remoteVideoRef.current) remoteVideoRef.current.innerHTML = "";
-
-      // Stop recording
-      // await stopRecording();
-
-      setCallState("ended");
-    } catch (error) {
-      console.error("Error ending call:", error);
-      setCallState("ended");
-    } finally {
-      router.back();
-    }
-  };
-
-  // Connection status helper
-  const getConnectionStatus = () => {
-    switch (callState) {
-      case "connecting":
-        return {
-          text: "Connecting...",
-          color: "text-yellow-400",
-          dot: "bg-yellow-400",
-        };
-      case "waiting":
-        return {
-          text: "Waiting for others...",
-          color: "text-yellow-400",
-          dot: "bg-yellow-400",
-        };
-      case "active":
-        return {
-          text: "Connected",
-          color: "text-green-400",
-          dot: "bg-green-400",
-        };
-      case "ended":
-        return { text: "Call Ended", color: "text-red-400", dot: "bg-red-400" };
-      case "failed":
-        return {
-          text: "Connection Failed",
-          color: "text-red-400",
-          dot: "bg-red-400",
-        };
-      default:
-        return { text: "Unknown", color: "text-gray-400", dot: "bg-gray-400" };
-    }
-  };
-
-  const status = getConnectionStatus();
-  console.log("localUserJoined:", localUserJoined);
-  console.log("remoteUserJoined:", remoteUserJoined);
-  console.log("isVideoEnabled:", isVideoEnabled);
-  console.log("isAudioEnabled:", isAudioEnabled);
-  return (
-    <div className="relative w-full h-screen bg-gray-900 overflow-hidden">
-      {/* Main video area - Remote participant */}
-      <div className="absolute inset-0">
-        <div
-          ref={remoteVideoRef}
-          className="w-full h-full bg-gradient-to-br from-teal-400 to-teal-600 flex items-center justify-center"
-        >
-          {/* <img
-            src="https://images.unsplash.com/photo-1494790108755-2616b612b977?ixlib=rb-4.0.3&ixid=M3wxMjA3fDB8MHxwaG90by1wYWdlfHx8fGVufDB8fHx8fA%3D%3D&auto=format&fit=crop&w=1000&q=80"
-            alt="Sarah Parker"
-            className="w-full h-full object-cover"
-          /> */}
-        </div>
-
-        {remoteUserJoined && (
-          <div className="absolute bottom-6 left-6">
-            <div className="bg-black bg-opacity-50 text-white px-4 py-2 rounded-lg">
-              <span className="font-medium">Sarah Parker</span>
-            </div>
-          </div>
-        )}
-      </div>
-
-      {/* Local video - Picture in Picture */}
-      <div className="absolute top-6 right-6 w-64 h-48 rounded-xl overflow-hidden shadow-2xl border-2 border-white">
-        <div
-          ref={localVideoRef}
-          className="w-full h-full bg-gray-800 flex items-center justify-center relative"
-        >
-          {!localUserJoined && (
-            <div className="absolute inset-0 bg-gray-900 flex items-center justify-center">
-              <Video className="w-8 h-8 text-gray-400" />
-            </div>
-          )}
-
-          <div className="absolute bottom-3 left-3">
-            <div className="bg-black bg-opacity-60 text-white px-2 py-1 rounded text-sm">
-              You
-            </div>
-          </div>
-
-          {!isVideoEnabled && localUserJoined && (
-            <div className="absolute inset-0 bg-gray-900 flex items-center justify-center">
-              <VideoOff className="w-8 h-8 text-gray-400" />
-            </div>
-          )}
-        </div>
-      </div>
-
-      {/* Top bar */}
-      <div className="absolute top-0 left-0 right-0 flex items-center justify-between p-6 bg-gradient-to-b from-black/50 to-transparent">
-        <h1 className="text-white text-xl font-medium">
-          Meeting with Sarah Parker
-        </h1>
-        <div className="flex items-center gap-4">
-          <span className="text-white text-sm">
-            {callState === "active" ? formatDuration(callDuration) : "00:00"}
-          </span>
-          <div className="flex items-center gap-2">
-            <div
-              className={`w-2 h-2 rounded-full ${status.dot} ${
-                callState === "connecting" || callState === "waiting"
-                  ? "animate-pulse"
-                  : ""
-              }`}
-            ></div>
-            <span className={`text-sm ${status.color}`}>{status.text}</span>
-          </div>
-        </div>
-      </div>
-
-      {/* Bottom controls */}
-      <div className="absolute bottom-20 left-0 right-0 p-8">
-        <div className="flex items-center justify-center gap-6">
-          <button
-            onClick={toggleAudio}
-            disabled={callState !== "active"}
-            className={`w-14 h-14 rounded-full flex items-center justify-center transition-all duration-200 ${
-              callState !== "active"
-                ? "bg-gray-700 opacity-50 cursor-not-allowed"
-                : isAudioEnabled
-                ? "bg-gray-800 hover:bg-gray-700"
-                : "bg-red-500 hover:bg-red-600"
-            }`}
-          >
-            {isAudioEnabled ? (
-              <Mic className="w-6 h-6 text-white" />
-            ) : (
-              <MicOff className="w-6 h-6 text-white" />
-            )}
-          </button>
-          <button
-            className="cursor-pointer z-50 bg-red-600"
-            disabled={callState !== "active" || !isVideoEnabled}
-            onClick={switchCamera}
-          >
-            <MdOutlineCameraswitch className="w-6 h-6 text-white" />
-          </button>
-
-          <button
-            onClick={toggleVideo}
-            disabled={callState !== "active"}
-            className={`w-14 h-14 rounded-full flex items-center justify-center transition-all duration-200 ${
-              callState !== "active"
-                ? "bg-gray-700 opacity-50 cursor-not-allowed"
-                : isVideoEnabled
-                ? "bg-gray-800 hover:bg-gray-700"
-                : "bg-red-500 hover:bg-red-600"
-            }`}
-          >
-            {isVideoEnabled ? (
-              <Video className="w-6 h-6 text-white" />
-            ) : (
-              <VideoOff className="w-6 h-6 text-white" />
-            )}
-          </button>
-
-          <button
-            disabled={callState !== "active"}
-            className={`w-14 h-14 rounded-full flex items-center justify-center transition-all duration-200 ${
-              callState !== "active"
-                ? "bg-gray-700 opacity-50 cursor-not-allowed"
-                : "bg-gray-800 hover:bg-gray-700"
-            }`}
-          >
-            <MessageSquare className="w-6 h-6 text-white" />
-          </button>
-
-          <button
-            onClick={endCall}
-            className="w-16 h-16 rounded-full bg-red-500 hover:bg-red-600 flex items-center justify-center transition-all duration-200 shadow-lg"
-          >
-            <PhoneOff className="w-7 h-7 text-white" />
-          </button>
-        </div>
-      </div>
-    </div>
-  );
-};
-
-export default VideoCallInterface;
->>>>>>> 0ce41f4c
+export default VideoCallInterface;