"use client";

import React, { useState, useEffect } from "react";
import { Card } from "@/components/ui/card";
import { Badge } from "@/components/ui/badge";
import { Button } from "@/components/ui/button";
import { Tabs, TabsContent, TabsList, TabsTrigger } from "@/components/ui/tabs";
import { Search, Loader2, AlertCircle, RefreshCw } from "lucide-react";
import AppointmentCard from "./Appointments/AppointmentCard";
import { Appointment } from "@/lib/types";
import { Input } from "@/components/ui/input";
import {
  appointmentsService,
  TransformedAppointment,
} from "./Service/appointments.service";
import { useVeterinarian } from "@/hooks/useVeterinarian";
import { Alert, AlertDescription } from "@/components/ui/alert";

export default function AppointmentsPage() {
  const [activeTab, setActiveTab] = useState("upcoming");
  const [searchTerm, setSearchTerm] = useState("");
  const [filterDate, setFilterDate] = useState("");
  const [appointments, setAppointments] = useState<
    Record<string, TransformedAppointment[]>
  >({
    upcoming: [],
    past: [],
    actionNeeded: [],
  });
  const [isLoading, setIsLoading] = useState(true);
  const [error, setError] = useState<string | null>(null);

  const {
    veterinarian,
    isLoading: isVetLoading,
    error: vetError,
  } = useVeterinarian();

  // Fetch appointments function
  const fetchAppointments = async () => {
    if (!veterinarian?.refId) {
      return;
    }

    try {
      setIsLoading(true);
      setError(null);

      const categorizedAppointments =
        await appointmentsService.getVeterinarianAppointmentsByCategory(
          veterinarian.refId
        );

      setAppointments(categorizedAppointments);
    } catch (err) {
      setError(
        err instanceof Error ? err.message : "Failed to fetch appointments"
      );
    } finally {
      setIsLoading(false);
    }
  };

  // Fetch appointments when veterinarian data is available
  useEffect(() => {
    if (veterinarian?.refId) {
      fetchAppointments();
    }
    // eslint-disable-next-line react-hooks/exhaustive-deps
  }, [veterinarian?.refId]);

  // Function to filter appointments based on search and date
  const filterAppointments = (appointmentList: TransformedAppointment[]) => {
    return appointmentList.filter((appointment) => {
      const matchesSearch =
        appointment.petName.toLowerCase().includes(searchTerm.toLowerCase()) ||
        appointment.parentName.toLowerCase().includes(searchTerm.toLowerCase());

      const matchesDate = filterDate
        ? appointment.appointmentDate === filterDate
        : true;

      return matchesSearch && matchesDate;
    });
  };

  // Show loading state while fetching veterinarian data or appointments
  if (isVetLoading || isLoading) {
    return (
      <div className="flex items-center justify-center min-h-[400px]">
        <div className="text-center">
          <Loader2 className="h-8 w-8 animate-spin mx-auto mb-4" />
          <p className="text-gray-600">Loading appointments...</p>
        </div>
      </div>
    );
  }

  // Show error state
  if (vetError || error) {
    return (
      <div className="space-y-6">
        <Alert variant="destructive">
          <AlertCircle className="h-4 w-4" />
          <AlertDescription>
            {vetError || error || "Failed to load appointments"}
          </AlertDescription>
        </Alert>
        <Button
          onClick={() => window.location.reload()}
          variant="outline"
          className="w-full"
        >
          Try Again
        </Button>
      </div>
    );
  }

  return (
    <div className="space-y-6">
      {/* Header */}
      <div className="flex flex-col sm:flex-row sm:items-center sm:justify-between gap-4">
        <div>
          <h1 className="text-2xl lg:text-3xl font-bold text-gray-900">
            Appointments
          </h1>
          <p className="text-gray-600 mt-1">
            Manage your clinic appointments and schedule.
          </p>
        </div>
        <Button
          onClick={fetchAppointments}
          variant="outline"
          size="sm"
          disabled={isLoading}
          className="flex items-center gap-2"
        >
          <RefreshCw className={`h-4 w-4 ${isLoading ? "animate-spin" : ""}`} />
          Refresh
        </Button>
      </div>

      {/* Search and Date Filter */}
      <div className="flex flex-col sm:flex-row gap-4">
        <div className="relative flex-1">
          <Search className="absolute left-3 top-2.5 h-5 w-5 text-gray-400" />
          <Input
            type="text"
            placeholder="Search by pet name or owner name"
            value={searchTerm}
            onChange={(e) => setSearchTerm(e.target.value)}
            className="pl-10"
          />
        </div>
        <Input
          type="date"
          value={filterDate}
          onChange={(e) => setFilterDate(e.target.value)}
          className="sm:w-48"
        />
        {filterDate || searchTerm ? (
          <Button
            variant="outline"
            onClick={() => {
              setSearchTerm("");
              setFilterDate("");
            }}
          >
            Clear Filters
          </Button>
        ) : null}
      </div>

      {/* Show message if no appointments at all */}
      {appointments.upcoming.length === 0 &&
        appointments.past.length === 0 &&
        appointments.actionNeeded.length === 0 &&
        !isLoading && (
          <Card className="p-8 text-center">
            <div className="space-y-4">
              <div className="text-gray-400">
                <Search className="h-12 w-12 mx-auto mb-4" />
              </div>
              <div>
                <h3 className="text-lg font-semibold text-gray-900">
                  No appointments yet
                </h3>
                <p className="text-gray-600 mt-2">
                  You don't have any appointments scheduled. Appointments will
                  appear here once patients book with you.
                </p>
              </div>
            </div>
          </Card>
        )}

      {/* Tabs */}
      {(appointments.upcoming.length > 0 ||
        appointments.past.length > 0 ||
        appointments.actionNeeded.length > 0) && (
        <Tabs value={activeTab} onValueChange={setActiveTab} className="w-full">
          <TabsList className="grid w-full grid-cols-3 lg:w-auto lg:grid-cols-3">
            <TabsTrigger
              value="upcoming"
              className="flex items-center gap-2 cursor-pointer"
            >
              Upcoming
              <Badge
                variant="secondary"
                className="bg-blue-100 text-blue-700 text-xs"
              >
                {appointments.upcoming.length}
              </Badge>
            </TabsTrigger>
            <TabsTrigger
              value="past"
              className="flex items-center gap-2 cursor-pointer"
            >
              Past
              <Badge
                variant="secondary"
                className="bg-gray-100 text-gray-700 text-xs"
              >
                {appointments.past.length}
              </Badge>
            </TabsTrigger>
            <TabsTrigger
              value="actionNeeded"
              className="flex items-center gap-2 cursor-pointer"
            >
              Action Needed
              <Badge
                variant="secondary"
                className="bg-red-100 text-red-700 text-xs"
              >
                {appointments.actionNeeded.length}
              </Badge>
            </TabsTrigger>
          </TabsList>

          {/* Tab Contents */}
          {Object.entries(appointments).map(([tabKey, appointmentList]) => {
            const filtered = filterAppointments(appointmentList);

            return (
              <TabsContent key={tabKey} value={tabKey} className="mt-6">
                <div className="grid grid-cols-1 md:grid-cols-2 lg:grid-cols-3 gap-4">
                  {filtered.length === 0 ? (
                    <div className="col-span-full">
                      <Card className="p-8 text-center">
                        <p className="text-gray-500">
                          No appointments found in this category.
                        </p>
<<<<<<< HEAD
                      )}
                    </Card>
                  </div>
                ) : (
                  filtered.map((appointment) => (
                    <AppointmentCard
                      key={appointment.id}
                      appointment={appointment as unknown as Appointment}
                    />
                  ))
                )}
              </div>
            </TabsContent>
          );
        })}
=======
                        {(searchTerm || filterDate) && (
                          <p className="text-gray-400 text-sm mt-2">
                            Try adjusting your search or date filter.
                          </p>
                        )}
                      </Card>
                    </div>
                  ) : (
                    filtered.map((appointment) => (
                      <AppointmentCard
                        key={appointment.id}
                        appointment={appointment as Appointment}
                      />
                    ))
                  )}
                </div>
              </TabsContent>
            );
          })}
>>>>>>> 5932c46b
        </Tabs>
      )}
    </div>
  );
}<|MERGE_RESOLUTION|>--- conflicted
+++ resolved
@@ -252,9 +252,7 @@
                         <p className="text-gray-500">
                           No appointments found in this category.
                         </p>
-<<<<<<< HEAD
-                      )}
-                    </Card>
+                      </Card>
                   </div>
                 ) : (
                   filtered.map((appointment) => (
@@ -268,27 +266,6 @@
             </TabsContent>
           );
         })}
-=======
-                        {(searchTerm || filterDate) && (
-                          <p className="text-gray-400 text-sm mt-2">
-                            Try adjusting your search or date filter.
-                          </p>
-                        )}
-                      </Card>
-                    </div>
-                  ) : (
-                    filtered.map((appointment) => (
-                      <AppointmentCard
-                        key={appointment.id}
-                        appointment={appointment as Appointment}
-                      />
-                    ))
-                  )}
-                </div>
-              </TabsContent>
-            );
-          })}
->>>>>>> 5932c46b
         </Tabs>
       )}
     </div>
