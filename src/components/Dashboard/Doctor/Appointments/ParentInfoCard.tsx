"use client";

import { Avatar, AvatarFallback, AvatarImage } from "@/components/ui/avatar";
import { Badge } from "@/components/ui/badge";
import { Button } from "@/components/ui/button";
<<<<<<< HEAD
import { User, Mail, Phone, MapPin, Shield, ExternalLink } from "lucide-react";
import { PetParent } from "@/lib/types";

interface ParentInfoCardProps {
  parent: PetParent;
=======
import { Card, CardContent, CardTitle } from "@/components/ui/card";
import {
  ExternalLink,
  Mail,
  MapPin,
  Phone,
  Shield,
  User,
} from "lucide-react";
import React from "react";

interface ParentInfoCardProps {
  parent: {
    _id?: string;
    name?: string;
    email?: string;
    phone?: string;
    address?: string;
    profileImage?: string;
    phoneNumber?: string;
    state?: string;
    createdAt?: string;
  } | null | undefined;
>>>>>>> 3c385683
}

export default function ParentInfoCard({ parent }: ParentInfoCardProps) {
  if (!parent) {
    return (
      <Card className="shadow-lg border-0 bg-white overflow-hidden">
        <div className="bg-gradient-to-r from-blue-600 to-cyan-600 p-6 text-white">
          <div className="flex items-center gap-4">
            <div className="bg-white/20 p-3 rounded-xl">
              <User className="w-6 h-6" />
            </div>
            <div>
              <CardTitle className="text-xl font-bold text-white">
                Pet Parent Information
              </CardTitle>
              <p className="text-blue-100">
                Contact details and relationship info
              </p>
            </div>
          </div>
        </div>
        <CardContent className="p-6">
          <div className="text-center text-gray-500">
            <p>Parent information not available</p>
          </div>
        </CardContent>
      </Card>
    );
  }

  const formatDate = (dateString: string | undefined) => {
    if (!dateString) return "Not available";
    return new Date(dateString).toLocaleDateString("en-US", {
      year: "numeric",
      month: "long",
      day: "numeric",
    });
  };

  const handleCall = () => {
<<<<<<< HEAD
    const phoneNumber = parent.phoneNumber || parent.phoneNumber;
=======
    const phoneNumber = parent?.phone || parent?.phoneNumber;
>>>>>>> 3c385683
    if (phoneNumber) {
      window.open(`tel:${phoneNumber}`, "_self");
    }
  };

  const handleEmail = () => {
    if (parent?.email) {
      window.open(`mailto:${parent.email}`, "_self");
    }
  };

  const getInitials = (name: string | undefined) => {
    if (!name || typeof name !== 'string' || name.length === 0) {
      return "PP";
    }
    return name
      .split(" ")
      .map((n) => n.charAt(0))
      .join("")
      .toUpperCase();
  };

  return (
    <Card className="shadow-lg border-0 bg-white overflow-hidden">
      <div className="bg-gradient-to-r from-blue-600 to-cyan-600 p-6 text-white">
        <div className="flex items-center gap-4">
          <div className="bg-white/20 p-3 rounded-xl">
            <User className="w-6 h-6" />
          </div>
          <div>
            <CardTitle className="text-xl font-bold text-white">
              Pet Parent Information
            </CardTitle>
            <p className="text-blue-100">
              Contact details and relationship info
            </p>
          </div>
        </div>
      </div>

      <CardContent className="p-6">
        <div className="space-y-6">
          {/* Parent Profile */}
          <div className="text-center">
            <Avatar className="w-20 h-20 mx-auto mb-4 border-4 border-blue-100 shadow-lg">
              <AvatarImage
                src={parent?.profileImage}
                alt={parent?.name || "Pet Parent"}
                className="object-cover"
              />
              <AvatarFallback className="text-xl font-bold text-gray-800 bg-gradient-to-br from-blue-100 to-cyan-100">
                {getInitials(parent?.name)}
              </AvatarFallback>
            </Avatar>
            <h3 className="text-xl font-bold text-gray-900 mb-1">
              {parent?.name || "Pet Parent"}
            </h3>
            <Badge className="bg-blue-100 text-blue-700 border-blue-300 mb-3">
              Pet Parent
            </Badge>
            {parent?.createdAt && (
              <p className="text-sm text-gray-600">
                Member since {formatDate(parent.createdAt)}
              </p>
            )}
          </div>

          {/* Contact Information */}
          <div className="space-y-4">
            <h4 className="font-semibold text-gray-900 border-b border-gray-200 pb-2">
              Contact Information
            </h4>

            {/* Email */}
            <div className="flex items-center justify-between p-3 bg-gray-50 rounded-lg border border-gray-200">
              <div className="flex items-center gap-3">
                <div className="bg-green-500 text-white p-2 rounded-lg">
                  <Mail className="w-4 h-4" />
                </div>
                <div>
                  <p className="text-sm font-medium text-gray-600">Email</p>
                  <p className="font-semibold text-gray-900">{parent?.email || "Email not available"}</p>
                </div>
              </div>
              <Button
                onClick={handleEmail}
                variant="outline"
                size="sm"
                className="border-green-300 text-green-600 hover:bg-green-50"
              >
                <ExternalLink className="w-3 h-3" />
              </Button>
            </div>

            {/* Phone */}
<<<<<<< HEAD
            {(parent.phoneNumber || parent.phoneNumber) && (
=======
            {(parent?.phone || parent?.phoneNumber) && (
>>>>>>> 3c385683
              <div className="flex items-center justify-between p-3 bg-gray-50 rounded-lg border border-gray-200">
                <div className="flex items-center gap-3">
                  <div className="bg-blue-500 text-white p-2 rounded-lg">
                    <Phone className="w-4 h-4" />
                  </div>
                  <div>
                    <p className="text-sm font-medium text-gray-600">Phone</p>
                    <p className="font-semibold text-gray-900">
<<<<<<< HEAD
                      {parent.phoneNumber || parent.phoneNumber}
=======
                      {parent?.phone || parent?.phoneNumber}
>>>>>>> 3c385683
                    </p>
                  </div>
                </div>
                <Button
                  onClick={handleCall}
                  variant="outline"
                  size="sm"
                  className="border-blue-300 text-blue-600 hover:bg-blue-50"
                >
                  <ExternalLink className="w-3 h-3" />
                </Button>
              </div>
            )}

            {/* State/Location */}
            {parent?.state && (
              <div className="p-3 bg-gradient-to-r from-purple-50 to-indigo-50 rounded-lg border border-purple-200">
                <div className="flex items-center gap-3">
                  <div className="bg-purple-500 text-white p-2 rounded-lg">
                    <MapPin className="w-4 h-4" />
                  </div>
                  <div>
                    <p className="text-sm font-medium text-purple-700">
                      Location
                    </p>
                    <p className="font-semibold text-purple-900">
                      {parent?.state}
                    </p>
                  </div>
                </div>
              </div>
            )}
          </div>

          {/* Address */}
          {parent?.address && (
            <div>
              <h4 className="font-semibold text-gray-900 mb-3 flex items-center gap-2">
                <MapPin className="w-4 h-4 text-purple-600" />
                Address
              </h4>
              <div className="p-4 bg-gradient-to-r from-purple-50 to-indigo-50 rounded-lg border border-purple-200">
                <p className="text-gray-900 font-medium leading-relaxed">
                  {parent?.address}
                </p>
              </div>
            </div>
          )}

          {/* Quick Actions */}
          <div className="grid grid-cols-2 gap-3">
<<<<<<< HEAD
            {(parent.phoneNumber || parent.phoneNumber) && (
=======
            {(parent?.phone || parent?.phoneNumber) && (
>>>>>>> 3c385683
              <Button
                onClick={handleCall}
                className="bg-gradient-to-r from-green-600 to-emerald-600 hover:from-green-700 hover:to-emerald-700 text-white"
              >
                <Phone className="w-4 h-4 mr-2" />
                Call
              </Button>
            )}
            <Button
              onClick={handleEmail}
              variant="outline"
              className="border-blue-300 text-blue-600 hover:bg-blue-50"
            >
              <Mail className="w-4 h-4 mr-2" />
              Email
            </Button>
          </div>
        </div>
      </CardContent>
    </Card>
  );
}<|MERGE_RESOLUTION|>--- conflicted
+++ resolved
@@ -3,37 +3,12 @@
 import { Avatar, AvatarFallback, AvatarImage } from "@/components/ui/avatar";
 import { Badge } from "@/components/ui/badge";
 import { Button } from "@/components/ui/button";
-<<<<<<< HEAD
 import { User, Mail, Phone, MapPin, Shield, ExternalLink } from "lucide-react";
 import { PetParent } from "@/lib/types";
+import { Card, CardContent, CardTitle } from "@/components/ui/card";
 
 interface ParentInfoCardProps {
   parent: PetParent;
-=======
-import { Card, CardContent, CardTitle } from "@/components/ui/card";
-import {
-  ExternalLink,
-  Mail,
-  MapPin,
-  Phone,
-  Shield,
-  User,
-} from "lucide-react";
-import React from "react";
-
-interface ParentInfoCardProps {
-  parent: {
-    _id?: string;
-    name?: string;
-    email?: string;
-    phone?: string;
-    address?: string;
-    profileImage?: string;
-    phoneNumber?: string;
-    state?: string;
-    createdAt?: string;
-  } | null | undefined;
->>>>>>> 3c385683
 }
 
 export default function ParentInfoCard({ parent }: ParentInfoCardProps) {
@@ -74,11 +49,7 @@
   };
 
   const handleCall = () => {
-<<<<<<< HEAD
     const phoneNumber = parent.phoneNumber || parent.phoneNumber;
-=======
-    const phoneNumber = parent?.phone || parent?.phoneNumber;
->>>>>>> 3c385683
     if (phoneNumber) {
       window.open(`tel:${phoneNumber}`, "_self");
     }
@@ -91,7 +62,7 @@
   };
 
   const getInitials = (name: string | undefined) => {
-    if (!name || typeof name !== 'string' || name.length === 0) {
+    if (!name || typeof name !== "string" || name.length === 0) {
       return "PP";
     }
     return name
@@ -160,7 +131,9 @@
                 </div>
                 <div>
                   <p className="text-sm font-medium text-gray-600">Email</p>
-                  <p className="font-semibold text-gray-900">{parent?.email || "Email not available"}</p>
+                  <p className="font-semibold text-gray-900">
+                    {parent?.email || "Email not available"}
+                  </p>
                 </div>
               </div>
               <Button
@@ -174,11 +147,7 @@
             </div>
 
             {/* Phone */}
-<<<<<<< HEAD
             {(parent.phoneNumber || parent.phoneNumber) && (
-=======
-            {(parent?.phone || parent?.phoneNumber) && (
->>>>>>> 3c385683
               <div className="flex items-center justify-between p-3 bg-gray-50 rounded-lg border border-gray-200">
                 <div className="flex items-center gap-3">
                   <div className="bg-blue-500 text-white p-2 rounded-lg">
@@ -187,11 +156,7 @@
                   <div>
                     <p className="text-sm font-medium text-gray-600">Phone</p>
                     <p className="font-semibold text-gray-900">
-<<<<<<< HEAD
                       {parent.phoneNumber || parent.phoneNumber}
-=======
-                      {parent?.phone || parent?.phoneNumber}
->>>>>>> 3c385683
                     </p>
                   </div>
                 </div>
@@ -243,11 +208,7 @@
 
           {/* Quick Actions */}
           <div className="grid grid-cols-2 gap-3">
-<<<<<<< HEAD
             {(parent.phoneNumber || parent.phoneNumber) && (
-=======
-            {(parent?.phone || parent?.phoneNumber) && (
->>>>>>> 3c385683
               <Button
                 onClick={handleCall}
                 className="bg-gradient-to-r from-green-600 to-emerald-600 hover:from-green-700 hover:to-emerald-700 text-white"
