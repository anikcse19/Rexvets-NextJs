--- conflicted
+++ resolved
@@ -1,31 +1,24 @@
 "use client";
 
-import { useCallback, useEffect, useState } from "react";
+import { useEffect, useState } from "react";
 import { toast } from "sonner";
-import { Button } from "@/components/ui/button";
 
 import AvailabilityScheduler from "@/components/Dashboard/Doctor/RatesAndAvailability/AvailabilityScheduler";
 import { useDashboardContext } from "@/hooks/DashboardContext";
 import {
   CreateAvailabilityRequest,
-  DateRange,
   ExistsingAvailability as ExistingAvailabilityType,
   SlotPeriod,
 } from "@/lib/types";
-import { formatDateRange, formatTimeSlot, getDaysBetween } from "@/lib/utils";
+import { formatDateRange, getDaysBetween } from "@/lib/utils";
 import { format } from "date-fns";
 import { useSession } from "next-auth/react";
 import DateRangeCalendar from "./DateRangeCalender";
-import ExistingAvailability from "./ExistingSlots";
 import TimeSlotCreator from "./TimeSlotCreator";
 
 interface SessionUserWithRefId {
   refId: string;
-  id: string;
-  role: string;
-  email: string;
-  name: string;
-  image?: string;
+  // other user properties can be added here
 }
 
 export default function AvailabilityManager() {
@@ -33,45 +26,23 @@
     ExistingAvailabilityType[]
   >([]);
 
-<<<<<<< HEAD
   const { data: session } = useSession();
-  const { 
-    availableSlotsApiResponse, 
-    getAvailableSlots, 
-    selectedRange, 
-    setSelectedRange 
+  const {
+    availableSlotsApiResponse,
+    getAvailableSlots,
+    selectedRange,
+    setSelectedRange,
   } = useDashboardContext();
-=======
-  const { data: session, status } = useSession();
->>>>>>> 3c262beb
 
   const user = session?.user as SessionUserWithRefId | undefined;
 
-  console.log("Session status:", status);
   console.log("Session data:", session);
   console.log("Session user:", user);
-  
-  // Debug log for authenticated user
-  if (status === "authenticated" && user) {
-    console.log("User role:", user.role);
-    console.log("User refId:", user.refId);
-    console.log("User id:", user.id);
-  }
+  console.log("Selected range:", selectedRange);
+  console.log("User refId:", user?.refId);
 
   const handleSaveSlots = async (slotPeriods: SlotPeriod[]) => {
     if (!selectedRange) return;
-    
-    // Check if user is authenticated
-    if (status === "loading") {
-      toast.error("Please wait while we verify your session...");
-      return;
-    }
-    
-    if (status === "unauthenticated" || !user?.refId) {
-      toast.error("Please sign in to manage availability");
-      return;
-    }
-    
     console.log("slots from final save", slotPeriods);
     try {
       // Prepare the API request data
@@ -143,11 +114,10 @@
   };
 
   // GET available slots based on selected range
-<<<<<<< HEAD
   const fetchAvailableSlots = async () => {
     try {
       if (!selectedRange?.end || !selectedRange?.start) {
-        alert("Please select a valid date range");
+        console.log("No valid date range selected");
         return;
       }
       if (!user?.refId) {
@@ -156,33 +126,13 @@
       }
       const formattedStartDate = format(selectedRange.start, "yyyy-MM-dd");
       const formattedEndDate = format(selectedRange.end, "yyyy-MM-dd");
-=======
-  const getAvailableSlots = useCallback(async () => {
-    // Require a complete date range and an authenticated user
-    if (!selectedRange?.start || !selectedRange?.end) {
-      return;
-    }
-    if (status !== "authenticated" || !user?.refId) {
-      return;
-    }
 
-    setAvailableSlotsApiResponse((prev) => ({
-      ...prev,
-      loading: true,
-      error: null,
-    }));
-    try {
-      const formattedStartDate = format(selectedRange.start, "yyyy-MM-dd");
-      const formattedEndDate = format(selectedRange.end, "yyyy-MM-dd");
-      const res = await fetch(
-        `${process.env.NEXT_PUBLIC_API_URL}/api/appointments/slots/slot-summary/${user?.refId}?startDate=${formattedStartDate}&endDate=${formattedEndDate}`
+      console.log(
+        "Fetching slots for date range:",
+        formattedStartDate,
+        "to",
+        formattedEndDate
       );
- 
-      if (!res.ok) {
-        throw new Error(`HTTP error! status: ${res.status}`);
-      }
->>>>>>> 3c262beb
-
       await getAvailableSlots(formattedStartDate, formattedEndDate, user.refId);
 
       const diff = getDaysBetween(selectedRange);
@@ -190,71 +140,30 @@
     } catch (error: any) {
       console.error("Error fetching available slots:", error);
     }
-<<<<<<< HEAD
   };
 
   // console.log("selectedRange", selectedRange);
   useEffect(() => {
-    fetchAvailableSlots();
-  }, [selectedRange]);
+    // Only fetch if we have both selectedRange and user refId
+    if (selectedRange && user?.refId) {
+      fetchAvailableSlots();
+    }
+  }, [selectedRange, user?.refId]);
 
-  console.log("available slots api response", availableSlotsApiResponse);
-=======
-  }, [selectedRange, status, user?.refId]);
+  // Initialize with today's date when component mounts and user is available
+  useEffect(() => {
+    if (user?.refId && !selectedRange) {
+      const today = new Date();
+      setSelectedRange({
+        start: today,
+        end: today,
+      });
+    }
+  }, [user?.refId, selectedRange, setSelectedRange]);
 
-  // Auto-fetch whenever inputs are ready/changed
-  useEffect(() => {
-    // Only fetch when we have a complete range and an authenticated user
-    if (selectedRange?.start && selectedRange?.end && status === "authenticated" && user?.refId) {
-      getAvailableSlots();
-    }
-  }, [getAvailableSlots, selectedRange?.start, selectedRange?.end, status, user?.refId]);
-
-  console.log("availablke slots api responser", availableSlotsApiResponse);
-  
-  // Show loading state while session is loading
-  if (status === "loading") {
-    return (
-      <div className="container mx-auto p-6 space-y-6">
-        <div className="flex items-center justify-center min-h-[400px]">
-          <div className="text-center">
-            <div className="animate-spin rounded-full h-12 w-12 border-b-2 border-blue-600 mx-auto"></div>
-            <p className="mt-4 text-gray-600">Loading session...</p>
-          </div>
-        </div>
-      </div>
-    );
-  }
-  
-  // Show error state if not authenticated
-  if (status === "unauthenticated") {
-    return (
-      <div className="container mx-auto p-6 space-y-6">
-        <div className="flex items-center justify-center min-h-[400px]">
-          <div className="text-center">
-            <p className="text-red-600 mb-4">Please sign in to access this page</p>
-            <Button onClick={() => window.location.href = "/auth/signin"}>
-              Sign In
-            </Button>
-          </div>
-        </div>
-      </div>
-    );
-  }
-  
->>>>>>> 3c262beb
+  console.log("selectedRange", selectedRange);
   return (
     <div className="container mx-auto p-6 space-y-6">
-      <div className="space-y-2">
-        <h1 className="text-3xl font-bold tracking-tight">
-          Doctor Availability
-        </h1>
-        <p className="text-muted-foreground">
-          Manage your appointment slots by selecting date ranges and setting up
-          time periods.
-        </p>
-      </div>
-
       <div className="grid grid-cols-1 lg:grid-cols-2 gap-6">
         <div className="space-y-6">
           <DateRangeCalendar
