"use client";

import Sidebar from "@/components/shared/Layouts/DoctorDashboardSidebar";
import Topbar from "@/components/shared/Layouts/Topbar";
import { DashboardProvider } from "@/hooks/DashboardContext";
import { SessionProvider } from "next-auth/react";
import React, { useState } from "react";

interface DoctorDashboardLayoutProps {
  children: React.ReactNode;
  title?: string;
}

export default function DoctorDashboardLayout({
  children,
  title = "Doctor Dashboard",
}: DoctorDashboardLayoutProps) {
  const [sidebarOpen, setSidebarOpen] = useState(false);

  return (
    <SessionProvider>
      <div className="flex h-screen bg-muted overflow-hidden">
        {/* Mobile sidebar overlay */}
        {sidebarOpen && (
          <div
            className="fixed inset-0 z-40 bg-black/50 lg:hidden"
            onClick={() => setSidebarOpen(false)}
          />
        )}

        {/* Sidebar */}
        <div
          className={`
        fixed inset-y-0 left-0 z-50 transform transition-transform duration-300 ease-in-out lg:translate-x-0 lg:static lg:inset-0
        ${sidebarOpen ? "translate-x-0" : "-translate-x-full"}
      `}
        >
          <Sidebar onClose={() => setSidebarOpen(false)} />
        </div>

        {/* Main content */}

<<<<<<< HEAD
        <div className="flex flex-col flex-1 lg:ml-0">
          <Topbar
            title={title}
            onMenuClick={() => setSidebarOpen(true)}
            sidebarOpen={sidebarOpen}
          />
          <main className="flex-1 p-4 lg:p-6 overflow-y-auto bg-gray-50">
            {children}
          </main>
        </div>
=======
      {/* Main content */}
      <div className="flex flex-col flex-1 lg:ml-0">
        <Topbar
          title={title}
          onMenuClick={() => setSidebarOpen(true)}
          sidebarOpen={sidebarOpen}
        />
        <main className="flex-1 p-4 lg:p-6 overflow-y-auto bg-gray-50">
          <SessionProvider>
            <DashboardProvider>{children}</DashboardProvider>
          </SessionProvider>
        </main>
>>>>>>> 1054be5e
      </div>
    </SessionProvider>
  );
}<|MERGE_RESOLUTION|>--- conflicted
+++ resolved
@@ -40,7 +40,6 @@
 
         {/* Main content */}
 
-<<<<<<< HEAD
         <div className="flex flex-col flex-1 lg:ml-0">
           <Topbar
             title={title}
@@ -51,20 +50,6 @@
             {children}
           </main>
         </div>
-=======
-      {/* Main content */}
-      <div className="flex flex-col flex-1 lg:ml-0">
-        <Topbar
-          title={title}
-          onMenuClick={() => setSidebarOpen(true)}
-          sidebarOpen={sidebarOpen}
-        />
-        <main className="flex-1 p-4 lg:p-6 overflow-y-auto bg-gray-50">
-          <SessionProvider>
-            <DashboardProvider>{children}</DashboardProvider>
-          </SessionProvider>
-        </main>
->>>>>>> 1054be5e
       </div>
     </SessionProvider>
   );
