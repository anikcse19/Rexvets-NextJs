--- conflicted
+++ resolved
@@ -9,13 +9,13 @@
   SheetHeader,
   SheetTitle,
 } from "@/components/ui/sheet";
+import pusherClient from "@/lib/pusherClient";
 import { Bell, Menu, MessageCircle } from "lucide-react";
 import { useSession } from "next-auth/react";
 import React, { useEffect, useState } from "react";
 import { toast } from "sonner";
 import AnnouncementsDrawer from "../AnnouncementDrawer";
 import SystemNotification, { INotification } from "../SystemNotification";
-import pusherClient from "@/lib/pusherClient";
 
 interface TopbarProps {
   title?: string;
@@ -106,12 +106,12 @@
         },
         body: JSON.stringify({ isRead: true }),
       });
-      
+
       if (!res.ok) {
         console.error("Failed to mark notification as read");
         return;
       }
-      
+
       // Refresh notifications to update the count
       getMessageNotifications();
     } catch (error) {
@@ -134,13 +134,13 @@
           "Content-Type": "application/json",
         },
       });
-      
+
       if (!res.ok) {
         console.error("Failed to delete notification");
         toast.error("Failed to delete notification");
         return;
       }
-      
+
       // Refresh notifications to update the count
       getMessageNotifications();
       toast.success("Notification deleted successfully");
@@ -198,15 +198,11 @@
             // Show messages section in the panel
             setIsMessages(true);
           }}
-<<<<<<< HEAD
-          className="relative cursor-pointer text-white hover:bg-slate-700"
-=======
           className="relative text-white hover:bg-slate-700" // White text, dark hover effect, relative positioning for badge
->>>>>>> 3df6903e
         >
           {/* Message circle icon */}
           <MessageCircle className="w-5 h-5" />
-     
+
           {/* Red badge showing unread message count */}
           <Badge className="absolute -top-1 -right-1 w-5 h-5 p-0 flex items-center justify-center bg-red-500 text-white text-xs">
             {/* Display count of unread message notifications, default to 0 if none */}
