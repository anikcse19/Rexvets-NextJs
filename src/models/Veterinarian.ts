--- conflicted
+++ resolved
@@ -65,14 +65,10 @@
   firstName?: string;
   lastName?: string;
   locale?: string;
-<<<<<<< HEAD
-
-=======
-  
+
   // Reviews reference - veterinarians receive reviews from pet parents
   reviews?: mongoose.Types.ObjectId[];
-  
->>>>>>> bb8ce640
+
   fcmTokens: {
     web?: string;
     mobile?: string;
@@ -97,68 +93,9 @@
   // findByPasswordResetToken(token: string): Promise<IVeterinarian | null>;
 }
 
-<<<<<<< HEAD
 const veterinarianSchema = new Schema<IVeterinarian>(
   {
     name: {
-=======
-const veterinarianSchema = new Schema<IVeterinarian>({
-  name: {
-    type: String,
-    required: [true, 'Name is required'],
-    trim: true,
-    maxlength: [50, 'Name cannot be more than 50 characters']
-  },
-  email: {
-    type: String,
-    required: [true, 'Email is required'],
-    unique: true,
-    lowercase: true,
-    trim: true,
-    match: [/^\w+([.-]?\w+)*@\w+([.-]?\w+)*(\.\w{2,3})+$/, 'Please enter a valid email']
-  },
-  // Password field removed - now handled by User model
-  // password: { ... },
-  phoneNumber: {
-    type: String,
-    required: [true, 'Phone number is required'],
-    trim: true,
-    match: [/^[\+]?[1-9][\d]{0,15}$/, 'Please enter a valid phone number']
-  },
-  specialization: {
-    type: String,
-    required: [true, 'Specialization is required'],
-    trim: true
-  },
-
-  consultationFee: {
-    type: Number,
-    required: [false, 'Consultation fee is required'],
-    min: [0, 'Consultation fee cannot be negative']
-  },
-  available: {
-    type: Boolean,
-    default: true
-  },
-  profileImage: {
-    type: String,
-    trim: true
-  },
-  cv: {
-    type: String,
-    trim: true
-  },
-  signatureImage: {
-    type: String,
-    trim: true
-  },
-  signature: {
-    type: String,
-    trim: true
-  },
-  licenses: [{
-    licenseNumber: {
->>>>>>> bb8ce640
       type: String,
       required: [true, "Name is required"],
       trim: true,
@@ -188,21 +125,7 @@
       required: [true, "Specialization is required"],
       trim: true,
     },
-    // licenseNumber: {
-    //   type: String,
-    //   required: [true, 'License number is required'],
-    //   unique: true,
-    //   trim: true
-    // },
-    // licenseState: {
-    //   type: String,
-    //   required: [true, 'License state is required'],
-    //   trim: true
-    // },
-    // licenseExpiryDate: {
-    //   type: Date,
-    //   required: [true, 'License expiry date is required']
-    // },
+
     consultationFee: {
       type: Number,
       required: [false, "Consultation fee is required"],
@@ -452,28 +375,23 @@
       default: "en",
     },
 
+    // Reviews reference - veterinarians receive reviews from pet parents
+    reviews: [
+      {
+        type: Schema.Types.ObjectId,
+        ref: "Review",
+      },
+    ],
+
     fcmTokens: {
       web: String,
       mobile: String,
     },
   },
-<<<<<<< HEAD
   {
     timestamps: true,
     toJSON: { virtuals: true },
     toObject: { virtuals: true },
-=======
-  
-  // Reviews reference - veterinarians receive reviews from pet parents
-  reviews: [{
-    type: Schema.Types.ObjectId,
-    ref: 'Review'
-  }],
-  
-  fcmTokens: {
-    web: String,
-    mobile: String
->>>>>>> bb8ce640
   }
 );
 
@@ -491,12 +409,8 @@
 veterinarianSchema.index({ interests: 1 });
 veterinarianSchema.index({ researchAreas: 1 });
 veterinarianSchema.index({ isDeleted: 1 });
-<<<<<<< HEAD
 veterinarianSchema.index({ name: "text" }); // Text search index
-=======
-veterinarianSchema.index({ name: 'text' }); // Text search index
 veterinarianSchema.index({ reviews: 1 }); // Index for reviews queries
->>>>>>> bb8ce640
 
 // Unique index for license numbers to prevent duplicates
 veterinarianSchema.index(
