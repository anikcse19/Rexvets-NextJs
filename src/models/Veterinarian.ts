--- conflicted
+++ resolved
@@ -60,9 +60,6 @@
   firstName?: string;
   lastName?: string;
   locale?: string;
-<<<<<<< HEAD
-
-=======
   dob?: Date;
   address?: string;
   city?: string;
@@ -74,10 +71,9 @@
     name: string;
     address: string;
   };
-  gender?: 'male' | 'female';
+  gender?: "male" | "female";
   noticePeriod?: number;
-  
->>>>>>> 1df9ed9f
+
   // Reviews reference - veterinarians receive reviews from pet parents
   reviews?: mongoose.Types.ObjectId[];
 
@@ -265,30 +261,14 @@
       type: Number,
       min: [0, "Monthly goal cannot be negative"],
     },
-<<<<<<< HEAD
     experienceYears: {
       type: String,
       trim: true,
     },
     certifications: [
       {
-        name: {
-          type: String,
-          required: true,
-          trim: true,
-        },
-        issuingOrganization: {
-          type: String,
-          required: true,
-          trim: true,
-        },
-        issueDate: {
-          type: Date,
-          required: true,
-        },
-        expiryDate: {
-          type: Date,
-        },
+        type: String,
+        trim: true,
       },
     ],
     languages: [
@@ -350,55 +330,6 @@
     isActive: {
       type: Boolean,
       default: true,
-=======
-    description: {
-      type: String,
-      trim: true
-    }
-  }],
-  // New optional fields
-  treatedSpecies: [{
-    type: String,
-    trim: true
-  }],
-  specialities: [{
-    type: String,
-    trim: true
-  }],
-  interests: [{
-    type: String,
-    trim: true
-  }],
-  researchAreas: [{
-    type: String,
-    trim: true
-  }],
-  monthlyGoal: {
-    type: Number,
-    min: [0, 'Monthly goal cannot be negative']
-  },
-  experienceYears: {
-    type: String,
-    trim: true
-  },
-  certifications: [{
-    type: String,
-    trim: true
-  }],
-  languages: [{
-    type: String,
-    trim: true
-  }],
-  timezone: {
-    type: String,
-    default: 'UTC'
-  },
-  schedule: {
-    monday: {
-      start: { type: String, default: '09:00' },
-      end: { type: String, default: '17:00' },
-      available: { type: Boolean, default: false }
->>>>>>> 1df9ed9f
     },
     isDeleted: {
       type: Boolean,
@@ -437,6 +368,52 @@
       type: String,
       default: "en",
     },
+    dob: {
+      type: Date,
+    },
+    address: {
+      type: String,
+      trim: true,
+    },
+    city: {
+      type: String,
+      trim: true,
+    },
+    state: {
+      type: String,
+      trim: true,
+    },
+    zipCode: {
+      type: Number,
+      min: [0, "Zip code cannot be negative"],
+    },
+    country: {
+      type: String,
+      trim: true,
+    },
+    yearsOfExperience: {
+      type: String,
+      trim: true,
+    },
+    clinic: {
+      name: {
+        type: String,
+        trim: true,
+      },
+      address: {
+        type: String,
+        trim: true,
+      },
+    },
+    gender: {
+      type: String,
+      enum: ["male", "female"],
+      lowercase: true,
+    },
+    noticePeriod: {
+      type: Number,
+      min: [0, "Notice period cannot be negative"],
+    },
     // need all reviews for a veterinarian: now make a api:
     // Reviews reference - veterinarians receive reviews from pet parents
     reviews: [
@@ -451,69 +428,10 @@
       mobile: String,
     },
   },
-<<<<<<< HEAD
   {
     timestamps: true,
     toJSON: { virtuals: true },
     toObject: { virtuals: true },
-=======
-  dob: {
-    type: Date
-  },
-  address: {
-    type: String,
-    trim: true
-  },
-  city: {
-    type: String,
-    trim: true
-  },
-  state: {
-    type: String,
-    trim: true
-  },
-  zipCode: {
-    type: Number,
-    min: [0, 'Zip code cannot be negative']
-  },
-  country: {
-    type: String,
-    trim: true
-  },
-  yearsOfExperience: {
-    type: String,
-    trim: true
-  },
-  clinic: {
-    name: {
-      type: String,
-      trim: true
-    },
-    address: {
-      type: String,
-      trim: true
-    }
-  },
-  gender: {
-    type: String,
-    enum: ['male', 'female'],
-    lowercase: true
-  },
-  noticePeriod: {
-    type: Number,
-    min: [0, 'Notice period cannot be negative']
-  },
-  // need all reviews for a veterinarian: now make a api: 
-  // Reviews reference - veterinarians receive reviews from pet parents
-  reviews: [{
-    type: Schema.Types.ObjectId,
-    ref: 'Review'
-  }],
-  
-  fcmTokens: {
-    web: String,
-    mobile: String
->>>>>>> 1df9ed9f
   }
 );
 
