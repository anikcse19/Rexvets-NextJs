--- conflicted
+++ resolved
@@ -28,8 +28,4 @@
 export { PetModel } from "./Pet";
 
 export { default as UserModel } from "./User";
-<<<<<<< HEAD
-export type { UserRole, IUser, IUserModel } from "./User";
-=======
-export type { IUser, IUserModel, UserRole } from "./User";
->>>>>>> 6e26c56e
+export type { IUser, IUserModel, UserRole } from "./User";