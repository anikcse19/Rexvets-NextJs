import mongoose, { Document, Model, Schema } from "mongoose";

export type UserRole = "pet_parent" | "veterinarian" | "technician" | "admin";

export interface IUser extends Document {
  // Authentication fields only
  email: string;
  password?: string;
  role: UserRole;

  // References to existing models
  petParentRef?: mongoose.Types.ObjectId;
  veterinarianRef?: mongoose.Types.ObjectId;
  vetTechRef?: mongoose.Types.ObjectId;

  // Authentication & Security
  isEmailVerified: boolean;
  emailVerificationToken?: string;
  emailVerificationExpires?: Date;
  passwordResetToken?: string;
  passwordResetExpires?: Date;
  lastLogin?: Date;
  loginAttempts: number;
  lockUntil?: Date;
  isActive: boolean;
  isDeleted?: boolean;

  // Google OAuth
  googleId?: string;
  googleAccessToken?: string;
  googleRefreshToken?: string;
  googleExpiresAt?: number;
  googleTokenType?: string;
  googleScope?: string;

  // Common fields for session
  name?: string;
  profileImage?: string;
  fcmTokens: {
    web?: string;
    mobile?: string;
  };

  createdAt: Date;
  updatedAt: Date;

  // Methods
  comparePassword(candidatePassword: string): Promise<boolean>;
  generateEmailVerificationToken(): string;
  generatePasswordResetToken(): string;
  checkIfLocked(): boolean;
  incrementLoginAttempts(): Promise<void>;
  resetLoginAttempts(): Promise<void>;
}

export interface IUserModel extends Model<IUser> {
  findByEmailForAuth(email: string): Promise<IUser | null>;
  findByEmailVerificationToken(token: string): Promise<IUser | null>;
  findByPasswordResetToken(token: string): Promise<IUser | null>;
}

const userSchema = new Schema<IUser>(
  {
    email: {
      type: String,
      required: [true, "Email is required"],
      unique: true,
      lowercase: true,
      trim: true,
      match: [
        /^\w+([.-]?\w+)*@\w+([.-]?\w+)*(\.\w{2,3})+$/,
        "Please enter a valid email",
      ],
    },
    password: {
      type: String,
      required: function (this: any) {
        return !this.googleId;
      },
      minlength: [8, "Password must be at least 8 characters long"],
      select: false,
    },
    role: {
      type: String,
      enum: ["pet_parent", "veterinarian", "technician", "admin"],
      required: [true, "Role is required"],
    },

    // References to existing models
    petParentRef: {
      type: Schema.Types.ObjectId,
      ref: "PetParent",
      sparse: true,
    },
    veterinarianRef: {
      type: Schema.Types.ObjectId,
      ref: "Veterinarian",
      sparse: true,
    },
    vetTechRef: {
      type: Schema.Types.ObjectId,
      ref: "VetTech",
      sparse: true,
    },

    // Authentication & Security
    isEmailVerified: {
      type: Boolean,
      default: false,
    },
    emailVerificationToken: {
      type: String,
      select: false,
    },
    emailVerificationExpires: {
      type: Date,
      select: false,
    },
    passwordResetToken: {
      type: String,
      select: false,
    },
    passwordResetExpires: {
      type: Date,
      select: false,
    },
    lastLogin: {
      type: Date,
    },
    loginAttempts: {
      type: Number,
      default: 0,
    },
    lockUntil: {
      type: Date,
    },
    isActive: {
      type: Boolean,
      default: true,
    },
    isDeleted: {
      type: Boolean,
      default: false,
    },

    // Google OAuth
    googleId: {
      type: String,
      sparse: true,
      index: true,
    },
    googleAccessToken: {
      type: String,
      select: false,
    },
    googleRefreshToken: {
      type: String,
      select: false,
    },
    googleExpiresAt: {
      type: Number,
    },
    googleTokenType: {
      type: String,
    },
    googleScope: {
      type: String,
    },

    // Common fields for session
    name: {
      type: String,
      trim: true,
    },
    profileImage: {
      type: String,
      trim: true,
    },
    fcmTokens: {
      web: String,
      mobile: String,
    },
<<<<<<< HEAD
=======
    minlength: [8, "Password must be at least 8 characters long"],
    select: false,
  },
  role: {
    type: String,
    enum: ["pet_parent", "veterinarian", "technician", "admin"],
    required: [true, "Role is required"],
  },
  
  // References to existing models
  petParentRef: {
    type: Schema.Types.ObjectId,
    ref: "PetParent",
    sparse: true,
  },
  veterinarianRef: {
    type: Schema.Types.ObjectId,
    ref: "Veterinarian", 
    sparse: true,
  },
  vetTechRef: {
    type: Schema.Types.ObjectId,
    ref: "VetTech",
    sparse: true,
  },
  
  // Authentication & Security
  isEmailVerified: {
    type: Boolean,
    default: false,
  },
  emailVerificationToken: {
    type: String,
    select: false,
  },
  emailVerificationExpires: {
    type: Date,
    select: false,
  },
  passwordResetToken: {
    type: String,
    select: false,
  },
  passwordResetExpires: {
    type: Date,
    select: false,
  },
  lastLogin: {
    type: Date,
  },
  loginAttempts: {
    type: Number,
    default: 0,
  },
  lockUntil: {
    type: Date,
  },
  isActive: {
    type: Boolean,
    default: true,
  },
  isDeleted: {
    type: Boolean,
    default: false,
  },
  
  // Google OAuth
  googleId: {
    type: String,
    sparse: true,
  },
  googleAccessToken: {
    type: String,
    select: false,
  },
  googleRefreshToken: {
    type: String,
    select: false,
  },
  googleExpiresAt: {
    type: Number,
  },
  googleTokenType: {
    type: String,
  },
  googleScope: {
    type: String,
  },
  
  // Common fields for session
  name: {
    type: String,
    trim: true,
  },
  profileImage: {
    type: String,
    trim: true,
  },
  fcmTokens: {
    web: String,
    mobile: String,
>>>>>>> bb8ce640
  },
  {
    timestamps: true,
    toJSON: { virtuals: true },
    toObject: { virtuals: true },
  }
);

// Indexes
userSchema.index({ email: 1 });
userSchema.index({ googleId: 1 });
userSchema.index({ role: 1 });
userSchema.index({ isActive: 1 });
userSchema.index({ isDeleted: 1 });
userSchema.index({ emailVerificationToken: 1 });
userSchema.index({ passwordResetToken: 1 });

// Virtual for checking if account is locked
userSchema.virtual("isLocked").get(function () {
  return !!(this.lockUntil && this.lockUntil > new Date());
});

// Pre-save middleware to hash password
userSchema.pre("save", async function (next) {
  if (!this.password || !this.isModified("password")) return next();

  try {
    const bcrypt = await import("bcryptjs");
    const salt = await bcrypt.genSalt(12);
    this.password = await bcrypt.hash(this.password, salt);
    next();
  } catch (error) {
    next(error as Error);
  }
});

// Instance methods
userSchema.methods.comparePassword = async function (
  candidatePassword: string
): Promise<boolean> {
  if (!this.password) return false;
  const bcrypt = await import("bcryptjs");
  return bcrypt.compare(candidatePassword, this.password);
};

userSchema.methods.generateEmailVerificationToken = function (): string {
  const crypto = require("crypto");
  const token = crypto.randomBytes(32).toString("hex");
  this.emailVerificationToken = crypto
    .createHash("sha256")
    .update(token)
    .digest("hex");
  this.emailVerificationExpires = new Date(Date.now() + 24 * 60 * 60 * 1000);
  return token;
};

userSchema.methods.generatePasswordResetToken = function (): string {
  const crypto = require("crypto");
  const token = crypto.randomBytes(32).toString("hex");
  this.passwordResetToken = crypto
    .createHash("sha256")
    .update(token)
    .digest("hex");
  this.passwordResetExpires = new Date(Date.now() + 10 * 60 * 1000);
  return token;
};

userSchema.methods.checkIfLocked = function (): boolean {
  return !!(this.lockUntil && this.lockUntil > new Date());
};

userSchema.methods.incrementLoginAttempts = async function (): Promise<void> {
  if (this.lockUntil && this.lockUntil < new Date()) {
    return this.updateOne({
      $unset: { lockUntil: 1 },
      $set: { loginAttempts: 1 },
    });
  }

  const updates: any = { $inc: { loginAttempts: 1 } };

  if (this.loginAttempts + 1 >= 5 && !this.checkIfLocked()) {
    updates.$set = { lockUntil: new Date(Date.now() + 2 * 60 * 60 * 1000) };
  }

  return this.updateOne(updates);
};

userSchema.methods.resetLoginAttempts = async function (): Promise<void> {
  return this.updateOne({
    $unset: { loginAttempts: 1, lockUntil: 1 },
    $set: { lastLogin: new Date() },
  });
};

// Static methods
userSchema.statics.findByEmailForAuth = function (email: string) {
  return this.findOne({ email, isActive: true, isDeleted: false }).select(
    "+password +emailVerificationToken +passwordResetToken +googleAccessToken +googleRefreshToken"
  );
};

userSchema.statics.findByEmailVerificationToken = function (token: string) {
  const crypto = require("crypto");
  const hashedToken = crypto.createHash("sha256").update(token).digest("hex");
  return this.findOne({
    emailVerificationToken: hashedToken,
    emailVerificationExpires: { $gt: new Date() },
  });
};

userSchema.statics.findByPasswordResetToken = function (token: string) {
  const crypto = require("crypto");
  const hashedToken = crypto.createHash("sha256").update(token).digest("hex");
  return this.findOne({
    passwordResetToken: hashedToken,
    passwordResetExpires: { $gt: new Date() },
  }).select("+password");
};

export default mongoose.models.User ||
  mongoose.model<IUser, IUserModel>("User", userSchema);<|MERGE_RESOLUTION|>--- conflicted
+++ resolved
@@ -147,7 +147,6 @@
     googleId: {
       type: String,
       sparse: true,
-      index: true,
     },
     googleAccessToken: {
       type: String,
@@ -180,110 +179,6 @@
       web: String,
       mobile: String,
     },
-<<<<<<< HEAD
-=======
-    minlength: [8, "Password must be at least 8 characters long"],
-    select: false,
-  },
-  role: {
-    type: String,
-    enum: ["pet_parent", "veterinarian", "technician", "admin"],
-    required: [true, "Role is required"],
-  },
-  
-  // References to existing models
-  petParentRef: {
-    type: Schema.Types.ObjectId,
-    ref: "PetParent",
-    sparse: true,
-  },
-  veterinarianRef: {
-    type: Schema.Types.ObjectId,
-    ref: "Veterinarian", 
-    sparse: true,
-  },
-  vetTechRef: {
-    type: Schema.Types.ObjectId,
-    ref: "VetTech",
-    sparse: true,
-  },
-  
-  // Authentication & Security
-  isEmailVerified: {
-    type: Boolean,
-    default: false,
-  },
-  emailVerificationToken: {
-    type: String,
-    select: false,
-  },
-  emailVerificationExpires: {
-    type: Date,
-    select: false,
-  },
-  passwordResetToken: {
-    type: String,
-    select: false,
-  },
-  passwordResetExpires: {
-    type: Date,
-    select: false,
-  },
-  lastLogin: {
-    type: Date,
-  },
-  loginAttempts: {
-    type: Number,
-    default: 0,
-  },
-  lockUntil: {
-    type: Date,
-  },
-  isActive: {
-    type: Boolean,
-    default: true,
-  },
-  isDeleted: {
-    type: Boolean,
-    default: false,
-  },
-  
-  // Google OAuth
-  googleId: {
-    type: String,
-    sparse: true,
-  },
-  googleAccessToken: {
-    type: String,
-    select: false,
-  },
-  googleRefreshToken: {
-    type: String,
-    select: false,
-  },
-  googleExpiresAt: {
-    type: Number,
-  },
-  googleTokenType: {
-    type: String,
-  },
-  googleScope: {
-    type: String,
-  },
-  
-  // Common fields for session
-  name: {
-    type: String,
-    trim: true,
-  },
-  profileImage: {
-    type: String,
-    trim: true,
-  },
-  fcmTokens: {
-    web: String,
-    mobile: String,
->>>>>>> bb8ce640
   },
   {
     timestamps: true,
