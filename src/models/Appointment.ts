import mongoose, { Document, model, Schema, Types } from "mongoose";
import {
  AppointmentStatus,
  AppointmentType,
  PaymentStatus,
} from "@/lib/types/appointment";

<<<<<<< HEAD
export enum AppointmentStatus {
  SCHEDULED = "scheduled",
  COMPLETED = "completed",
  CANCELLED = "cancelled",
  RESCHEDULED = "rescheduled",
}
export enum AppointmentType {
  GENERAL_CHECKUP = "general_checkup",
  VACCINATION = "vaccination",
  WELLNESS_EXAM = "wellness_exam",
  PUPPY_KITTEN_CHECKUP = "puppy_kitten_checkup",
  SENIOR_PET_CARE = "senior_pet_care",
  EMERGENCY = "emergency",
  URGENT_CARE = "urgent_care",
  DENTAL_CARE = "dental_care",
  DENTAL_CLEANING = "dental_cleaning",
  SURGERY_CONSULTATION = "surgery_consultation",
  SPAY_NEUTER = "spay_neuter",
  ORTHOPEDIC_SURGERY = "orthopedic_surgery",
  FOLLOW_UP = "follow_up",
  PHYSIOTHERAPY = "physiotherapy",
  PAIN_MANAGEMENT = "pain_management",
  NUTRITION_CONSULTATION = "nutrition_consultation",
  BEHAVIORAL_CONSULTATION = "behavioral_consultation",
  SKIN_DERMATOLOGY = "skin_dermatology",
  CANCER_ONCOLOGY = "cancer_oncology",
  CARDIOLOGY = "cardiology",
  TRAVEL_HEALTH_CERTIFICATE = "travel_health_certificate",
  VETERINARY_CERTIFICATE = "veterinary_certificate",
  OTHERS = "others",
}

export enum PaymentStatus {
  PENDING = "pending",
  PAID = "paid",
  REFUNDED = "refunded",
  FAILED = "failed",
}
=======
// Re-export from shared types to maintain backward compatibility
export {
  AppointmentStatus,
  AppointmentType,
  PaymentStatus,
};
>>>>>>> b325b3dc

export interface IAppointment extends Document {
  veterinarian: Types.ObjectId;
  petParent: Types.ObjectId;
  pet: Types.ObjectId;
  appointmentDate: Date;
  durationMinutes?: number;
  meetingLink?: string;
  notes?: string;
  feeUSD: number;
  status: AppointmentStatus;
  createdAt: Date;
  updatedAt: Date;
  isFollowUp: boolean;
  appointmentType: AppointmentType;
  paymentStatus: PaymentStatus;
  reminderSent: boolean;
  isDeleted: boolean;
  slotId: Types.ObjectId;
  concerns: string[];
}

const AppointmentSchema = new Schema<IAppointment>(
  {
    veterinarian: {
      type: Schema.Types.ObjectId,
      // ref: "User",
      ref: "Veterinarian",
      required: true,
    },
    petParent: {
      type: Schema.Types.ObjectId,
      ref: "PetParent",
      required: true,
    },
    pet: {
      type: Schema.Types.ObjectId,
      ref: "Pet",
      required: true,
    },
    appointmentDate: {
      type: Date,
      required: [true, "Appointment date is required"],
      validate: {
        validator: (value: Date) => value > new Date(),
        message: "Appointment date must be in the future",
      },
    },
    durationMinutes: {
      type: Number,
      default: 30,
      min: [10, "Minimum appointment duration is 10 minutes"],
      max: [120, "Maximum appointment duration is 120 minutes"],
    },
    meetingLink: {
      type: String,
      trim: true,
      validate: {
        validator: (value: string) =>
          !value || /^https?:\/\/[^\s]+$/.test(value),
        message: "Conference link must be a valid URL",
      },
    },
    notes: {
      type: String,
      trim: true,
      maxlength: [1000, "Notes cannot exceed 1000 characters"],
    },

    feeUSD: {
      type: Number,
      // required: [true, "Consultation fee is required"],
      min: [0, "Fee cannot be negative"],
      max: [3000, "Fee cannot exceed $3000"],
    },
    status: {
      type: String,
      enum: Object.values(AppointmentStatus),
      default: AppointmentStatus.SCHEDULED,
    },
    isFollowUp: {
      type: Boolean,
      default: false,
    },
    appointmentType: {
      type: String,
      enum: Object.values(AppointmentType),
      default: AppointmentType.GENERAL_CHECKUP,
      required: [true, "Appointment type is required"],
    },
    paymentStatus: {
      type: String,
      enum: Object.values(PaymentStatus),
      default: PaymentStatus.PAID,
      required: [true, "Payment status is required"],
    },
    reminderSent: {
      type: Boolean,
      default: false,
    },
    isDeleted: {
      type: Boolean,
      default: false,
    },
    slotId: {
      type: Schema.Types.ObjectId,
      ref: "AppointmentSlot",
      required: true,
    },
    concerns: {
      type: [String],
      trim: true,
      maxlength: [1000, "Concerns cannot exceed 1000 characters"],
    },
  },

  { timestamps: true }
);

export const AppointmentModel =
  mongoose.models.Appointment ||
  model<IAppointment>("Appointment", AppointmentSchema);<|MERGE_RESOLUTION|>--- conflicted
+++ resolved
@@ -1,57 +1,12 @@
-import mongoose, { Document, model, Schema, Types } from "mongoose";
 import {
   AppointmentStatus,
   AppointmentType,
   PaymentStatus,
 } from "@/lib/types/appointment";
+import mongoose, { Document, model, Schema, Types } from "mongoose";
 
-<<<<<<< HEAD
-export enum AppointmentStatus {
-  SCHEDULED = "scheduled",
-  COMPLETED = "completed",
-  CANCELLED = "cancelled",
-  RESCHEDULED = "rescheduled",
-}
-export enum AppointmentType {
-  GENERAL_CHECKUP = "general_checkup",
-  VACCINATION = "vaccination",
-  WELLNESS_EXAM = "wellness_exam",
-  PUPPY_KITTEN_CHECKUP = "puppy_kitten_checkup",
-  SENIOR_PET_CARE = "senior_pet_care",
-  EMERGENCY = "emergency",
-  URGENT_CARE = "urgent_care",
-  DENTAL_CARE = "dental_care",
-  DENTAL_CLEANING = "dental_cleaning",
-  SURGERY_CONSULTATION = "surgery_consultation",
-  SPAY_NEUTER = "spay_neuter",
-  ORTHOPEDIC_SURGERY = "orthopedic_surgery",
-  FOLLOW_UP = "follow_up",
-  PHYSIOTHERAPY = "physiotherapy",
-  PAIN_MANAGEMENT = "pain_management",
-  NUTRITION_CONSULTATION = "nutrition_consultation",
-  BEHAVIORAL_CONSULTATION = "behavioral_consultation",
-  SKIN_DERMATOLOGY = "skin_dermatology",
-  CANCER_ONCOLOGY = "cancer_oncology",
-  CARDIOLOGY = "cardiology",
-  TRAVEL_HEALTH_CERTIFICATE = "travel_health_certificate",
-  VETERINARY_CERTIFICATE = "veterinary_certificate",
-  OTHERS = "others",
-}
-
-export enum PaymentStatus {
-  PENDING = "pending",
-  PAID = "paid",
-  REFUNDED = "refunded",
-  FAILED = "failed",
-}
-=======
 // Re-export from shared types to maintain backward compatibility
-export {
-  AppointmentStatus,
-  AppointmentType,
-  PaymentStatus,
-};
->>>>>>> b325b3dc
+export { AppointmentStatus, AppointmentType, PaymentStatus };
 
 export interface IAppointment extends Document {
   veterinarian: Types.ObjectId;
